name: Release image to DockerHub

on:
  workflow_dispatch:
    inputs:
      tag:
        description: "Image tag"
        required: true
      commit_sha:
        description: "Commit SHA"
        required: true
  workflow_run:
    workflows: ["Build on ubuntu"]
    types:
      - completed
    branches: [master, "v[0-9]+.[0-9]+"]
  release:
    types: [published]

env:
  BUILD_WORKFLOW_NAME: build.yml
  # Get the commit SHA from the event that triggered the workflow
  # If the event is a workflow_dispatch, use the input value
  # If the event is a workflow_run, use the head_commit.id
  # If the event is a release, use the target_commitish
  COMMIT_SHA: ${{ github.event_name == 'workflow_dispatch' && github.event.inputs.commit_sha || github.event_name == 'workflow_run' && github.event.workflow_run.head_commit.id || github.event_name == 'release' && github.sha || github.sha }}

jobs:
  release:
    # Only run this job if the workflow_run event is successful or if the event is not a workflow_run
    if: ${{ github.event_name == 'workflow_run' && github.event.workflow_run.conclusion == 'success' || github.event_name != 'workflow_run' }}
    runs-on: ubuntu-latest
    steps:
      - name: Checkout code
        uses: actions/checkout@v2

      - name: Retrieve built image AMD
        uses: dawidd6/action-download-artifact@v7
        with:
          workflow: ${{ env.BUILD_WORKFLOW_NAME }}
          commit: ${{ env.COMMIT_SHA }}
          workflow_conclusion: success
          name: falkordb-x64
          path: /tmp
          if_no_artifact_found: error

      - name: Retrieve built image ARM
        uses: dawidd6/action-download-artifact@v7
        with:
          workflow: ${{ env.BUILD_WORKFLOW_NAME }}
          commit: ${{ env.COMMIT_SHA }}
          workflow_conclusion: success
          name: falkordb-arm64v8
          path: /tmp
          if_no_artifact_found: error

      - name: Retrieve built .so AMD
<<<<<<< HEAD
        uses: dawidd6/action-download-artifact@v3
=======
        uses: dawidd6/action-download-artifact@v7
>>>>>>> 250096c6
        with:
          workflow: ${{ env.BUILD_WORKFLOW_NAME }}
          commit: ${{ env.COMMIT_SHA }}
          workflow_conclusion: success
          name: falkordb-x64.so
          path: /tmp
          if_no_artifact_found: error

      - name: Retrieve built .so ARM
<<<<<<< HEAD
        uses: dawidd6/action-download-artifact@v3
=======
        uses: dawidd6/action-download-artifact@v7
>>>>>>> 250096c6
        with:
          workflow: ${{ env.BUILD_WORKFLOW_NAME }}
          commit: ${{ env.COMMIT_SHA }}
          workflow_conclusion: success
          name: falkordb-arm64v8.so
          path: /tmp
          if_no_artifact_found: error

      - name: Load image
        run: |
          docker load -i /tmp/falkordb-x64.tar
          docker load -i /tmp/falkordb-arm64v8.tar

      - name: Login to DockerHub
        uses: docker/login-action@v3
        with:
          username: ${{ secrets.DOCKER_USERNAME }}
          password: ${{ secrets.DOCKER_PASSWORD }}

      - name: Set tag name
        id: set_tag
        run: |
          # If the event is a release, use the release tag name
          if [ "${{ github.event_name }}" == "release" ]; then
            TAG_NAME=${{ github.event.release.tag_name }}
            echo "IS_LATEST=1" >> $GITHUB_ENV
          fi

          # If the event is a workflow_dispatch, use the input value
          if [ "${{ github.event_name }}" == "workflow_dispatch" ]; then
            TAG_NAME=${{ github.event.inputs.tag }}
          fi

          # If the event is a workflow_run, and branch is master, set to "edge"
          if [ "${{ github.event_name }}" == "workflow_run" ] && [ "${{ github.event.workflow_run.head_branch }}" == "master" ]; then
            TAG_NAME="edge"
          fi

          # If the event is a workflow_run, and branch is not master, set to the branch name
          if [ "${{ github.event_name }}" == "workflow_run" ] && [ "${{ github.event.workflow_run.head_branch }}" != "master" ]; then
            TAG_NAME="v${{ github.event.workflow_run.head_branch }}"
          fi

          echo "TAG_NAME=${TAG_NAME}" >> $GITHUB_ENV

      - name: Tag x64 and ARM images
        run: |
          docker tag falkordb/falkordb-x64 falkordb/falkordb:${{ env.TAG_NAME }}-x64
          docker tag falkordb/falkordb-arm64v8 falkordb/falkordb:${{ env.TAG_NAME }}-arm64v8

      - name: Push x64 and ARM images & create manifest
        run: |
          docker push falkordb/falkordb:${{ env.TAG_NAME }}-x64
          docker push falkordb/falkordb:${{ env.TAG_NAME }}-arm64v8

          docker buildx imagetools create -t falkordb/falkordb:${{ env.TAG_NAME }} ${{ env.IS_LATEST == '1' && '-t falkordb/falkordb:latest' || '' }} \
          falkordb/falkordb:${{ env.TAG_NAME }}-x64 \
          falkordb/falkordb:${{ env.TAG_NAME }}-arm64v8

      - name: Inspect image
        run: |
          docker buildx imagetools inspect falkordb/falkordb:${{ env.TAG_NAME }}

      - name: Upload falkordb.so files to release
        if: github.event_name == 'release'
        env:
          GITHUB_TOKEN: ${{ secrets.GITHUB_TOKEN }}
        run: |
          gh release upload ${{ github.event.release.tag_name }} /tmp/falkordb-x64.so
          gh release upload ${{ github.event.release.tag_name }} /tmp/falkordb-arm64v8.so<|MERGE_RESOLUTION|>--- conflicted
+++ resolved
@@ -55,11 +55,7 @@
           if_no_artifact_found: error
 
       - name: Retrieve built .so AMD
-<<<<<<< HEAD
-        uses: dawidd6/action-download-artifact@v3
-=======
         uses: dawidd6/action-download-artifact@v7
->>>>>>> 250096c6
         with:
           workflow: ${{ env.BUILD_WORKFLOW_NAME }}
           commit: ${{ env.COMMIT_SHA }}
@@ -69,11 +65,7 @@
           if_no_artifact_found: error
 
       - name: Retrieve built .so ARM
-<<<<<<< HEAD
-        uses: dawidd6/action-download-artifact@v3
-=======
         uses: dawidd6/action-download-artifact@v7
->>>>>>> 250096c6
         with:
           workflow: ${{ env.BUILD_WORKFLOW_NAME }}
           commit: ${{ env.COMMIT_SHA }}
