--- conflicted
+++ resolved
@@ -2,13 +2,6 @@
 
 on:
   workflow_dispatch:
-<<<<<<< HEAD
-  pull_request_review:
-    types: [submitted]
-  push:
-    branches:
-      - master
-=======
   pull_request:
     branches: [master]
   push:
@@ -18,7 +11,6 @@
 concurrency:
   group: ${{ github.workflow }}-${{ github.event.pull_request.number || github.ref }}
   cancel-in-progress: true
->>>>>>> 28c09ce2
 
 jobs:
   build:
@@ -51,37 +43,22 @@
         id: cache_graphblas
         uses: actions/cache@v3
         with:
-<<<<<<< HEAD
-          path: /FalkorDB/bin/linux-${{ matrix.platform == 'linux/amd64' && 'x64' || 'arm64v8' }}-release/GraphBLAS
-          key: graphblas-${{ matrix.platform == 'linux/amd64' && 'x64' || 'arm64v8' }}-${{ hashFiles('./deps/GraphBLAS/Include/GraphBLAS.h') }}
-=======
           path: /FalkorDB/bin/linux-${{ env.ARCH_SUFFIX  }}-release/GraphBLAS
           key: graphblas-${{ env.ARCH_SUFFIX  }}-${{ hashFiles('./deps/GraphBLAS/Include/GraphBLAS.h') }}
->>>>>>> 28c09ce2
 
       - name: Cache parser ${{ matrix.platform }}
         id: cache_parser
         uses: actions/cache@v3
         with:
-<<<<<<< HEAD
-          path: /FalkorDB/bin/linux-${{ matrix.platform == 'linux/amd64' && 'x64' || 'arm64v8' }}-release/libcypher-parser
-          key: parser-${{ matrix.platform == 'linux/amd64' && 'x64' || 'arm64v8' }}-${{ hashFiles('./deps/libcypher-parser/lib/src/parser.c') }}
-=======
           path: /FalkorDB/bin/linux-${{ env.ARCH_SUFFIX  }}-release/libcypher-parser
           key: parser-${{ env.ARCH_SUFFIX  }}-${{ hashFiles('./deps/libcypher-parser/lib/src/parser.c') }}
->>>>>>> 28c09ce2
 
       - name: Cache search ${{ matrix.platform }}
         id: cache_search
         uses: actions/cache@v3
         with:
-<<<<<<< HEAD
-          path: /FalkorDB/bin/linux-${{ matrix.platform == 'linux/amd64' && 'x64' || 'arm64v8' }}-release/search-static
-          key: search-${{ matrix.platform == 'linux/amd64' && 'x64' || 'arm64v8' }}-${{ hashFiles('./deps/RediSearch/src/version.h') }}
-=======
           path: /FalkorDB/bin/linux-${{ env.ARCH_SUFFIX  }}-release/search-static
           key: search-${{ env.ARCH_SUFFIX  }}-${{ hashFiles('./deps/RediSearch/src/version.h') }}
->>>>>>> 28c09ce2
 
       # Make sure the working directory is static between runs
       # and always the same for the CMake cache
@@ -126,11 +103,7 @@
         with:
           context: .
           file: /FalkorDB/tests/Dockerfile
-<<<<<<< HEAD
-          outputs: type=docker,dest=/tmp/falkordb-tests-${{ matrix.platform == 'linux/amd64' && 'x64' || 'arm64v8'}}.tar
-=======
           outputs: type=docker,dest=/tmp/falkordb-tests-${{ env.ARCH_SUFFIX }}.tar
->>>>>>> 28c09ce2
           tags: falkordb/falkordb-tests
           platforms: ${{ matrix.platform }}
           build-args: |
@@ -140,13 +113,8 @@
       - name: Upload tests image
         uses: actions/upload-artifact@v3
         with:
-<<<<<<< HEAD
-          name: falkordb-tests-${{ matrix.platform == 'linux/amd64' && 'x64' || 'arm64v8'}}
-          path: /tmp/falkordb-tests-${{ matrix.platform == 'linux/amd64' && 'x64' || 'arm64v8'}}.tar
-=======
           name: falkordb-tests-${{ env.ARCH_SUFFIX }}
           path: /tmp/falkordb-tests-${{ env.ARCH_SUFFIX }}.tar
->>>>>>> 28c09ce2
           if-no-files-found: error
 
       - name: Build base image
@@ -156,13 +124,8 @@
           context: /FalkorDB
           file: /FalkorDB/build/docker/Dockerfile
           platforms: ${{ matrix.platform }}
-<<<<<<< HEAD
-          outputs: type=docker,dest=/tmp/falkordb-${{ matrix.platform == 'linux/amd64' && 'x64' || 'arm64v8'}}.tar
-          tags: falkordb/falkordb-${{ matrix.platform == 'linux/amd64' && 'x64' || 'arm64v8'}}
-=======
           outputs: type=docker,dest=/tmp/falkordb-${{ env.ARCH_SUFFIX }}.tar
           tags: falkordb/falkordb-${{ env.ARCH_SUFFIX }}
->>>>>>> 28c09ce2
           build-args: |
             BASE_IMAGE=localhost:5000/falkordb/falkordb-compiler
             TARGETPLATFORM=${{ matrix.platform }}
@@ -170,13 +133,8 @@
       - name: Upload image
         uses: actions/upload-artifact@v3
         with:
-<<<<<<< HEAD
-          name: falkordb-${{ matrix.platform == 'linux/amd64' && 'x64' || 'arm64v8'}}
-          path: /tmp/falkordb-${{ matrix.platform == 'linux/amd64' && 'x64' || 'arm64v8'}}.tar
-=======
           name: falkordb-${{ env.ARCH_SUFFIX }}
           path: /tmp/falkordb-${{ env.ARCH_SUFFIX }}.tar
->>>>>>> 28c09ce2
           if-no-files-found: error
 
   unit-tests:
@@ -188,34 +146,23 @@
         platform:
           - linux/amd64
           - linux/arm64
-<<<<<<< HEAD
-=======
-    env:
-      ARCH_SUFFIX: ${{ matrix.platform == 'linux/amd64' && 'x64' || 'arm64v8' }}
->>>>>>> 28c09ce2
-    steps:
-      - name: Download image
-        uses: actions/download-artifact@v3
-        with:
-<<<<<<< HEAD
-          name: falkordb-tests-${{ matrix.platform == 'linux/amd64' && 'x64' || 'arm64v8'}}
-=======
-          name: falkordb-tests-${{ env.ARCH_SUFFIX }}
->>>>>>> 28c09ce2
-          path: /tmp
-
-      - name: Set up QEMU
-        if: ${{ matrix.platform == 'linux/arm64' }}
-        uses: docker/setup-qemu-action@v3
-
-      - name: Load image
-        id: load_image
-        run: |
-<<<<<<< HEAD
-          docker load --input /tmp/falkordb-tests-${{ matrix.platform == 'linux/amd64' && 'x64' || 'arm64v8'}}.tar
-=======
-          docker load --input /tmp/falkordb-tests-${{ env.ARCH_SUFFIX }}.tar
->>>>>>> 28c09ce2
+    env:
+      ARCH_SUFFIX: ${{ matrix.platform == 'linux/amd64' && 'x64' || 'arm64v8' }}
+    steps:
+      - name: Download image
+        uses: actions/download-artifact@v3
+        with:
+          name: falkordb-tests-${{ env.ARCH_SUFFIX }}
+          path: /tmp
+
+      - name: Set up QEMU
+        if: ${{ matrix.platform == 'linux/arm64' }}
+        uses: docker/setup-qemu-action@v3
+
+      - name: Load image
+        id: load_image
+        run: |
+          docker load --input /tmp/falkordb-tests-${{ env.ARCH_SUFFIX }}.tar
 
       - name: Unit tests
         run: |
@@ -230,34 +177,23 @@
         platform:
           - linux/amd64
           - linux/arm64
-<<<<<<< HEAD
-=======
-    env:
-      ARCH_SUFFIX: ${{ matrix.platform == 'linux/amd64' && 'x64' || 'arm64v8' }}
->>>>>>> 28c09ce2
-    steps:
-      - name: Download image
-        uses: actions/download-artifact@v3
-        with:
-<<<<<<< HEAD
-          name: falkordb-tests-${{ matrix.platform == 'linux/amd64' && 'x64' || 'arm64v8'}}
-=======
-          name: falkordb-tests-${{ env.ARCH_SUFFIX }}
->>>>>>> 28c09ce2
-          path: /tmp
-
-      - name: Set up QEMU
-        if: ${{ matrix.platform == 'linux/arm64' }}
-        uses: docker/setup-qemu-action@v3
-
-      - name: Load image
-        id: load_image
-        run: |
-<<<<<<< HEAD
-          docker load --input /tmp/falkordb-tests-${{ matrix.platform == 'linux/amd64' && 'x64' || 'arm64v8'}}.tar
-=======
-          docker load --input /tmp/falkordb-tests-${{ env.ARCH_SUFFIX }}.tar
->>>>>>> 28c09ce2
+    env:
+      ARCH_SUFFIX: ${{ matrix.platform == 'linux/amd64' && 'x64' || 'arm64v8' }}
+    steps:
+      - name: Download image
+        uses: actions/download-artifact@v3
+        with:
+          name: falkordb-tests-${{ env.ARCH_SUFFIX }}
+          path: /tmp
+
+      - name: Set up QEMU
+        if: ${{ matrix.platform == 'linux/arm64' }}
+        uses: docker/setup-qemu-action@v3
+
+      - name: Load image
+        id: load_image
+        run: |
+          docker load --input /tmp/falkordb-tests-${{ env.ARCH_SUFFIX }}.tar
 
       - name: Flow tests
         run: |
@@ -272,34 +208,23 @@
         platform:
           - linux/amd64
           - linux/arm64
-<<<<<<< HEAD
-=======
-    env:
-      ARCH_SUFFIX: ${{ matrix.platform == 'linux/amd64' && 'x64' || 'arm64v8' }}
->>>>>>> 28c09ce2
-    steps:
-      - name: Download image
-        uses: actions/download-artifact@v3
-        with:
-<<<<<<< HEAD
-          name: falkordb-tests-${{ matrix.platform == 'linux/amd64' && 'x64' || 'arm64v8'}}
-=======
-          name: falkordb-tests-${{ env.ARCH_SUFFIX }}
->>>>>>> 28c09ce2
-          path: /tmp
-
-      - name: Set up QEMU
-        if: ${{ matrix.platform == 'linux/arm64' }}
-        uses: docker/setup-qemu-action@v3
-
-      - name: Load image
-        id: load_image
-        run: |
-<<<<<<< HEAD
-          docker load --input /tmp/falkordb-tests-${{ matrix.platform == 'linux/amd64' && 'x64' || 'arm64v8'}}.tar
-=======
-          docker load --input /tmp/falkordb-tests-${{ env.ARCH_SUFFIX }}.tar
->>>>>>> 28c09ce2
+    env:
+      ARCH_SUFFIX: ${{ matrix.platform == 'linux/amd64' && 'x64' || 'arm64v8' }}
+    steps:
+      - name: Download image
+        uses: actions/download-artifact@v3
+        with:
+          name: falkordb-tests-${{ env.ARCH_SUFFIX }}
+          path: /tmp
+
+      - name: Set up QEMU
+        if: ${{ matrix.platform == 'linux/arm64' }}
+        uses: docker/setup-qemu-action@v3
+
+      - name: Load image
+        id: load_image
+        run: |
+          docker load --input /tmp/falkordb-tests-${{ env.ARCH_SUFFIX }}.tar
 
       - name: TCK tests
         run: |
@@ -314,34 +239,23 @@
         platform:
           - linux/amd64
           - linux/arm64
-<<<<<<< HEAD
-=======
-    env:
-      ARCH_SUFFIX: ${{ matrix.platform == 'linux/amd64' && 'x64' || 'arm64v8' }}
->>>>>>> 28c09ce2
-    steps:
-      - name: Download image
-        uses: actions/download-artifact@v3
-        with:
-<<<<<<< HEAD
-          name: falkordb-tests-${{ matrix.platform == 'linux/amd64' && 'x64' || 'arm64v8'}}
-=======
-          name: falkordb-tests-${{ env.ARCH_SUFFIX }}
->>>>>>> 28c09ce2
-          path: /tmp
-
-      - name: Set up QEMU
-        if: ${{ matrix.platform == 'linux/arm64' }}
-        uses: docker/setup-qemu-action@v3
-
-      - name: Load image
-        id: load_image
-        run: |
-<<<<<<< HEAD
-          docker load --input /tmp/falkordb-tests-${{ matrix.platform == 'linux/amd64' && 'x64' || 'arm64v8'}}.tar
-=======
-          docker load --input /tmp/falkordb-tests-${{ env.ARCH_SUFFIX }}.tar
->>>>>>> 28c09ce2
+    env:
+      ARCH_SUFFIX: ${{ matrix.platform == 'linux/amd64' && 'x64' || 'arm64v8' }}
+    steps:
+      - name: Download image
+        uses: actions/download-artifact@v3
+        with:
+          name: falkordb-tests-${{ env.ARCH_SUFFIX }}
+          path: /tmp
+
+      - name: Set up QEMU
+        if: ${{ matrix.platform == 'linux/arm64' }}
+        uses: docker/setup-qemu-action@v3
+
+      - name: Load image
+        id: load_image
+        run: |
+          docker load --input /tmp/falkordb-tests-${{ env.ARCH_SUFFIX }}.tar
 
       - name: Fuzz tests
         run: |
