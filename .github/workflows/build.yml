--- conflicted
+++ resolved
@@ -327,25 +327,6 @@
         run: |
           docker run -i --rm falkordb/falkordb-tests make CLEAR_LOGS=0 PARALLEL=1 flow-tests
 
-<<<<<<< HEAD
-  cleanup-flow-tests:
-    needs: flow-tests
-    runs-on: ubuntu-latest
-    strategy:
-      matrix:
-        platform:
-          - machine_label: ${{ format('flow-tests-{0}-{1}', github.run_id, github.run_number)  }}
-    steps:
-      - uses: actions/checkout@v4
-      - uses: ./.github/actions/cleanup-runner
-        with:
-          service_account_key: ${{ secrets.GCP_SA_KEY }}
-          project_id: ${{ secrets.GCP_PROJECT_ID }}
-          zone: ${{ vars.GCP_ZONE }}
-          instance_label: ${{ matrix.platform.machine_label }}
-
-=======
->>>>>>> 191f6994
   tck-tests:
     needs: build
     runs-on: ${{ matrix.platform.machine_label }}
