--- conflicted
+++ resolved
@@ -41,12 +41,9 @@
 
     - name: Build
       run: |
-<<<<<<< HEAD
         rustup toolchain list
         rustup default nightly
-=======
         apt-get update
->>>>>>> 463e2792
         apt-get install -y clang libomp-dev libc6-dbg python3-venv
         python3 -m venv venv
         . venv/bin/activate
