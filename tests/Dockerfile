ARG BASE_IMAGE=falkordb/falkordb-compiler

ARG TARGETPLATFORM=linux/amd64

FROM --platform=$TARGETPLATFORM $BASE_IMAGE as compiler

<<<<<<< HEAD
ENV DEPS "automake peg libtool autoconf python-is-python3 2to3 python3.10-venv python3-pip wget build-essential cmake m4 git valgrind gcc musl-dev python3-dev"
=======
ENV DEPS "automake peg libtool autoconf python-is-python3 2to3 python3.10-venv python3-pip wget build-essential cmake m4 git valgrind gcc python3-dev"
>>>>>>> 28c09ce2

# Set up a build environment
RUN set -ex ;\
    deps="$DEPS ";\
    apt-get update -qq ;\
    apt-get install -y --no-install-recommends $deps ;

# Create venv
RUN set -ex ;\
    python3 -m venv /venv ;\
    . /venv/bin/activate ;

RUN set -ex ;\
    /venv/bin/pip3 install --upgrade pip ;\
    /venv/bin/pip3 install --upgrade setuptools

RUN set -ex ;\
    /venv/bin/pip3 install -r /FalkorDB/tests/requirements.txt<|MERGE_RESOLUTION|>--- conflicted
+++ resolved
@@ -4,11 +4,7 @@
 
 FROM --platform=$TARGETPLATFORM $BASE_IMAGE as compiler
 
-<<<<<<< HEAD
-ENV DEPS "automake peg libtool autoconf python-is-python3 2to3 python3.10-venv python3-pip wget build-essential cmake m4 git valgrind gcc musl-dev python3-dev"
-=======
 ENV DEPS "automake peg libtool autoconf python-is-python3 2to3 python3.10-venv python3-pip wget build-essential cmake m4 git valgrind gcc python3-dev"
->>>>>>> 28c09ce2
 
 # Set up a build environment
 RUN set -ex ;\
