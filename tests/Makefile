--- conflicted
+++ resolved
@@ -13,11 +13,7 @@
 BENCHMARK_ARGS=run-local 
 endif
 
-<<<<<<< HEAD
 BENCHMARK_ARGS += --module_path $(TARGET) --required-module graph
-=======
-BENCHMARK_ARGS += --module_path $(ROOT)/src/redisgraph.so --required-module graph
->>>>>>> 5f342951
 ifneq ($(BENCHMARK),)
 BENCHMARK_ARGS += --test $(BENCHMARK)
 endif
@@ -27,17 +23,6 @@
 TEST_ARGS += --env $(ENV)
 endif
 
-<<<<<<< HEAD
-=======
-# If the Valgrind flag is set, check for memory access errors.
-ifneq ($(VALGRIND),)
-	TEST_ARGS += --vg --vg-no-leakcheck --vg-verbose --vg-suppressions=$(ROOT)/src/valgrind.supp
-endif
-
-# Set the RLTest arguments to check for memory leaks.
-MEMCHECK_ARGS = $(TEST_ARGS) --vg --vg-no-fail-on-errors --vg-suppressions=$(ROOT)/src/valgrind.supp
-
->>>>>>> 5f342951
 ifeq ($(UNIT),1)
 TESTS += unit
 else ifeq ($(FLOW),1)
@@ -56,21 +41,12 @@
 
 flow:
 	### flow tests
-<<<<<<< HEAD
 	@MODULE=$(TARGET) ./flow/tests.sh
-=======
-	MODULE=$(ROOT)/src/redisgraph.so ./flow/tests.sh
-#	@$(MAKE) -C flow TEST_ARGS="$(TEST_ARGS)"
->>>>>>> 5f342951
 
 tck:
 	### Cypher Technology Compatibility Kit (TCK)
 	@GEN=0 AOF=0 TCK=1 MODULE=$(TARGET) ./flow/tests.sh
 
-<<<<<<< HEAD
-=======
-memcheck: export RS_GLOBAL_DTORS=1
->>>>>>> 5f342951
 memcheck:
 	@TCK=1 VG=1 VG_ACCESS=1 VG_LEAKS=0 MODULE=$(TARGET) ./flow/tests.sh
 	./memcheck.sh
