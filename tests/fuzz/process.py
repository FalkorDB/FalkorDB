#!/usr/bin/env python3

import os
import sys
import site
import argparse
import subprocess
from time import time
from RLTest import Env
from redis import ResponseError
<<<<<<< HEAD
from falkordb import Graph
=======
from falkordb import FalkorDB, Graph
>>>>>>> 0ddddf03

HERE = os.path.abspath(os.path.dirname(__file__))
ROOT = os.path.abspath(os.path.join(HERE, "../.."))
sys.path.insert(0, os.path.join(ROOT, "deps/readies"))
import paella


def make_connection(module):
<<<<<<< HEAD
    env, db = Env(decodeResponses=True, module=module, logDir="logs")
    return db.select_graph("G")
=======
    env = Env(decodeResponses=True, module=module, logDir="logs")
    db = FalkorDB("localhost", env.port)
    g = db.select_graph("G")
    return (env, db, g)
>>>>>>> 0ddddf03


def issue_queries(graph, timeout):
    os.environ["PATH"] = os.pathsep.join([ENV['PATH'], site.getuserbase() + '/bin', '/venv/bin'])
    os.environ["PYTHONPATH"] = os.pathsep.join([ENV['PYTHONPATH'],  HERE + "/generator"])
    cmd = ["grammarinator-generate", "CustomCypherGenerator.CustomCypherGenerator",
           "--sys-path", "generator/", "--jobs", "1", "-r", "oC_Query", "--stdout", "-d", "30"]

    start = time()
    while time() - start < timeout:
        # Capture generated queries
        try:
            query = subprocess.check_output(cmd, encoding="utf8")
        except subprocess.CalledProcessError as e:
            # Subprocess failed, emit the thrown exception and retry
            print(str(e))
            continue

        # Log query to console
        print(query)
        try:
            graph.query(query, timeout=1000)
        except ResponseError as e:
            print("Encountered exception: %s" % str(e))
        except ConnectionError as e:
            # The previous query crashed the server, exit with exception
            raise(e)


parser = argparse.ArgumentParser()
parser.add_argument("-t", "--timeout", type=int, default=30, help="timeout value in seconds")
parser.add_argument("-m", "--module", type=str, help="module .so file")
args = parser.parse_args()

env, db, graph = make_connection(args.module)
issue_queries(graph, args.timeout)<|MERGE_RESOLUTION|>--- conflicted
+++ resolved
@@ -8,11 +8,7 @@
 from time import time
 from RLTest import Env
 from redis import ResponseError
-<<<<<<< HEAD
-from falkordb import Graph
-=======
 from falkordb import FalkorDB, Graph
->>>>>>> 0ddddf03
 
 HERE = os.path.abspath(os.path.dirname(__file__))
 ROOT = os.path.abspath(os.path.join(HERE, "../.."))
@@ -21,15 +17,10 @@
 
 
 def make_connection(module):
-<<<<<<< HEAD
-    env, db = Env(decodeResponses=True, module=module, logDir="logs")
-    return db.select_graph("G")
-=======
     env = Env(decodeResponses=True, module=module, logDir="logs")
     db = FalkorDB("localhost", env.port)
     g = db.select_graph("G")
     return (env, db, g)
->>>>>>> 0ddddf03
 
 
 def issue_queries(graph, timeout):
