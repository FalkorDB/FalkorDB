--- conflicted
+++ resolved
@@ -23,12 +23,7 @@
 
 
 def issue_queries(graph, timeout):
-<<<<<<< HEAD
-    os.environ["PATH"] = os.pathsep.join([ENV['PATH'], site.getuserbase() + '/bin'])
-    os.environ["PATH"] = os.pathsep.join([ENV['PATH'], '/venv/bin'])
-=======
     os.environ["PATH"] = os.pathsep.join([ENV['PATH'], site.getuserbase() + '/bin', '/venv/bin'])
->>>>>>> 28c09ce2
     os.environ["PYTHONPATH"] = os.pathsep.join([ENV['PYTHONPATH'],  HERE + "/generator"])
     cmd = ["grammarinator-generate", "CustomCypherGenerator.CustomCypherGenerator",
            "--sys-path", "generator/", "--jobs", "1", "-r", "oC_Query", "--stdout", "-d", "30"]
