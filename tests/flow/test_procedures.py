--- conflicted
+++ resolved
@@ -318,9 +318,6 @@
         except redis.exceptions.ResponseError:
             # This should not cause an error
             self.env.assertFalse(1)
-<<<<<<< HEAD
-            pass
-=======
             pass
 
     def test_procedure_get_all_procedures(self):
@@ -332,5 +329,4 @@
                            ["algo.BFS", "READ"], ["algo.pageRank", "READ"], ["db.idx.fulltext.queryNodes", "READ"],
                            ["db.idx.fulltext.drop", "WRITE"]]
         for res in expected_result:
-            self.env.assertContains(res, actual_resultset)
->>>>>>> ea87640a
+            self.env.assertContains(res, actual_resultset)