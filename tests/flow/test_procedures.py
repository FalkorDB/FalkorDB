--- conflicted
+++ resolved
@@ -363,18 +363,11 @@
         actual_resultset = self.graph.query("CALL dbms.procedures() YIELD mode, name RETURN mode, name ORDER BY name").result_set
 
         expected_result = [["READ",  "algo.BFS"],
-<<<<<<< HEAD
                            ['READ',  "algo.SPpaths"],
                            ['READ',  "algo.SSpaths"],
                            ["READ",  "algo.WCC"],
                            ['READ',  "algo.betweenness"],
                            ["READ",  "algo.labelPropagation"],
-=======
-                           ['READ',  'algo.SPpaths'],
-                           ['READ',  'algo.SSpaths'],
-                           ["READ",  "algo.WCC"],
-                           ['READ', 'algo.betweenness'],
->>>>>>> bf5dc3f0
                            ["READ",  "algo.pageRank"],
                            ['READ',  "db.constraints"],
                            ["WRITE", "db.idx.fulltext.createNodeIndex"],
@@ -388,4 +381,4 @@
                            ["READ",  "db.propertyKeys"],
                            ["READ",  "db.relationshipTypes"],
                            ["READ",  "dbms.procedures"]]
-        self.env.assertEquals(actual_resultset, expected_result)
+        self.env.assertEquals(actual_resultset, expected_result)