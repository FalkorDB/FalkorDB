--- conflicted
+++ resolved
@@ -1939,50 +1939,21 @@
         self.env.assertEquals(res.result_set[0][1], 2)
         self.env.assertEquals(res.result_set[0][2], Node(label='N'))
 
-<<<<<<< HEAD
-        # unwind and project the var with star
-=======
         # create node and project it with star
->>>>>>> 9c360b2a
         res = graph.query(
             """
             WITH 1 AS a, 2 AS b
             CALL {
-<<<<<<< HEAD
-                UNWIND [3, 4] AS x
-                WITH *
-                RETURN x
-            }
-            RETURN a, b, x
-=======
                 WITH *
                 CREATE (n:C)
                 WITH *
                 RETURN n
             }
             RETURN a, b, n
->>>>>>> 9c360b2a
-            """
-        )
-
-        # assert results
-<<<<<<< HEAD
-        self.env.assertEquals(len(res.result_set), 2)
-        self.env.assertEquals(res.result_set[0], [1, 2, 3])
-        self.env.assertEquals(res.result_set[1], [1, 2, 4])
-
-        # call procedure and project the result with star
-        res = graph.query(
-            """
-            WITH 1 AS a
-            CALL {
-                CALL db.labels() YIELD label
-                WITH *
-                RETURN *
-            }
-            RETURN a, label
-            ORDER BY label ASC
-=======
+            """
+        )
+
+        # assert results
         self.env.assertEquals(len(res.result_set), 1)
         self.env.assertEquals(len(res.result_set[0]), 3)
         self.env.assertEquals(res.result_set[0][0], 1)
@@ -2000,14 +1971,73 @@
                 RETURN n
             }
             RETURN a, b, n
->>>>>>> 9c360b2a
-            """
-        )
-
-        # assert results
-        self.env.assertEquals(len(res.result_set), 1)
-<<<<<<< HEAD
-        self.env.assertEquals(res.result_set[0], [1, 'N'])
+            """
+        )
+
+        # assert results
+        self.env.assertEquals(len(res.result_set), 1)
+        self.env.assertEquals(len(res.result_set[0]), 3)
+        self.env.assertEquals(res.result_set[0][0], 1)
+        self.env.assertEquals(res.result_set[0][1], 2)
+        self.env.assertEquals(res.result_set[0][2], Node(label='C'))
+
+        # create node and return it with star
+        res = graph.query(
+            """
+            WITH 1 AS a, 2 AS b
+            CALL {
+                WITH *
+                CREATE (n:C)
+                WITH n
+                RETURN *
+            }
+            RETURN a, b, n
+            """
+        )
+
+        # assert results
+        self.env.assertEquals(len(res.result_set), 1)
+        self.env.assertEquals(len(res.result_set[0]), 3)
+        self.env.assertEquals(res.result_set[0][0], 1)
+        self.env.assertEquals(res.result_set[0][1], 2)
+        self.env.assertEquals(res.result_set[0][2], Node(label='C'))
+
+        # unwind and project the var with star
+        res = graph.query(
+            """
+            WITH 1 AS a, 2 AS b
+            CALL {
+                UNWIND [3, 4] AS x
+                WITH *
+                RETURN x
+            }
+            RETURN a, b, x
+            """
+        )
+
+        # assert results
+        self.env.assertEquals(len(res.result_set), 2)
+        self.env.assertEquals(res.result_set[0], [1, 2, 3])
+        self.env.assertEquals(res.result_set[1], [1, 2, 4])
+
+        # call procedure and project the result with star
+        res = graph.query(
+            """
+            WITH 1 AS a
+            CALL {
+                CALL db.labels() YIELD label
+                WITH *
+                RETURN *
+            }
+            RETURN a, label
+            ORDER BY label ASC
+            """
+        )
+
+        # assert results
+        self.env.assertEquals(len(res.result_set), 2)
+        self.env.assertEquals(res.result_set[0], [1, 'C'])
+        self.env.assertEquals(res.result_set[1], [1, 'N'])
 
         # intermediate WITH * including new variable
         res = graph.query(
@@ -2018,37 +2048,12 @@
                 RETURN *
             } 
             RETURN *
-=======
-        self.env.assertEquals(len(res.result_set[0]), 3)
-        self.env.assertEquals(res.result_set[0][0], 1)
-        self.env.assertEquals(res.result_set[0][1], 2)
-        self.env.assertEquals(res.result_set[0][2], Node(label='C'))
-
-        # create node and return it with star
-        res = graph.query(
-            """
-            WITH 1 AS a, 2 AS b
-            CALL {
-                WITH *
-                CREATE (n:C)
-                WITH n
-                RETURN *
-            }
-            RETURN a, b, n
->>>>>>> 9c360b2a
-            """
-        )
-
-        # assert results
-        self.env.assertEquals(len(res.result_set), 1)
-<<<<<<< HEAD
+            """
+        )
+
+        # assert results
+        self.env.assertEquals(len(res.result_set), 1)
         self.env.assertEquals(res.result_set[0], [1, 2])
-=======
-        self.env.assertEquals(len(res.result_set[0]), 3)
-        self.env.assertEquals(res.result_set[0][0], 1)
-        self.env.assertEquals(res.result_set[0][1], 2)
-        self.env.assertEquals(res.result_set[0][2], Node(label='C'))
->>>>>>> 9c360b2a
 
     def test30_surrounding_matches(self):
         """Tests that in case the call {} is surrounded by matches, the
