from common import *
from index_utils import *

sys.path.append(os.path.join(os.path.dirname(__file__), '..'))

GRAPH_ID = "bound_variables"

class testBoundVariables(FlowTestsBase):
    def __init__(self):
<<<<<<< HEAD
        self.env = Env(decodeResponses=True)
        self.conn = self.env.getConnection()
        self.g = Graph(self.conn, GRAPH_ID)
=======
        self.env, self.db = Env()
        self.graph = self.db.select_graph(GRAPH_ID)
>>>>>>> 3ea7a3bf
        self.populate_graph()

    def populate_graph(self):
        # Construct a graph with the form:
        # (v1)-[:E]->(v2)-[:E]->(v3)
        node_props = ['v1', 'v2', 'v3']

        nodes = []
        for idx, v in enumerate(node_props):
            node = Node(alias=f"n_{idx}", labels="L", properties={"val": v})
            nodes.append(node)
<<<<<<< HEAD
            self.g.add_node(node)

        edge = Edge(nodes[0], "E", nodes[1])
        self.g.add_edge(edge)

        edge = Edge(nodes[1], "E", nodes[2])
        self.g.add_edge(edge)

        self.g.commit()

    def test01_with_projected_entity(self):
        query = """MATCH (a:L {val: 'v1'}) WITH a MATCH (a)-[e]->(b) RETURN b.val"""
        actual_result = self.g.query(query)

        # Verify that this query does not generate a Cartesian product.
        execution_plan = self.g.execution_plan(query)
=======
        nodes_str = [str(n) for n in nodes]

        e0 = Edge(nodes[0], "E", nodes[1])
        e1 = Edge(nodes[1], "E", nodes[2])

        self.graph.query(f"CREATE {','.join(nodes_str)}, {e0}, {e1}")

    def test01_with_projected_entity(self):
        query = """MATCH (a:L {val: 'v1'}) WITH a MATCH (a)-[e]->(b) RETURN b.val"""
        actual_result = self.graph.query(query)

        # Verify that this query does not generate a Cartesian product.
        execution_plan = str(self.graph.explain(query))
>>>>>>> 3ea7a3bf
        self.env.assertNotIn('Cartesian Product', execution_plan)

        # Verify results.
        expected_result = [['v2']]
        self.env.assertEquals(actual_result.result_set, expected_result)

    def test02_match_create_bound_variable(self):
        # Extend the graph such that the new form is:
        # (v1)-[:E]->(v2)-[:E]->(v3)-[:e]->(v4)
        query = """MATCH (a:L {val: 'v3'}) CREATE (a)-[:E]->(b:L {val: 'v4'}) RETURN b.val"""
<<<<<<< HEAD
        actual_result = self.g.query(query)
=======
        actual_result = self.graph.query(query)
>>>>>>> 3ea7a3bf
        expected_result = [['v4']]
        self.env.assertEquals(actual_result.result_set, expected_result)
        self.env.assertEquals(actual_result.relationships_created, 1)
        self.env.assertEquals(actual_result.nodes_created, 1)

    def test03_procedure_match_bound_variable(self):
        # Create a full-text index.
<<<<<<< HEAD
        create_node_fulltext_index(self.g, "L", "val", sync=True)
=======
        create_node_fulltext_index(self.graph, "L", "val", sync=True)
>>>>>>> 3ea7a3bf

        # Project the result of scanning this index into a MATCH pattern.
        query = """CALL db.idx.fulltext.queryNodes('L', 'v1') YIELD node MATCH (node)-[]->(b) RETURN b.val"""
        # Verify that execution begins at the procedure call and proceeds into the traversals.
<<<<<<< HEAD
        execution_plan = self.g.execution_plan(query)
=======
        execution_plan = str(self.graph.explain(query))
>>>>>>> 3ea7a3bf
        # For the moment, we'll just verify that ProcedureCall appears later in the plan than
        # its parent, Conditional Traverse.
        traverse_idx = execution_plan.index("Conditional Traverse")
        call_idx = execution_plan.index("ProcedureCall")
        self.env.assertTrue(call_idx > traverse_idx)

        # Verify the results
<<<<<<< HEAD
        actual_result = self.g.query(query)
=======
        actual_result = self.graph.query(query)
>>>>>>> 3ea7a3bf
        expected_result = [['v2']]
        self.env.assertEquals(actual_result.result_set, expected_result)

    def test04_projected_scanned_entity(self):
        query = """MATCH (a:L {val: 'v1'}) WITH a MATCH (a), (b {val: 'v2'}) RETURN a.val, b.val"""
<<<<<<< HEAD
        actual_result = self.g.query(query)

        # Verify that this query generates exactly 2 scan ops.
        execution_plan = self.g.execution_plan(query)
=======
        actual_result = self.graph.query(query)

        # Verify that this query generates exactly 2 scan ops.
        execution_plan = str(self.graph.explain(query))
>>>>>>> 3ea7a3bf
        self.env.assertEquals(2, execution_plan.count('Scan'))

        # Verify results.
        expected_result = [['v1', 'v2']]
        self.env.assertEquals(actual_result.result_set, expected_result)

    def test05_unwind_reference_entities(self):
        query = """MATCH ()-[a]->() UNWIND a as x RETURN id(x)"""
<<<<<<< HEAD
        actual_result = self.g.query(query)
=======
        actual_result = self.graph.query(query)
>>>>>>> 3ea7a3bf

        # Verify results.
        expected_result = [[0], [1], [2]]
        self.env.assertEquals(actual_result.result_set, expected_result)

    def test06_override_bound_with_label(self):
        """Tests that we override a bound alias with a new scan if it has a
        label"""

        # clear the db
<<<<<<< HEAD
        self.env.flush()

        # create one node with label `N`
        res = self.g.query("CREATE (:N)")
        self.env.assertEquals(res.nodes_created, 1)

        res = self.g.query("MATCH(n:N) WITH n MATCH (n:X) RETURN n")
=======
        self.graph.delete()

        # create one node with label `N`
        res = self.graph.query("CREATE (:N)")
        self.env.assertEquals(res.nodes_created, 1)

        res = self.graph.query("MATCH(n:N) WITH n MATCH (n:X) RETURN n")
>>>>>>> 3ea7a3bf

        # make sure no nodes were returned
        self.env.assertEquals(len(res.result_set), 0)

    def test07_bound_edges(self):
        # edges can only be declared once
        # re-declaring a variable as an edge is forbidden

        queries = ["MATCH ()-[e]->()-[e]->() RETURN *",
                   "MATCH ()-[e]->() MATCH ()<-[e]-() RETURN *",
                   "WITH NULL AS e MATCH ()-[e]->() RETURN *",
                   "MATCH ()-[e]->() WITH e MATCH ()-[e]->() RETURN *",
                   "MATCH ()-[e]->() MERGE ()-[e:R]->() RETURN *",
                   "WITH NULL AS e MERGE ()-[e:R]->() RETURN *",
                   "MERGE ()-[e:R]->() MERGE ()-[e:R]->()",
                   "MATCH ()-[e]->() WHERE ()-[e]->() RETURN *"]

        for q in queries:
            try:
                res = self.g.query(q)
                # should not reach this point
                self.env.assertFalse(True)
            except Exception as e:
                self.env.assertIn("Edge `e` can only be declared once", str(e))
<|MERGE_RESOLUTION|>--- conflicted
+++ resolved
@@ -7,14 +7,9 @@
 
 class testBoundVariables(FlowTestsBase):
     def __init__(self):
-<<<<<<< HEAD
-        self.env = Env(decodeResponses=True)
-        self.conn = self.env.getConnection()
-        self.g = Graph(self.conn, GRAPH_ID)
-=======
+
         self.env, self.db = Env()
         self.graph = self.db.select_graph(GRAPH_ID)
->>>>>>> 3ea7a3bf
         self.populate_graph()
 
     def populate_graph(self):
@@ -26,24 +21,7 @@
         for idx, v in enumerate(node_props):
             node = Node(alias=f"n_{idx}", labels="L", properties={"val": v})
             nodes.append(node)
-<<<<<<< HEAD
-            self.g.add_node(node)
 
-        edge = Edge(nodes[0], "E", nodes[1])
-        self.g.add_edge(edge)
-
-        edge = Edge(nodes[1], "E", nodes[2])
-        self.g.add_edge(edge)
-
-        self.g.commit()
-
-    def test01_with_projected_entity(self):
-        query = """MATCH (a:L {val: 'v1'}) WITH a MATCH (a)-[e]->(b) RETURN b.val"""
-        actual_result = self.g.query(query)
-
-        # Verify that this query does not generate a Cartesian product.
-        execution_plan = self.g.execution_plan(query)
-=======
         nodes_str = [str(n) for n in nodes]
 
         e0 = Edge(nodes[0], "E", nodes[1])
@@ -57,7 +35,7 @@
 
         # Verify that this query does not generate a Cartesian product.
         execution_plan = str(self.graph.explain(query))
->>>>>>> 3ea7a3bf
+
         self.env.assertNotIn('Cartesian Product', execution_plan)
 
         # Verify results.
@@ -68,11 +46,8 @@
         # Extend the graph such that the new form is:
         # (v1)-[:E]->(v2)-[:E]->(v3)-[:e]->(v4)
         query = """MATCH (a:L {val: 'v3'}) CREATE (a)-[:E]->(b:L {val: 'v4'}) RETURN b.val"""
-<<<<<<< HEAD
-        actual_result = self.g.query(query)
-=======
         actual_result = self.graph.query(query)
->>>>>>> 3ea7a3bf
+
         expected_result = [['v4']]
         self.env.assertEquals(actual_result.result_set, expected_result)
         self.env.assertEquals(actual_result.relationships_created, 1)
@@ -80,20 +55,14 @@
 
     def test03_procedure_match_bound_variable(self):
         # Create a full-text index.
-<<<<<<< HEAD
-        create_node_fulltext_index(self.g, "L", "val", sync=True)
-=======
         create_node_fulltext_index(self.graph, "L", "val", sync=True)
->>>>>>> 3ea7a3bf
+
 
         # Project the result of scanning this index into a MATCH pattern.
         query = """CALL db.idx.fulltext.queryNodes('L', 'v1') YIELD node MATCH (node)-[]->(b) RETURN b.val"""
         # Verify that execution begins at the procedure call and proceeds into the traversals.
-<<<<<<< HEAD
-        execution_plan = self.g.execution_plan(query)
-=======
         execution_plan = str(self.graph.explain(query))
->>>>>>> 3ea7a3bf
+
         # For the moment, we'll just verify that ProcedureCall appears later in the plan than
         # its parent, Conditional Traverse.
         traverse_idx = execution_plan.index("Conditional Traverse")
@@ -101,27 +70,18 @@
         self.env.assertTrue(call_idx > traverse_idx)
 
         # Verify the results
-<<<<<<< HEAD
-        actual_result = self.g.query(query)
-=======
         actual_result = self.graph.query(query)
->>>>>>> 3ea7a3bf
         expected_result = [['v2']]
         self.env.assertEquals(actual_result.result_set, expected_result)
 
     def test04_projected_scanned_entity(self):
         query = """MATCH (a:L {val: 'v1'}) WITH a MATCH (a), (b {val: 'v2'}) RETURN a.val, b.val"""
-<<<<<<< HEAD
-        actual_result = self.g.query(query)
 
-        # Verify that this query generates exactly 2 scan ops.
-        execution_plan = self.g.execution_plan(query)
-=======
         actual_result = self.graph.query(query)
 
         # Verify that this query generates exactly 2 scan ops.
         execution_plan = str(self.graph.explain(query))
->>>>>>> 3ea7a3bf
+
         self.env.assertEquals(2, execution_plan.count('Scan'))
 
         # Verify results.
@@ -130,11 +90,7 @@
 
     def test05_unwind_reference_entities(self):
         query = """MATCH ()-[a]->() UNWIND a as x RETURN id(x)"""
-<<<<<<< HEAD
-        actual_result = self.g.query(query)
-=======
         actual_result = self.graph.query(query)
->>>>>>> 3ea7a3bf
 
         # Verify results.
         expected_result = [[0], [1], [2]]
@@ -145,23 +101,13 @@
         label"""
 
         # clear the db
-<<<<<<< HEAD
-        self.env.flush()
-
-        # create one node with label `N`
-        res = self.g.query("CREATE (:N)")
-        self.env.assertEquals(res.nodes_created, 1)
-
-        res = self.g.query("MATCH(n:N) WITH n MATCH (n:X) RETURN n")
-=======
         self.graph.delete()
 
         # create one node with label `N`
         res = self.graph.query("CREATE (:N)")
         self.env.assertEquals(res.nodes_created, 1)
 
-        res = self.graph.query("MATCH(n:N) WITH n MATCH (n:X) RETURN n")
->>>>>>> 3ea7a3bf
+        res = self.graph.query("MATCH (n:N) WITH n MATCH (n:X) RETURN n")
 
         # make sure no nodes were returned
         self.env.assertEquals(len(res.result_set), 0)
