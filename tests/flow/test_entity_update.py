from common import *
from index_utils import *

graph = None
multiple_entity_graph = None

class testEntityUpdate():
    def __init__(self):
        global graph
        global multiple_entity_graph
        self.env = Env(decodeResponses=True)
        # create a graph with a single node with attribute 'v'
        graph = Graph(self.env.getConnection(), 'update')
        graph.query("CREATE ({v:1})")

        # create a graph with a two nodes connected by an edge
        multiple_entity_graph = Graph(self.env.getConnection(), 'multiple_entity_update')
        multiple_entity_graph.query("CREATE (:L {v1: 1})-[:R {v1: 3}]->(:L {v2: 2})")
        create_node_exact_match_index(multiple_entity_graph, 'L', 'v1', 'v2', sync=True)

    def test01_update_attribute(self):
        # update existing attribute 'v'
        result = graph.query("MATCH (n) SET n.v = 2")
        self.env.assertEqual(result.properties_set, 1)

    def test02_update_none_existing_attr(self):
        # introduce a new attribute 'x'
        result = graph.query("MATCH (n) SET n.x = 1")
        self.env.assertEqual(result.properties_set, 1)

    def test03_update_no_change(self):
        # setting 'x' to its current value
        result = graph.query("MATCH (n) SET n.x = 1")
        self.env.assertEqual(result.properties_set, 0)

        # setting both 'v' and 'x' to their current values
        result = graph.query("MATCH (n) SET n.v = 2, n.x = 1")
        self.env.assertEqual(result.properties_set, 0)

        # update 'v' to a new value, 'x' remains the same
        result = graph.query("MATCH (n) SET n.v = 1, n.x = 1")
        self.env.assertEqual(result.properties_set, 1)

        # update 'x' to a new value, 'v' remains the same
        result = graph.query("MATCH (n) SET n.v = 1, n.x = 2")
        self.env.assertEqual(result.properties_set, 1)

    def test04_update_remove_attribute(self):
        # remove the 'x' attribute
        result = graph.query("MATCH (n) SET n.x = NULL")
        self.env.assertEqual(result.properties_set, 0)
        self.env.assertEqual(result.properties_removed, 1)

        # remove null attribute using MERGE...ON CREATE SET
        result = graph.query("UNWIND [{id: 1, aField: 'withValue', andOneWithout: null}] AS item MERGE (m:X{id: item.id}) ON CREATE SET m += item RETURN properties(m)")
        self.env.assertEqual(result.labels_added, 1)
        self.env.assertEqual(result.nodes_created, 1)
        self.env.assertEqual(result.properties_set, 2)
        expected_result = [[{'id': 1, 'aField': 'withValue'}]]
        self.env.assertEqual(result.result_set, expected_result)
        result = graph.query("MATCH (m:X) DELETE(m)")
        self.env.assertEqual(result.nodes_deleted, 1)

        # remove the 'x' attribute using MERGE...ON MATCH SET
        result = graph.query("CREATE (n:N {x:5})")
        result = graph.query("MERGE (n:N) ON MATCH SET n.x=null RETURN n")
        self.env.assertEqual(result.properties_set, 0)
        self.env.assertEqual(result.properties_removed, 1)
        result = graph.query("MATCH (n:N) DELETE(n)")
        self.env.assertEqual(result.nodes_deleted, 1)

    def test05_update_from_projection(self):
        result = graph.query("MATCH (n) UNWIND ['Calgary'] as city_name SET n.name = city_name RETURN n.v, n.name")
        expected_result = [[1, 'Calgary']]
        self.env.assertEqual(result.properties_set, 1)
        self.env.assertEqual(result.result_set, expected_result)

    # Set the entity's properties to an empty map
    def test06_replace_property_map(self):
        empty_node = Node()
        result = graph.query("MATCH (n) SET n = {} RETURN n")
        expected_result = [[empty_node]]
        # The node originally had 2 properties, 'name' and 'city_name'
        self.env.assertEqual(result.properties_set, 0)
        self.env.assertEqual(result.properties_removed, 2)
        self.env.assertEqual(result.result_set, expected_result)

    # Update the entity's properties by setting a specific property and merging property maps
    def test07_update_property_map(self):
        node = Node(properties={"v": 1, "v2": 2})
        result = graph.query("MATCH (n) SET n.v = 1, n += {v2: 2} RETURN n")
        expected_result = [[node]]
        self.env.assertEqual(result.properties_set, 2)
        self.env.assertEqual(result.result_set, expected_result)

    # Replacement maps overwrite existing properties and previous SETs but do not modify subsequent non-replacement SETs
    def test08_multiple_updates_to_property_map(self):
        node = Node(properties={"v": 1, "v2": 2, "v4": 4})
        result = graph.query("MATCH (n) SET n.v3 = 3, n = {v: 1}, n += {v2: 2}, n.v4 = 4 RETURN n")
        expected_result = [[node]]
        self.env.assertEqual(result.result_set, expected_result)

    # MERGE updates should support the same operations as SET updates
    def test09_merge_update_map(self):
        node = Node(properties={"v": 5})
        result = graph.query("MERGE (n {v: 1}) ON MATCH SET n = {}, n.v = 5 RETURN n")
        expected_result = [[node]]
        self.env.assertEqual(result.result_set, expected_result)

    # Update properties with a map retrieved by alias
    def test10_property_map_from_identifier(self):
        # Overwrite existing properties
        node = Node(properties={"v2": 10})
        result = graph.query("WITH {v2: 10} as props MATCH (n) SET n = props RETURN n")
        expected_result = [[node]]
        self.env.assertEqual(result.result_set, expected_result)

        # Merge property maps
        node = Node(properties={"v1": True, "v2": 10})
        result = graph.query("WITH {v1: True} as props MATCH (n) SET n += props RETURN n")
        expected_result = [[node]]
        self.env.assertEqual(result.result_set, expected_result)

    # Update properties with a map retrieved from a parameter
    def test11_property_map_from_parameter(self):
        # Overwrite existing properties
        node = Node(properties={"v2": 10})
        result = graph.query("CYPHER props={v2: 10} MATCH (n) SET n = $props RETURN n")
        expected_result = [[node]]
        self.env.assertEqual(result.result_set, expected_result)

        # Merge property maps
        node = Node(properties={"v1": True, "v2": 10})
        result = graph.query("CYPHER props={v1: true} MATCH (n) SET n += $props RETURN n")
        expected_result = [[node]]
        self.env.assertEqual(result.result_set, expected_result)

    # Fail update an entity property when left hand side is not alias
    def test12_fail_update_property_of_non_alias_entity(self):
        try:
            graph.query("MATCH P=() SET nodes(P).prop = 1 RETURN nodes(P)")
            self.env.assertTrue(False)
        except ResponseError as e:
            self.env.assertContains("RedisGraph does not currently support non-alias references on the left-hand side of SET expressions", str(e))

        try:
            graph.query("MERGE (n:N) ON CREATE SET n.a.b=3 RETURN n")
            self.env.assertTrue(False)
        except ResponseError as e:
            self.env.assertContains("RedisGraph does not currently support non-alias references on the left-hand side of SET expressions", str(e))

        try:
            graph.query("MERGE (n:N) ON CREATE SET n = {v: 1}, n.a.b=3 RETURN n")
            self.env.assertTrue(False)
        except ResponseError as e:
            self.env.assertContains("RedisGraph does not currently support non-alias references on the left-hand side of SET expressions", str(e))

        try:
            graph.query("MERGE (n:N) ON MATCH SET n.a.b=3 RETURN n")
            self.env.assertTrue(False)
        except ResponseError as e:
            self.env.assertContains("RedisGraph does not currently support non-alias references on the left-hand side of SET expressions", str(e))

        try:
            graph.query("MERGE (n:N) ON MATCH SET n = {v: 1}, n.a.b=3 RETURN n")
            self.env.assertTrue(False)
        except ResponseError as e:
            self.env.assertContains("RedisGraph does not currently support non-alias references on the left-hand side of SET expressions", str(e))

    # Fail when a property is a complex type nested within an array type
    def test13_invalid_complex_type_in_array(self):
        # Test combinations of invalid types with nested and top-level arrays
        # Invalid types are NULL, maps, nodes, edges, and paths
        queries = ["MATCH (a) SET a.v = [a]",
                   "MATCH (a) SET a = {v: ['str', [1, NULL]]}",
                   "MATCH (a) SET a += [[{k: 'v'}]]",
                   "CREATE (a:L)-[e:R]->(:L) SET a.v = [e]"]
        for query in queries:
            try:
                graph.query(query)
                self.env.assertTrue(False)
            except ResponseError as e:
                self.env.assertContains("Property values can only be of primitive types or arrays of primitive types", str(e))

    # fail when attempting to perform invalid map assignment
    def test14_invalid_map_assignment(self):
        try:
            graph.query("MATCH (a) SET a.v = {f: true}")
            self.env.assertTrue(False)
        except ResponseError as e:
            self.env.assertContains("Property values can only be of primitive types or arrays of primitive types", str(e))

    # update properties by attribute set reassignment
    def test15_assign_entity_properties(self):
        # merge attribute set of a node with existing properties
        node = Node(label="L", properties={"v1": 1, "v2": 2})
        result = multiple_entity_graph.query("MATCH (n1 {v1: 1}), (n2 {v2: 2}) SET n1 += n2 RETURN n1")
        expected_result = [[node]]
        self.env.assertEqual(result.result_set, expected_result)
        # validate index updates
        result = multiple_entity_graph.query("MATCH (n:L) WHERE n.v1 > 0 RETURN n.v1 ORDER BY n.v1")
        expected_result = [[1]]
        self.env.assertEqual(result.result_set, expected_result)
        result = multiple_entity_graph.query("MATCH (n:L) WHERE n.v2 > 0 RETURN n.v2 ORDER BY n.v2")
        expected_result = [[2],
                           [2]]
        self.env.assertEqual(result.result_set, expected_result)

        # overwrite attribute set of node with attribute set of edge
        node = Node(label="L", properties={"v1": 3})
        result = multiple_entity_graph.query("MATCH (n {v1: 1})-[e]->() SET n = e RETURN n")
        expected_result = [[node]]
        self.env.assertEqual(result.result_set, expected_result)
        # validate index updates
        result = multiple_entity_graph.query("MATCH (n:L) WHERE n.v1 > 0 RETURN n.v1 ORDER BY n.v1")
        expected_result = [[3]]
        self.env.assertEqual(result.result_set, expected_result)
        result = multiple_entity_graph.query("MATCH (n:L) WHERE n.v2 > 0 RETURN n.v2 ORDER BY n.v2")
        expected_result = [[2]]
        self.env.assertEqual(result.result_set, expected_result)

    # repeated attribute set reassignment
    def test16_assign_entity_properties(self):
        # repeated merges to the attribute set of a node
        node = Node(label="L", properties={"v1": 3, "v2": 2})
        result = multiple_entity_graph.query("MATCH (n), (x) WHERE ID(n) = 0 WITH n, x ORDER BY ID(x) SET n += x RETURN n")
        expected_result = [[node],
                           [node]]
        self.env.assertEqual(result.result_set, expected_result)
        # validate index updates
        result = multiple_entity_graph.query("MATCH (n:L) WHERE n.v1 > 0 RETURN n.v1 ORDER BY n.v1")
        expected_result = [[3]]
        self.env.assertEqual(result.result_set, expected_result)
        result = multiple_entity_graph.query("MATCH (n:L) WHERE n.v2 > 0 RETURN n.v2 ORDER BY n.v2")
        expected_result = [[2],
                           [2]]
        self.env.assertEqual(result.result_set, expected_result)

        # repeated updates to the attribute set of a node
        node = Node(label="L", properties={"v2": 2})
        result = multiple_entity_graph.query("MATCH (n), (x) WHERE ID(n) = 0 WITH n, x ORDER BY ID(x) SET n = x RETURN n")
        expected_result = [[node],
                           [node]]
        self.env.assertEqual(result.result_set, expected_result)
        # validate index updates
        result = multiple_entity_graph.query("MATCH (n:L) WHERE n.v1 > 0 RETURN n.v1 ORDER BY n.v1")
        expected_result = []
        self.env.assertEqual(result.result_set, expected_result)
        result = multiple_entity_graph.query("MATCH (n:L) WHERE n.v2 > 0 RETURN n.v2 ORDER BY n.v2")
        expected_result = [[2],
                           [2]]
        self.env.assertEqual(result.result_set, expected_result)

        # repeated multiple updates to the attribute set of a node
        node = Node(label="L", properties={"v2": 2})
        result = multiple_entity_graph.query("MATCH (n), (x) WHERE ID(n) = 0 WITH n, x ORDER BY ID(x) SET n = x, n += x RETURN n")
        expected_result = [[node],
                           [node]]
        self.env.assertEqual(result.result_set, expected_result)
        # validate index updates
        result = multiple_entity_graph.query("MATCH (n:L) WHERE n.v1 > 0 RETURN n.v1 ORDER BY n.v1")
        expected_result = []
        self.env.assertEqual(result.result_set, expected_result)
        result = multiple_entity_graph.query("MATCH (n:L) WHERE n.v2 > 0 RETURN n.v2 ORDER BY n.v2")
        expected_result = [[2],
                           [2]]
        self.env.assertEqual(result.result_set, expected_result)

    # fail when attempting to perform invalid entity assignment
    def test17_invalid_entity_assignment(self):
        queries = ["MATCH (a) SET a.v = [a]",
                   "MATCH (a) SET a = a.v",
                   "MATCH (a) SET a = NULL"]
        for query in queries:
            try:
                graph.query(query)
                self.env.assertTrue(False)
            except ResponseError as e:
                self.env.assertContains("Property values can only be of primitive types or arrays of primitive types", str(e))


    def validate_node_labels(self, graph, labels, expected_count):
        for label in labels:
            result = graph.query(f"MATCH (n:{label}) RETURN n")
            self.env.assertEqual(len(result.result_set), expected_count)
            if expected_count > 0:
                for record in result.result_set:
                    self.env.assertTrue(label in record[0].labels)


    def test18_update_node_label(self):
        labels = ["TestLabel"]
        
        self.validate_node_labels(graph, labels, 0)
        result = graph.query(f"MATCH (n) SET n:{labels[0]}")
        self.env.assertEqual(result.labels_added, 1)
        self.validate_node_labels(graph, labels, 1)

        # multiple node updates
        self.validate_node_labels(multiple_entity_graph, labels, 0)
        result = multiple_entity_graph.query(f"MATCH (n) SET n:{labels[0]}")
        self.env.assertEqual(result.labels_added, 2)
        self.validate_node_labels(multiple_entity_graph, labels, 2)


    def test19_update_node_multiple_label(self):
        labels = ["TestLabel2", "TestLabel3"]

        self.validate_node_labels(graph, labels, 0)   
        result = graph.query(f"MATCH (n) SET n:{':'.join(labels)}")
        self.env.assertEqual(result.labels_added, 2)
        self.validate_node_labels(graph, labels, 1)

        # multiple node updates
        self.validate_node_labels(multiple_entity_graph, labels, 0)   
        result = multiple_entity_graph.query(f"MATCH (n) SET n:{':'.join(labels)}")
        self.env.assertEqual(result.labels_added, 4)
        self.validate_node_labels(multiple_entity_graph, labels, 2)
    

    def test20_update_node_comma_separated_labels(self):
        labels = ["TestLabel4", "TestLabel5"]

        self.validate_node_labels(graph, labels, 0)
        result = graph.query(f"MATCH (n) SET n:{labels[0]}, n:{labels[1]}")
        self.env.assertEqual(result.labels_added, 2)
        self.validate_node_labels(graph, labels, 1)

        # multiple node updates
        self.validate_node_labels(multiple_entity_graph, labels, 0)
        result = multiple_entity_graph.query(f"MATCH (n) SET n:{labels[0]}, n:{labels[1]}")
        self.env.assertEqual(result.labels_added, 4)
        self.validate_node_labels(multiple_entity_graph, labels, 2)


    def test21_update_node_label_and_property(self):
        labels = ["TestLabel6"]
       
        self.validate_node_labels(graph, labels, 0)
        result = graph.query("MATCH (n {testprop:'testvalue'}) RETURN n")
        self.env.assertEqual(len(result.result_set), 0)
        result = graph.query(f"MATCH (n) SET n:{labels[0]}, n.testprop='testvalue'")
        self.env.assertEqual(result.labels_added, 1)
        self.env.assertEqual(result.properties_set, 1)
        self.validate_node_labels(graph, labels, 1)
        result = graph.query("MATCH (n {testprop:'testvalue'}) RETURN n")
        self.env.assertEqual(len(result.result_set), 1)

        # multiple node updates
        self.validate_node_labels(multiple_entity_graph, labels, 0)
        result = multiple_entity_graph.query("MATCH (n {testprop:'testvalue'}) RETURN n")
        self.env.assertEqual(len(result.result_set), 0)
        result = multiple_entity_graph.query(f"MATCH (n) SET n:{labels[0]}, n.testprop='testvalue'")
        self.env.assertEqual(result.labels_added, 2)
        self.env.assertEqual(result.properties_set, 2)
        self.validate_node_labels(multiple_entity_graph, labels, 2)
        result = multiple_entity_graph.query("MATCH (n {testprop:'testvalue'}) RETURN n")
        self.env.assertEqual(len(result.result_set), 2)
    

    def test22_update_cp_nodes_labels_and_properties(self):
        labels = ["TestLabel7", "TestLabel8"]
        self.validate_node_labels(multiple_entity_graph, labels, 0)
        result = multiple_entity_graph.query("MATCH (n {testprop2:'testvalue'}) RETURN n")
        self.env.assertEqual(len(result.result_set), 0)

        result = multiple_entity_graph.query(f"MATCH (n), (m) SET n:{labels[0]}, n.testprop2='testvalue', m:{labels[1]}")
        self.env.assertEqual(result.labels_added, 4)
        self.env.assertEqual(result.properties_set, 2)
        self.validate_node_labels(multiple_entity_graph, labels, 2)
        result = multiple_entity_graph.query("MATCH (n {testprop2:'testvalue'}) RETURN n")
        self.env.assertEqual(len(result.result_set), 2)


    def test23_update_connected_nodes_labels_and_properties(self):
        labels = ["TestLabel9", "TestLabel10"]
        self.validate_node_labels(multiple_entity_graph, labels, 0)
        result = multiple_entity_graph.query("MATCH (n {testprop3:'testvalue'}) RETURN n")
        self.env.assertEqual(len(result.result_set), 0)

        result = multiple_entity_graph.query(f"MATCH (n)-->(m) SET n:{labels[0]}, n.testprop3='testvalue', m:{labels[1]}")
        self.env.assertEqual(result.labels_added, 2)
        self.env.assertEqual(result.properties_set, 1)
        self.validate_node_labels(multiple_entity_graph, labels, 1)
        result = multiple_entity_graph.query("MATCH (n {testprop3:'testvalue'}) RETURN n")
        self.env.assertEqual(len(result.result_set), 1)


    def test_24_fail_update_non_matched_nodes(self):
        queries = ["MATCH (n) SET x:L", "MATCH (n) SET x:L:L:L"]
        for query in queries:
            try:
                graph.query(query)
                self.env.assertTrue(False)
            except ResponseError as e:
                self.env.assertContains("x not defined", str(e))


    def test_25_fail_update_labels_for_edge(self):
        queries = ["MATCH ()-[r]->() SET r:L", "MATCH (n)-[r]->(m) WITH n, r, m UNWIND [n, r, m] AS x SET x:L"]
        for query in queries:
            try:
                multiple_entity_graph.query(query)
                self.env.assertTrue(False)
            except ResponseError as e:
                self.env.assertContains("Type mismatch: expected Node but was Relationship", str(e))
    

    def test_26_fail_update_label_for_constant(self):
        queries = ["WITH 1 AS x SET x:L"]
        for query in queries:
            try:
                graph.query(query)
                self.env.assertTrue(False)
            except ResponseError as e:
                self.env.assertContains("Update error: alias 'x' did not resolve to a graph entity", str(e))
    

    def test_27_set_label_on_merge(self):
        # on match
        labels = ["Trigger", "TestLabel11", "TestLabel12"]
        self.validate_node_labels(graph, labels, 0)
        # This will create a node with Trigger label, and set the label TestLabel11
        result = graph.query(f"MERGE(n:{labels[0]}) ON CREATE SET n:{labels[1]} ON MATCH SET n:{labels[2]}")
        self.env.assertEqual(result.labels_added, 2)
        self.validate_node_labels(graph, labels[0:1], 1)
        # This will find a node with Trigger label and set the label TestLabel12
        result = graph.query(f"MERGE(n:{labels[0]}) ON CREATE SET n:{labels[1]} ON MATCH SET n:{labels[2]}")
        self.env.assertEqual(result.labels_added, 1)
        self.validate_node_labels(graph, labels, 1)

    
    def test_28_remove_node_labels(self):
        graph.delete()
        graph.query("CREATE ()")
        labels = ["Foo", "Bar"]
        self.validate_node_labels(graph, labels, 0)

        result = graph.query(f"MATCH (n) SET n:{':'.join(labels)}")
        self.env.assertEqual(result.labels_added, 2)
        self.validate_node_labels(graph, labels, 1)
        for label in labels:
            graph.query(f"MATCH (n:{label}) REMOVE n:{label} RETURN 1")
            self.validate_node_labels(graph, [label], 0)
        self.validate_node_labels(graph, labels, 0)

    def test_29_mix_add_and_remove_node_labels(self):
        graph.delete()
        graph.query("CREATE (:Foo)")
        labels_to_add = ["Bar"]
        labels_to_remove = ["Foo"]
        self.validate_node_labels(graph, labels_to_remove, 1)

        # call set prior to remove
        result = graph.query(f"MATCH (n:Foo) SET n:{':'.join(labels_to_add)} REMOVE n:{':'.join(labels_to_remove)} RETURN 1")
        self.env.assertEqual(result.labels_added, 1)
        self.validate_node_labels(graph, labels_to_remove, 0)
        self.validate_node_labels(graph, labels_to_add, 1)

        graph.delete()
        graph.query("CREATE (:Foo)")
        self.validate_node_labels(graph, labels_to_remove, 1)

        # call remove prior to set
        result = graph.query(f"MATCH (n:Foo) REMOVE n:{':'.join(labels_to_remove)} SET n:{':'.join(labels_to_add)} RETURN 1")
        self.env.assertEqual(result.labels_added, 1)
        self.validate_node_labels(graph, labels_to_remove, 0)
        self.validate_node_labels(graph, labels_to_add, 1)

    def test_30_mix_add_and_remove_same_labels(self):
        graph.delete()
        graph.query("CREATE ()")
        labels = ["Foo"]
        self.validate_node_labels(graph, labels, 0)

        # call set prior to remove
        result = graph.query(f"MATCH (n) SET n:{':'.join(labels)} REMOVE n:{':'.join(labels)} RETURN 1")
        self.env.assertEqual(result.labels_added, 1)
        self.env.assertEqual(result.labels_removed, 1)
        self.validate_node_labels(graph, labels, 0)

        graph.delete()
        graph.query("CREATE ()")
        self.validate_node_labels(graph, labels, 0)

        # call remove prior to set
        result = graph.query(f"MATCH (n) REMOVE n:{':'.join(labels)} SET n:{':'.join(labels)} RETURN 1")
        self.env.assertEqual(result.labels_added, 1)
        self.env.assertEqual(result.labels_removed, 0)
        self.validate_node_labels(graph, labels, 1)

    def test_32_mix_merge_and_remove_node_labels(self):
        graph.delete()
        labels_to_remove = ["Foo"]
        self.validate_node_labels(graph, labels_to_remove, 0)

        result = graph.query(f"MERGE (n:{':'.join(labels_to_remove)})  REMOVE n:{':'.join(labels_to_remove)} RETURN 1")
        self.env.assertEqual(result.labels_added, 1)
        self.env.assertEqual(result.labels_removed, 1)
        self.validate_node_labels(graph, labels_to_remove, 0)

    def test_33_syntax_error_remove_labels_on_match_on_create(self):
        queries = ["MERGE (n) ON MATCH REMOVE n:Foo RETURN 1", "MERGE (n) ON CREATE REMOVE n:Foo RETURN 1"]
        for query in queries:
            try:
                graph.query(query)
                self.env.assertTrue(False)
            except ResponseError as e:
                self.env.assertContains("Invalid input 'R':", str(e))

    def test_34_fail_remove_labels_for_edge(self):
        queries = ["MATCH ()-[r]->() REMOVE r:L RETURN 1", "MATCH (n)-[r]->(m) WITH n, r, m UNWIND [n, r, m] AS x REMOVE x:L RETURN 1"]
        for query in queries:
            try:
                multiple_entity_graph.query(query)
                self.env.assertTrue(False)
            except ResponseError as e:
                self.env.assertContains("Type mismatch: expected Node but was Relationship", str(e))
    
    def test_35_fail_remove_label_for_constant(self):
        queries = ["WITH 1 AS x REMOVE x:L RETURN x"]
        for query in queries:
            try:
                graph.query(query)
                self.env.assertTrue(False)
            except ResponseError as e:
                self.env.assertContains("Update error: alias 'x' did not resolve to a graph entity", str(e))

    def test_36_mix_add_and_remove_node_properties(self):
        graph.delete()
        graph.query("CREATE ({v:1})")
        result = graph.query("MATCH (n {v:1}) REMOVE n.v SET n.v=1")
        self.env.assertEqual(result.properties_set, 1)
        self.env.assertEqual(result.properties_removed, 1)

    def test_37_set_property_null(self):
        graph.delete()
        graph.query("CREATE ()")
        result = graph.query("MATCH (v) SET v.p1 = v.p8, v.p1 = v.p5, v.p2 = v.p4")
        result = graph.query("MATCH (v) RETURN v")
        self.env.assertEqual(result.header, [[1, 'v']])

<<<<<<< HEAD
    def test_38_remove_property_from_null(self):
        graph.delete()
        result = graph.query("REMOVE null.v")
        self.env.assertEqual(result.header, [])
        self.env.assertEqual(result.properties_set, 0)
        self.env.assertEqual(result.properties_removed, 0)
=======
    def test38_accumulating_updates(self):
        """Tests that updates are performed relative to the latest update"""
        graph.delete()

        # create a node with property `v` with value 1
        graph.query("CREATE ({v: 1})")

        res = graph.query("MATCH (n) UNWIND [0, 1, 2, 3] AS x SET n.v = n.v + x RETURN n")

        # assert results
        self.env.assertEquals(res.result_set[0][0], Node(properties={'v': 7}))
>>>>>>> 2b990822
<|MERGE_RESOLUTION|>--- conflicted
+++ resolved
@@ -540,23 +540,21 @@
         result = graph.query("MATCH (v) RETURN v")
         self.env.assertEqual(result.header, [[1, 'v']])
 
-<<<<<<< HEAD
-    def test_38_remove_property_from_null(self):
+    def test38_accumulating_updates(self):
+        """Tests that updates are performed relative to the latest update"""
+        graph.delete()
+
+        # create a node with property `v` with value 1
+        graph.query("CREATE ({v: 1})")
+
+        res = graph.query("MATCH (n) UNWIND [0, 1, 2, 3] AS x SET n.v = n.v + x RETURN n")
+
+        # assert results
+        self.env.assertEquals(res.result_set[0][0], Node(properties={'v': 7}))
+
+    def test_39_remove_property_from_null(self):
         graph.delete()
         result = graph.query("REMOVE null.v")
         self.env.assertEqual(result.header, [])
         self.env.assertEqual(result.properties_set, 0)
-        self.env.assertEqual(result.properties_removed, 0)
-=======
-    def test38_accumulating_updates(self):
-        """Tests that updates are performed relative to the latest update"""
-        graph.delete()
-
-        # create a node with property `v` with value 1
-        graph.query("CREATE ({v: 1})")
-
-        res = graph.query("MATCH (n) UNWIND [0, 1, 2, 3] AS x SET n.v = n.v + x RETURN n")
-
-        # assert results
-        self.env.assertEquals(res.result_set[0][0], Node(properties={'v': 7}))
->>>>>>> 2b990822
+        self.env.assertEqual(result.properties_removed, 0)