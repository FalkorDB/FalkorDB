<<<<<<< HEAD
from common import *
from neo4j import GraphDatabase
from neo4j.spatial import WGS84Point
import neo4j.graph
# from neo4j.debug import watch

bolt_con = None

class testBolt():
    def __init__(self):
        global bolt_con
        bolt_port = 7687
        self.env,_ = Env(moduleArgs=f"BOLT_PORT {bolt_port}")
        bolt_con = GraphDatabase.driver(f"bolt://localhost:{bolt_port}", auth=("falkordb", ""))
        # self.watcher = watch("neo4j")

    def test01_null(self):
        with bolt_con.session() as session:
            result = session.run("RETURN null, $v", {"v": None})
            record = result.single()
            self.env.assertEquals(record[0], None)

    def test02_boolean(self):
        with bolt_con.session() as session:
            result = session.run("RETURN true, false, $v_true, $v_false", {"v_true": True, "v_false": False})
            record = result.single()
            self.env.assertEquals(record[0], True)
            self.env.assertEquals(record[1], False)
            self.env.assertEquals(record[2], True)
            self.env.assertEquals(record[3], False)

    def test03_integer(self):
        with bolt_con.session() as session:
            result = session.run("RETURN -1, 0, 1, 2, $v", {"v": 3})
            record = result.single()
            self.env.assertEquals(record[0], -1)
            self.env.assertEquals(record[1], 0)
            self.env.assertEquals(record[2], 1)
            self.env.assertEquals(record[3], 2)
            self.env.assertEquals(record[4], 3)

            result = session.run("RETURN 255, 256, 257, $v", {"v": 258})
            record = result.single()
            self.env.assertEquals(record[0], 255)
            self.env.assertEquals(record[1], 256)
            self.env.assertEquals(record[2], 257)
            self.env.assertEquals(record[3], 258)

            result = session.run("RETURN 65535, 65536, 65537, $v", {"v": 65538})
            record = result.single()
            self.env.assertEquals(record[0], 65535)
            self.env.assertEquals(record[1], 65536)
            self.env.assertEquals(record[2], 65537)
            self.env.assertEquals(record[3], 65538)

            result = session.run("RETURN 4294967295, 4294967296, 4294967297, $v", {"v": 4294967298})
            record = result.single()
            self.env.assertEquals(record[0], 4294967295)
            self.env.assertEquals(record[1], 4294967296)
            self.env.assertEquals(record[2], 4294967297)
            self.env.assertEquals(record[3], 4294967298)

            result = session.run("RETURN 9223372036854775807, $v", {"v": 9223372036854775807})
            record = result.single()
            self.env.assertEquals(record[0], 9223372036854775807)
            self.env.assertEquals(record[1], 9223372036854775807)

    def test04_float(self):
        with bolt_con.session() as session:
            result = session.run("RETURN 1.23, $v", {"v": 4.56})
            record = result.single()
            self.env.assertEquals(record[0], 1.23)
            self.env.assertEquals(record[1], 4.56)

    def test05_string(self):
        with bolt_con.session() as session:
            result = session.run("RETURN '', 'Hello, World!', $v8, $v16", {"v8": 'A' * 255, "v16": 'A' * 256})
            record = result.single()
            self.env.assertEquals(record[0], '')
            self.env.assertEquals(record[1], 'Hello, World!')
            self.env.assertEquals(record[2], 'A' * 255)
            self.env.assertEquals(record[3], 'A' * 256)
=======
# from common import *
# from neo4j import GraphDatabase
# from neo4j.spatial import WGS84Point
# import neo4j.graph
# # from neo4j.debug import watch

# bolt_con = None

# class testBolt():
#     def __init__(self):
#         self.env,_ = Env()
#         port = 7687 + 6379 - self.env.port
#         global bolt_con
#         bolt_con = GraphDatabase.driver(f"bolt://localhost:{port}", auth=("falkordb", ""))
#         # self.watcher = watch("neo4j")

#     def test01_null(self):
#         with bolt_con.session() as session:
#             result = session.run("RETURN null, $v", {"v": None})
#             record = result.single()
#             self.env.assertEquals(record[0], None)

#     def test02_boolean(self):
#         with bolt_con.session() as session:
#             result = session.run("RETURN true, false, $v_true, $v_false", {"v_true": True, "v_false": False})
#             record = result.single()
#             self.env.assertEquals(record[0], True)
#             self.env.assertEquals(record[1], False)
#             self.env.assertEquals(record[2], True)
#             self.env.assertEquals(record[3], False)

#     def test03_integer(self):
#         with bolt_con.session() as session:
#             result = session.run("RETURN -1, 0, 1, 2, $v", {"v": 3})
#             record = result.single()
#             self.env.assertEquals(record[0], -1)
#             self.env.assertEquals(record[1], 0)
#             self.env.assertEquals(record[2], 1)
#             self.env.assertEquals(record[3], 2)
#             self.env.assertEquals(record[4], 3)

#             result = session.run("RETURN 255, 256, 257, $v", {"v": 258})
#             record = result.single()
#             self.env.assertEquals(record[0], 255)
#             self.env.assertEquals(record[1], 256)
#             self.env.assertEquals(record[2], 257)
#             self.env.assertEquals(record[3], 258)

#             result = session.run("RETURN 65535, 65536, 65537, $v", {"v": 65538})
#             record = result.single()
#             self.env.assertEquals(record[0], 65535)
#             self.env.assertEquals(record[1], 65536)
#             self.env.assertEquals(record[2], 65537)
#             self.env.assertEquals(record[3], 65538)

#             result = session.run("RETURN 4294967295, 4294967296, 4294967297, $v", {"v": 4294967298})
#             record = result.single()
#             self.env.assertEquals(record[0], 4294967295)
#             self.env.assertEquals(record[1], 4294967296)
#             self.env.assertEquals(record[2], 4294967297)
#             self.env.assertEquals(record[3], 4294967298)

#             result = session.run("RETURN 9223372036854775807, $v", {"v": 9223372036854775807})
#             record = result.single()
#             self.env.assertEquals(record[0], 9223372036854775807)
#             self.env.assertEquals(record[1], 9223372036854775807)

#     def test04_float(self):
#         with bolt_con.session() as session:
#             result = session.run("RETURN 1.23, $v", {"v": 4.56})
#             record = result.single()
#             self.env.assertEquals(record[0], 1.23)
#             self.env.assertEquals(record[1], 4.56)

#     def test05_string(self):
#         with bolt_con.session() as session:
#             result = session.run("RETURN '', 'Hello, World!', $v8, $v16", {"v8": 'A' * 255, "v16": 'A' * 256})
#             record = result.single()
#             self.env.assertEquals(record[0], '')
#             self.env.assertEquals(record[1], 'Hello, World!')
#             self.env.assertEquals(record[2], 'A' * 255)
#             self.env.assertEquals(record[3], 'A' * 256)
>>>>>>> 88b0df6b
    
#     def test06_list(self):
#         with bolt_con.session() as session:
#             result = session.run("RETURN [], [1,2,3], $v8, $v16", {"v8": [1] * 255, "v16": [1] * 256})
#             record = result.single()
#             self.env.assertEquals(record[0], [])
#             self.env.assertEquals(record[1], [1,2,3])
#             self.env.assertEquals(record[2], [1] * 255)
#             self.env.assertEquals(record[3], [1] * 256)

#     def test07_map(self):
#         with bolt_con.session() as session:
#             result = session.run("RETURN {}, {foo:'bar'}, $v8", {"v8": {'foo':'bar'} })
#             record = result.single()
#             self.env.assertEquals(record[0], {})
#             self.env.assertEquals(record[1], {'foo':'bar'})
#             self.env.assertEquals(record[2], {'foo':'bar'})

#     def test08_point(self):
#         with bolt_con.session() as session:
#             result = session.run("RETURN POINT({longitude:1, latitude:2})")
#             record = result.single()
#             self.env.assertEquals(record[0], WGS84Point((1, 2)))
    
#     def test09_graph_entities_values(self):
#         with bolt_con.session() as session:
#             result = session.run("""CREATE (a:A {v: 1})-[r1:R1]->(b:B)<-[r2:R2]-(c:C) RETURN a, r1, b, r2, c""")
#             record = result.single()
#             a:neo4j.graph.Node = record[0]
#             r1:neo4j.graph.Relationship = record[1]
#             b:neo4j.graph.Node = record[2]
#             r2:neo4j.graph.Relationship = record[3]
#             c:neo4j.graph.Node = record[4]

#             self.env.assertEquals(a.id, 0)
#             self.env.assertEquals(a.labels, set(['A']))

#             self.env.assertEquals(r1.id, 0)
#             self.env.assertEquals(r1.type, 'R1')
#             self.env.assertEquals(r1.start_node, a)
#             self.env.assertEquals(r1.end_node, b)

#             self.env.assertEquals(b.id, 1)
#             self.env.assertEquals(b.labels, set(['B']))

#             self.env.assertEquals(r2.id, 1)
#             self.env.assertEquals(r2.type, 'R2')
#             self.env.assertEquals(r2.start_node, c)
#             self.env.assertEquals(r2.end_node, b)

#             self.env.assertEquals(c.id, 2)
#             self.env.assertEquals(c.labels, set(['C']))

#             result = session.run("""MATCH p=(:A) RETURN p""")
#             record = result.single()
#             p:neo4j.graph.Path = record[0]
#             self.env.assertEquals(p.start_node.labels, set(['A']))

#             result = session.run("""MATCH p=(:A)-[:R1]->(:B) RETURN p""")
#             record = result.single()
#             p:neo4j.graph.Path = record[0]
#             self.env.assertEquals(p.start_node.labels, set(['A']))
#             self.env.assertEquals(p.end_node.labels, set(['B']))
#             self.env.assertEquals(p.nodes[0].labels, set(['A']))
#             self.env.assertEquals(p.nodes[1].labels, set(['B']))
#             self.env.assertEquals(p.relationships[0].type, 'R1')

#             result = session.run("""MATCH p=(:A)-[:R1]->(:B)<-[:R2]-(:C) RETURN p""")
#             record = result.single()
#             p:neo4j.graph.Path = record[0]
#             self.env.assertEquals(p.start_node.labels, set(['A']))
#             self.env.assertEquals(p.end_node.labels, set(['C']))
#             self.env.assertEquals(p.nodes[0].labels, set(['A']))
#             self.env.assertEquals(p.nodes[1].labels, set(['B']))
#             self.env.assertEquals(p.nodes[2].labels, set(['C']))
#             self.env.assertEquals(p.relationships[0].type, 'R1')
#             self.env.assertEquals(p.relationships[1].type, 'R2')<|MERGE_RESOLUTION|>--- conflicted
+++ resolved
@@ -1,4 +1,3 @@
-<<<<<<< HEAD
 from common import *
 from neo4j import GraphDatabase
 from neo4j.spatial import WGS84Point
@@ -81,164 +80,80 @@
             self.env.assertEquals(record[1], 'Hello, World!')
             self.env.assertEquals(record[2], 'A' * 255)
             self.env.assertEquals(record[3], 'A' * 256)
-=======
-# from common import *
-# from neo4j import GraphDatabase
-# from neo4j.spatial import WGS84Point
-# import neo4j.graph
-# # from neo4j.debug import watch
 
-# bolt_con = None
+     def test06_list(self):
+         with bolt_con.session() as session:
+             result = session.run("RETURN [], [1,2,3], $v8, $v16", {"v8": [1] * 255, "v16": [1] * 256})
+             record = result.single()
+             self.env.assertEquals(record[0], [])
+             self.env.assertEquals(record[1], [1,2,3])
+             self.env.assertEquals(record[2], [1] * 255)
+             self.env.assertEquals(record[3], [1] * 256)
 
-# class testBolt():
-#     def __init__(self):
-#         self.env,_ = Env()
-#         port = 7687 + 6379 - self.env.port
-#         global bolt_con
-#         bolt_con = GraphDatabase.driver(f"bolt://localhost:{port}", auth=("falkordb", ""))
-#         # self.watcher = watch("neo4j")
+     def test07_map(self):
+         with bolt_con.session() as session:
+             result = session.run("RETURN {}, {foo:'bar'}, $v8", {"v8": {'foo':'bar'} })
+             record = result.single()
+             self.env.assertEquals(record[0], {})
+             self.env.assertEquals(record[1], {'foo':'bar'})
+             self.env.assertEquals(record[2], {'foo':'bar'})
 
-#     def test01_null(self):
-#         with bolt_con.session() as session:
-#             result = session.run("RETURN null, $v", {"v": None})
-#             record = result.single()
-#             self.env.assertEquals(record[0], None)
+     def test08_point(self):
+         with bolt_con.session() as session:
+             result = session.run("RETURN POINT({longitude:1, latitude:2})")
+             record = result.single()
+             self.env.assertEquals(record[0], WGS84Point((1, 2)))
+    
+     def test09_graph_entities_values(self):
+         with bolt_con.session() as session:
+             result = session.run("""CREATE (a:A {v: 1})-[r1:R1]->(b:B)<-[r2:R2]-(c:C) RETURN a, r1, b, r2, c""")
+             record = result.single()
+             a:neo4j.graph.Node = record[0]
+             r1:neo4j.graph.Relationship = record[1]
+             b:neo4j.graph.Node = record[2]
+             r2:neo4j.graph.Relationship = record[3]
+             c:neo4j.graph.Node = record[4]
 
-#     def test02_boolean(self):
-#         with bolt_con.session() as session:
-#             result = session.run("RETURN true, false, $v_true, $v_false", {"v_true": True, "v_false": False})
-#             record = result.single()
-#             self.env.assertEquals(record[0], True)
-#             self.env.assertEquals(record[1], False)
-#             self.env.assertEquals(record[2], True)
-#             self.env.assertEquals(record[3], False)
+             self.env.assertEquals(a.id, 0)
+             self.env.assertEquals(a.labels, set(['A']))
 
-#     def test03_integer(self):
-#         with bolt_con.session() as session:
-#             result = session.run("RETURN -1, 0, 1, 2, $v", {"v": 3})
-#             record = result.single()
-#             self.env.assertEquals(record[0], -1)
-#             self.env.assertEquals(record[1], 0)
-#             self.env.assertEquals(record[2], 1)
-#             self.env.assertEquals(record[3], 2)
-#             self.env.assertEquals(record[4], 3)
+             self.env.assertEquals(r1.id, 0)
+             self.env.assertEquals(r1.type, 'R1')
+             self.env.assertEquals(r1.start_node, a)
+             self.env.assertEquals(r1.end_node, b)
 
-#             result = session.run("RETURN 255, 256, 257, $v", {"v": 258})
-#             record = result.single()
-#             self.env.assertEquals(record[0], 255)
-#             self.env.assertEquals(record[1], 256)
-#             self.env.assertEquals(record[2], 257)
-#             self.env.assertEquals(record[3], 258)
+             self.env.assertEquals(b.id, 1)
+             self.env.assertEquals(b.labels, set(['B']))
 
-#             result = session.run("RETURN 65535, 65536, 65537, $v", {"v": 65538})
-#             record = result.single()
-#             self.env.assertEquals(record[0], 65535)
-#             self.env.assertEquals(record[1], 65536)
-#             self.env.assertEquals(record[2], 65537)
-#             self.env.assertEquals(record[3], 65538)
+             self.env.assertEquals(r2.id, 1)
+             self.env.assertEquals(r2.type, 'R2')
+             self.env.assertEquals(r2.start_node, c)
+             self.env.assertEquals(r2.end_node, b)
 
-#             result = session.run("RETURN 4294967295, 4294967296, 4294967297, $v", {"v": 4294967298})
-#             record = result.single()
-#             self.env.assertEquals(record[0], 4294967295)
-#             self.env.assertEquals(record[1], 4294967296)
-#             self.env.assertEquals(record[2], 4294967297)
-#             self.env.assertEquals(record[3], 4294967298)
+             self.env.assertEquals(c.id, 2)
+             self.env.assertEquals(c.labels, set(['C']))
 
-#             result = session.run("RETURN 9223372036854775807, $v", {"v": 9223372036854775807})
-#             record = result.single()
-#             self.env.assertEquals(record[0], 9223372036854775807)
-#             self.env.assertEquals(record[1], 9223372036854775807)
+             result = session.run("""MATCH p=(:A) RETURN p""")
+             record = result.single()
+             p:neo4j.graph.Path = record[0]
+             self.env.assertEquals(p.start_node.labels, set(['A']))
 
-#     def test04_float(self):
-#         with bolt_con.session() as session:
-#             result = session.run("RETURN 1.23, $v", {"v": 4.56})
-#             record = result.single()
-#             self.env.assertEquals(record[0], 1.23)
-#             self.env.assertEquals(record[1], 4.56)
+             result = session.run("""MATCH p=(:A)-[:R1]->(:B) RETURN p""")
+             record = result.single()
+             p:neo4j.graph.Path = record[0]
+             self.env.assertEquals(p.start_node.labels, set(['A']))
+             self.env.assertEquals(p.end_node.labels, set(['B']))
+             self.env.assertEquals(p.nodes[0].labels, set(['A']))
+             self.env.assertEquals(p.nodes[1].labels, set(['B']))
+             self.env.assertEquals(p.relationships[0].type, 'R1')
 
-#     def test05_string(self):
-#         with bolt_con.session() as session:
-#             result = session.run("RETURN '', 'Hello, World!', $v8, $v16", {"v8": 'A' * 255, "v16": 'A' * 256})
-#             record = result.single()
-#             self.env.assertEquals(record[0], '')
-#             self.env.assertEquals(record[1], 'Hello, World!')
-#             self.env.assertEquals(record[2], 'A' * 255)
-#             self.env.assertEquals(record[3], 'A' * 256)
->>>>>>> 88b0df6b
-    
-#     def test06_list(self):
-#         with bolt_con.session() as session:
-#             result = session.run("RETURN [], [1,2,3], $v8, $v16", {"v8": [1] * 255, "v16": [1] * 256})
-#             record = result.single()
-#             self.env.assertEquals(record[0], [])
-#             self.env.assertEquals(record[1], [1,2,3])
-#             self.env.assertEquals(record[2], [1] * 255)
-#             self.env.assertEquals(record[3], [1] * 256)
-
-#     def test07_map(self):
-#         with bolt_con.session() as session:
-#             result = session.run("RETURN {}, {foo:'bar'}, $v8", {"v8": {'foo':'bar'} })
-#             record = result.single()
-#             self.env.assertEquals(record[0], {})
-#             self.env.assertEquals(record[1], {'foo':'bar'})
-#             self.env.assertEquals(record[2], {'foo':'bar'})
-
-#     def test08_point(self):
-#         with bolt_con.session() as session:
-#             result = session.run("RETURN POINT({longitude:1, latitude:2})")
-#             record = result.single()
-#             self.env.assertEquals(record[0], WGS84Point((1, 2)))
-    
-#     def test09_graph_entities_values(self):
-#         with bolt_con.session() as session:
-#             result = session.run("""CREATE (a:A {v: 1})-[r1:R1]->(b:B)<-[r2:R2]-(c:C) RETURN a, r1, b, r2, c""")
-#             record = result.single()
-#             a:neo4j.graph.Node = record[0]
-#             r1:neo4j.graph.Relationship = record[1]
-#             b:neo4j.graph.Node = record[2]
-#             r2:neo4j.graph.Relationship = record[3]
-#             c:neo4j.graph.Node = record[4]
-
-#             self.env.assertEquals(a.id, 0)
-#             self.env.assertEquals(a.labels, set(['A']))
-
-#             self.env.assertEquals(r1.id, 0)
-#             self.env.assertEquals(r1.type, 'R1')
-#             self.env.assertEquals(r1.start_node, a)
-#             self.env.assertEquals(r1.end_node, b)
-
-#             self.env.assertEquals(b.id, 1)
-#             self.env.assertEquals(b.labels, set(['B']))
-
-#             self.env.assertEquals(r2.id, 1)
-#             self.env.assertEquals(r2.type, 'R2')
-#             self.env.assertEquals(r2.start_node, c)
-#             self.env.assertEquals(r2.end_node, b)
-
-#             self.env.assertEquals(c.id, 2)
-#             self.env.assertEquals(c.labels, set(['C']))
-
-#             result = session.run("""MATCH p=(:A) RETURN p""")
-#             record = result.single()
-#             p:neo4j.graph.Path = record[0]
-#             self.env.assertEquals(p.start_node.labels, set(['A']))
-
-#             result = session.run("""MATCH p=(:A)-[:R1]->(:B) RETURN p""")
-#             record = result.single()
-#             p:neo4j.graph.Path = record[0]
-#             self.env.assertEquals(p.start_node.labels, set(['A']))
-#             self.env.assertEquals(p.end_node.labels, set(['B']))
-#             self.env.assertEquals(p.nodes[0].labels, set(['A']))
-#             self.env.assertEquals(p.nodes[1].labels, set(['B']))
-#             self.env.assertEquals(p.relationships[0].type, 'R1')
-
-#             result = session.run("""MATCH p=(:A)-[:R1]->(:B)<-[:R2]-(:C) RETURN p""")
-#             record = result.single()
-#             p:neo4j.graph.Path = record[0]
-#             self.env.assertEquals(p.start_node.labels, set(['A']))
-#             self.env.assertEquals(p.end_node.labels, set(['C']))
-#             self.env.assertEquals(p.nodes[0].labels, set(['A']))
-#             self.env.assertEquals(p.nodes[1].labels, set(['B']))
-#             self.env.assertEquals(p.nodes[2].labels, set(['C']))
-#             self.env.assertEquals(p.relationships[0].type, 'R1')
-#             self.env.assertEquals(p.relationships[1].type, 'R2')+             result = session.run("""MATCH p=(:A)-[:R1]->(:B)<-[:R2]-(:C) RETURN p""")
+             record = result.single()
+             p:neo4j.graph.Path = record[0]
+             self.env.assertEquals(p.start_node.labels, set(['A']))
+             self.env.assertEquals(p.end_node.labels, set(['C']))
+             self.env.assertEquals(p.nodes[0].labels, set(['A']))
+             self.env.assertEquals(p.nodes[1].labels, set(['B']))
+             self.env.assertEquals(p.nodes[2].labels, set(['C']))
+             self.env.assertEquals(p.relationships[0].type, 'R1')
+             self.env.assertEquals(p.relationships[1].type, 'R2')