from common import *

graph = None
redis_con = None
people = ["Roi", "Alon", "Ailon", "Boaz"]


class testOptimizationsPlan(FlowTestsBase):
    def __init__(self):
        self.env = Env(decodeResponses=True)
        global graph
        global redis_con
        redis_con = self.env.getConnection()
        graph = Graph(redis_con, "g")
        self.populate_graph()

    def populate_graph(self):
        global graph
        nodes = {}
        # Create entities
        for idx, p in enumerate(people):
            node = Node(label="person", properties={"name": p, "val": idx})
            graph.add_node(node)
            nodes[p] = node

        # Fully connected graph
        for src in nodes:
            for dest in nodes:
                if src != dest:
                    edge = Edge(nodes[src], "know", nodes[dest])
                    graph.add_edge(edge)

        for src in nodes:
            for dest in nodes:
                if src != dest:
                    edge = Edge(nodes[src], "works_with", nodes[dest])
                    graph.add_edge(edge)

        graph.commit()
        query = """MATCH (a)-[:know]->(b) CREATE (a)-[:know]->(b)"""
        graph.query(query)

    def test01_typeless_edge_count(self):
        query = """MATCH ()-[r]->() RETURN COUNT(r)"""
        resultset = graph.query(query).result_set
        executionPlan = graph.execution_plan(query)
        self.env.assertIn("Project", executionPlan)
        self.env.assertIn("Results", executionPlan)
        self.env.assertNotIn("All Node Scan", executionPlan)
        self.env.assertNotIn("Conditional Traverse", executionPlan)
        self.env.assertNotIn("Aggregate", executionPlan)
        expected = [[36]]
        self.env.assertEqual(resultset, expected)

    def test02_typed_edge_count(self):
        query = """MATCH ()-[r:know]->() RETURN COUNT(r)"""
        resultset = graph.query(query).result_set
        executionPlan = graph.execution_plan(query)
        self.env.assertIn("Project", executionPlan)
        self.env.assertIn("Results", executionPlan)
        self.env.assertNotIn("All Node Scan", executionPlan)
        self.env.assertNotIn("Conditional Traverse", executionPlan)
        self.env.assertNotIn("Aggregate", executionPlan)
        expected = [[24]]
        self.env.assertEqual(resultset, expected)

    def test03_unknown_typed_edge_count(self):
        query = """MATCH ()-[r:unknown]->() RETURN COUNT(r)"""
        resultset = graph.query(query).result_set
        executionPlan = graph.execution_plan(query)
        self.env.assertIn("Project", executionPlan)
        self.env.assertIn("Results", executionPlan)
        self.env.assertNotIn("All Node Scan", executionPlan)
        self.env.assertNotIn("Conditional Traverse", executionPlan)
        self.env.assertNotIn("Aggregate", executionPlan)
        expected = [[0]]
        self.env.assertEqual(resultset, expected)

    def test04_typeless_edge_count_with_alias(self):
        query = """MATCH ()-[r]->() RETURN COUNT(r) as c"""
        resultset = graph.query(query).result_set
        executionPlan = graph.execution_plan(query)
        self.env.assertIn("Project", executionPlan)
        self.env.assertIn("Results", executionPlan)
        self.env.assertNotIn("All Node Scan", executionPlan)
        self.env.assertNotIn("Conditional Traverse", executionPlan)
        self.env.assertNotIn("Aggregate", executionPlan)
        expected = [[36]]
        self.env.assertEqual(resultset, expected)

    def test05_typed_edge_count_with_alias(self):
        query = """MATCH ()-[r:know]->() RETURN COUNT(r) as c"""
        resultset = graph.query(query).result_set
        executionPlan = graph.execution_plan(query)
        self.env.assertIn("Project", executionPlan)
        self.env.assertIn("Results", executionPlan)
        self.env.assertNotIn("All Node Scan", executionPlan)
        self.env.assertNotIn("Conditional Traverse", executionPlan)
        self.env.assertNotIn("Aggregate", executionPlan)
        expected = [[24]]
        self.env.assertEqual(resultset, expected)

    def test06_multiple_typed_edge_count_with_alias(self):
        query = """MATCH ()-[r:know | :works_with]->() RETURN COUNT(r) as c"""
        resultset = graph.query(query).result_set
        executionPlan = graph.execution_plan(query)
        self.env.assertIn("Project", executionPlan)
        self.env.assertIn("Results", executionPlan)
        self.env.assertNotIn("All Node Scan", executionPlan)
        self.env.assertNotIn("Conditional Traverse", executionPlan)
        self.env.assertNotIn("Aggregate", executionPlan)
        expected = [[36]]
        self.env.assertEqual(resultset, expected)

    def test07_count_unreferenced_edge(self):
        query = """MATCH ()-[:know]->(b) RETURN COUNT(b)"""
        # This count in this query cannot be reduced, as the traversal op doesn't store
        # data about non-referenced edges.
        resultset = graph.query(query).result_set
        executionPlan = graph.execution_plan(query)
        # Verify that the optimization was not applied.
        self.env.assertNotIn("Project", executionPlan)
        self.env.assertIn("Aggregate", executionPlan)
        self.env.assertIn("All Node Scan", executionPlan)
        self.env.assertIn("Conditional Traverse", executionPlan)
        expected = [[12]]
        self.env.assertEqual(resultset, expected)

    def test08_non_labeled_node_count(self):
        query = """MATCH (n) RETURN COUNT(n)"""
        resultset = graph.query(query).result_set
        executionPlan = graph.execution_plan(query)
        self.env.assertIn("Project", executionPlan)
        self.env.assertIn("Results", executionPlan)
        self.env.assertNotIn("All Node Scan", executionPlan)
        self.env.assertNotIn("Node By Label Scan", executionPlan)
        self.env.assertNotIn("Aggregate", executionPlan)
        expected = [[4]]
        self.env.assertEqual(resultset, expected)

    def test09_non_labeled_node_count_with_alias(self):
        query = """MATCH (n) RETURN COUNT(n) as c"""
        resultset = graph.query(query).result_set
        executionPlan = graph.execution_plan(query)
        self.env.assertIn("Project", executionPlan)
        self.env.assertIn("Results", executionPlan)
        self.env.assertNotIn("All Node Scan", executionPlan)
        self.env.assertNotIn("Node By Label Scan", executionPlan)
        self.env.assertNotIn("Aggregate", executionPlan)
        expected = [[4]]
        self.env.assertEqual(resultset, expected)

    def test10_labled_node_count(self):
        query = """MATCH (n:person) RETURN COUNT(n)"""
        resultset = graph.query(query).result_set
        executionPlan = graph.execution_plan(query)
        self.env.assertIn("Project", executionPlan)
        self.env.assertIn("Results", executionPlan)
        self.env.assertNotIn("All Node Scan", executionPlan)
        self.env.assertNotIn("Node By Label Scan", executionPlan)
        self.env.assertNotIn("Aggregate", executionPlan)
        expected = [[4]]
        self.env.assertEqual(resultset, expected)

    def test11_value_hash_join(self):
        # Issue a query that joins two streams on a node property.
        query = """MATCH (p1:person)-[:know]->({name: 'Roi'}), (p2)-[]->(:person {name: 'Alon'}) WHERE p1.name = p2.name RETURN p2.name ORDER BY p2.name"""
        executionPlan = graph.execution_plan(query)
        self.env.assertIn("Value Hash Join", executionPlan)
        self.env.assertNotIn("Cartesian Product", executionPlan)

        resultset = graph.query(query).result_set
        expected = [['Ailon'], ['Boaz']]
        self.env.assertEqual(resultset, expected)

        # Issue a query that joins two streams on a function call.
        query = """MATCH (p1:person)-[:know]->({name: 'Roi'}) MATCH (p2)-[]->(:person {name: 'Alon'}) WHERE ID(p1) = ID(p2) RETURN p2.name ORDER BY p2.name"""
        executionPlan = graph.execution_plan(query)
        self.env.assertIn("Value Hash Join", executionPlan)
        self.env.assertNotIn("Cartesian Product", executionPlan)

        resultset = graph.query(query).result_set
        self.env.assertEqual(resultset, expected) # same results expected

        query = """MATCH (p1:person)-[:know]->({name: 'Roi'}) MATCH (p2)-[]->(:person {name: 'Alon'}) WHERE p1 = p2 RETURN p2.name ORDER BY p2.name"""
        executionPlan = graph.execution_plan(query)
        self.env.assertIn("Value Hash Join", executionPlan)
        self.env.assertNotIn("Cartesian Product", executionPlan)

        resultset = graph.query(query).result_set
        self.env.assertEqual(resultset, expected) # same results expected

    def test12_multiple_stream_value_hash_join(self):
        # Issue a query that joins three streams.
        query = """MATCH (p1:person)-[:know]->({name: 'Roi'}), (p2)-[]->(:person {name: 'Alon'}), (p3) WHERE p1.name = p2.name AND ID(p2) = ID(p3) RETURN p2.name ORDER BY p2.name"""
        executionPlan = graph.execution_plan(query)
        self.env.assertIn("Value Hash Join", executionPlan)
        self.env.assertNotIn("Cartesian Product", executionPlan)

        resultset = graph.query(query).result_set
        expected = [['Ailon'], ['Boaz']]
        self.env.assertEqual(resultset, expected)

        # Issue a query that joins four streams that all resolve the same entity.
        query = """MATCH (p1 {name: 'Ailon'}), (p2), (p3), (p4) WHERE ID(p1) = ID(p2) AND ID(p2) = ID(p3) AND p3.name = p4.name RETURN p4.name"""
        executionPlan = graph.execution_plan(query)
        self.env.assertIn("Value Hash Join", executionPlan)
        self.env.assertNotIn("Cartesian Product", executionPlan)

        expected = [['Ailon']]
        resultset = graph.query(query).result_set
        self.env.assertEqual(resultset, expected)

        # Issue a query that joins four streams that all resolve the same entity, with multiple reapeating filter (issue #869).
        query = """MATCH (p1 {name: 'Ailon'}), (p2), (p3), (p4) WHERE ID(p1) = ID(p2) AND ID(p2) = ID(p3) AND ID(p3)=ID(p2) AND ID(p2)= ID(p1) AND p3.name = p4.name AND p4.name = p3.name RETURN p4.name"""
        executionPlan = graph.execution_plan(query)
        self.env.assertIn("Value Hash Join", executionPlan)
        self.env.assertNotIn("Cartesian Product", executionPlan)

        expected = [['Ailon']]
        resultset = graph.query(query).result_set
        self.env.assertEqual(resultset, expected)

    def test13_duplicate_filter_placement(self):
        # Issue a query that joins three streams and contains a redundant filter.
        query = """MATCH (p0), (p1), (p2) where id(p2) = id(p0) AND id(p1) = id(p2) AND id(p1) = id(p2) return p2.name ORDER BY p2.name"""
        executionPlan = graph.execution_plan(query)
        self.env.assertIn("Value Hash Join", executionPlan)
        self.env.assertNotIn("Cartesian Product", executionPlan)

        resultset = graph.query(query).result_set
        expected = [['Ailon'], ['Alon'], ['Boaz'], ['Roi']]
        self.env.assertEqual(resultset, expected)

    def test14_distinct_aggregations(self):
        # Verify that the Distinct operation is removed from the aggregating query.
        query = """MATCH (src:person)-[:know]->(dest) RETURN DISTINCT src.name, COUNT(dest) ORDER BY src.name"""
        executionPlan = graph.execution_plan(query)
        self.env.assertIn("Aggregate", executionPlan)
        self.env.assertNotIn("Distinct", executionPlan)

        resultset = graph.query(query).result_set
        expected = [['Ailon', 3],
                    ['Alon', 3],
                    ['Boaz', 3],
                    ['Roi', 3]]
        self.env.assertEqual(resultset, expected)


        # Verify that the Distinct operation is not removed from a valid projection.
        query = """MATCH (src:person) WITH DISTINCT src MATCH (src)-[:know]->(dest) RETURN src.name, COUNT(dest) ORDER BY src.name"""
        executionPlan = graph.execution_plan(query)
        self.env.assertIn("Aggregate", executionPlan)
        self.env.assertIn("Distinct", executionPlan)

        resultset = graph.query(query).result_set
        # This query should emit the same result.
        self.env.assertEqual(resultset, expected)

    def test15_test_splitting_cartesian_product(self):
        query = """MATCH (p1), (p2), (p3) WHERE p1.name <> p2.name AND p2.name <> p3.name RETURN DISTINCT p2.name ORDER BY p2.name"""
        executionPlan = graph.execution_plan(query)
        self.env.assertEqual(2, executionPlan.count("Cartesian Product"))
        expected = [['Ailon'],
                    ['Alon'],
                    ['Boaz'],
                    ['Roi']]
        resultset = graph.query(query).result_set
        self.env.assertEqual(resultset, expected)
    
    def test16_test_splitting_cartesian_product_with_multiple_filters(self):
        query = """MATCH (p1), (p2), (p3) WHERE p1.name <> p2.name AND ID(p1) <> ID(p2) RETURN DISTINCT p2.name ORDER BY p2.name"""
        executionPlan = graph.execution_plan(query)
        self.env.assertEqual(2, executionPlan.count("Cartesian Product"))
        expected = [['Ailon'],
                    ['Alon'],
                    ['Boaz'],
                    ['Roi']]
        resultset = graph.query(query).result_set
        self.env.assertEqual(resultset, expected)

    def test17_test_multiple_branch_filter_cp_optimization(self):
        query = """MATCH (p1), (p2), (p3), (p4) WHERE p1.val + p2.val = p3.val AND p3.val > 0 RETURN DISTINCT p3.name ORDER BY p3.name"""
        executionPlan = graph.execution_plan(query)
        self.env.assertEqual(2, executionPlan.count("Cartesian Product"))
        expected = [['Ailon'],
                    ['Alon'],
                    ['Boaz']]
        resultset = graph.query(query).result_set
        self.env.assertEqual(resultset, expected)

    def test18_test_semi_apply_and_cp_optimize(self):
        graph.query ("CREATE ({val:0}), ({val:1})-[:R]->({val:2})-[:R]->({val:3})")
        # The next query generates the execution plan:
        # 1) "Results"
        # 2) "    Sort"
        # 3) "        Distinct"
        # 4) "            Project"
        # 5) "                Semi Apply"
        # 6) "                    Cartesian Product"
        # 7) "                        All Node Scan | (n4)"
        # 8) "                        Filter"
        # 9) "                            Cartesian Product"
        # 10) "                                All Node Scan | (n1)"
        # 11) "                                Filter"
        # 12) "                                    All Node Scan | (n3)"
        # 13) "                                All Node Scan | (n2)"
        # 14) "                    Expand Into | (n3)->(n4)"
        # 15) "                        Filter"
        # 16) "                            Argument"
        # We want to make sure the optimization is not misplacing the semi apply bounded branch.
        resultset = graph.query("MATCH (n1), (n2), (n3), (n4) WHERE (n3)-[:R]->(n4 {val:n3.val+1}) AND n1.val + n2.val = n3.val AND n3.val > 1  RETURN DISTINCT n3.val ORDER BY n3.val").result_set
        expected = [[2]]
        self.env.assertEqual(resultset, expected)
    
    def test19_test_filter_compaction_remove_true_filter(self):
        query = "MATCH (n) WHERE 1 = 1 RETURN n"
        executionPlan = graph.execution_plan(query)
        self.env.assertNotIn("Filter", executionPlan)

    def test20_test_filter_compaction_not_removing_false_filter(self):
        query = "MATCH (n) WHERE 1 > 1 RETURN n"
        executionPlan = graph.execution_plan(query)
        self.env.assertIn("Filter", executionPlan)
        resultset = graph.query(query).result_set
        expected = []
        self.env.assertEqual(resultset, expected)

    # ExpandInto should be applied where possible on projected graph entities.
    def test21_expand_into_projected_endpoints(self):
        query = """MATCH (a)-[]->(b) WITH a, b MATCH (a)-[e]->(b) RETURN a.val, b.val ORDER BY a.val, b.val LIMIT 3"""
        executionPlan = graph.execution_plan(query)
        self.env.assertIn("Expand Into", executionPlan)
        resultset = graph.query(query).result_set
        expected = [[0, 1],
                    [0, 2],
                    [0, 3]]
        self.env.assertEqual(resultset, expected)

    # Variables bound in one scope should not be used to introduce ExpandInto ops in later scopes.
    def test22_no_expand_into_across_scopes(self):
        query = """MATCH (reused_1)-[]->(reused_2) WITH COUNT(reused_2) as edge_count MATCH (reused_1)-[]->(reused_2) RETURN edge_count, reused_1.val, reused_2.val ORDER BY reused_1.val, reused_2.val LIMIT 3"""
        executionPlan = graph.execution_plan(query)
        self.env.assertNotIn("Expand Into", executionPlan)
        resultset = graph.query(query).result_set
        expected = [[14, 0, 1],
                    [14, 0, 2],
                    [14, 0, 3]]
        self.env.assertEqual(resultset, expected)

    # Test limit propagation, execution-plan operations such as
    # conditional traverse accumulate a batch of records before processing
    # knowladge about limit can benifit such operation as they can reduce
    # their batch size to match the current limit.
    def test23_limit_propagation(self):
        graph_id = "limit-propagation"
        graph = Graph(redis_con, graph_id)

        # create graph
        query = """UNWIND range(0, 64) AS x CREATE ()-[:R]->()-[:R]->()"""
        graph.query(query)

        # query with LIMIT 1
        query = """CYPHER l=1 MATCH (a)-[]->(b) WITH b AS b
        MATCH (b)-[]->(c) RETURN c LIMIT $l"""

        # profile query
        profile = redis_con.execute_command("GRAPH.PROFILE", graph_id, query)
        profile = [x[0:x.index(',')].strip() for x in profile]

        # make sure 'a' to 'b' traversal operation is aware of limit
        self.env.assertIn("Conditional Traverse | (a)->(b) | Records produced: 1", profile)

        # query with LIMIT 1
        query = """CYPHER l=1 MATCH (a), (b) WITH a AS a, b AS b
        MATCH (a)-[]->(b) WITH b AS b MATCH (b)-[]->(c) RETURN c LIMIT $l"""

        # profile query
        profile = redis_con.execute_command("GRAPH.PROFILE", graph_id, query)
        profile = [x[0:x.index(',')].strip() for x in profile]

        # make sure 'a' to 'b' expand into traversal operation is aware of limit
        self.env.assertIn("Expand Into | (a)->(b) | Records produced: 1", profile)

        # aggregation should reset limit, otherwise we'll take a performance hit
        # recall aggregation operations are eager
        query = """CYPHER l=1 MATCH (a)-[]->(b) WITH count(a) AS src, b AS b
        MATCH (b)-[]->(c) RETURN c LIMIT $l"""

        # profile query
        profile = redis_con.execute_command("GRAPH.PROFILE", graph_id, query)
        profile = [x[0:x.index(',')].strip() for x in profile]

        # traversal from a to b shouldn't be effected by the limit.
        self.env.assertNotIn("Conditional Traverse | (a)->(b) | Records produced: 64", profile)

    # "WHERE true" predicates should not build filter ops.
    def test24_compact_true_predicates(self):
        query = """MATCH (a) WHERE true RETURN a"""
        executionPlan = graph.execution_plan(query)
        self.env.assertNotIn("Filter", executionPlan)

    # Cartesian product filter placement should not recurse into earlier scopes.
    def test25_optimize_cartesian_product_scoping(self):
        query = """MATCH (a {name: 'Ailon'})-[]->(b {name: 'Roi'}) WITH 'const' AS c MATCH (a), (b) WHERE a.val = 3 OR b.val = 3 RETURN a.val, b.val ORDER BY a.val, b.val LIMIT 3"""
        resultset = graph.query(query).result_set
        expected = [[0, 3],
                    [0, 3],
                    [0, 3]]
        self.env.assertEqual(resultset, expected)

    # Constant filters should not break Cartesian Product placement.
    def test26_optimize_cartesian_product_constant_filters(self):
        query = """MATCH (a) WHERE 2 > rand() MATCH (a), (b) RETURN a.val, b.val ORDER BY a.val, b.val DESC LIMIT 3"""
        resultset = graph.query(query).result_set
        expected = [[0, 3],
                    [0, 3],
                    [0, 3]]
        self.env.assertEqual(resultset, expected)

    # Filters on single Cartesian Product branches should be placed properly.
    def test27_optimize_cartesian_product_complex_filter_trees(self):
        query = """MATCH (a), (b), (c) WHERE a.val = 0 OR 'lit' > 3 AND b.val <> b.fake RETURN a.val, b.val ORDER BY a.val, b.val DESC LIMIT 3"""
        resultset = graph.query(query).result_set
        expected = [[0, 3],
                    [0, 3],
                    [0, 3]]
        self.env.assertEqual(resultset, expected)

<<<<<<< HEAD
    # Label_id of a label in a cached execution plan should be updated properly.
    # The label with less nodes should be traversed first.
    def test28_optimize_label_scan_cached_label_id(self):
        self.env.flush()

        # Create node with label Q
        graph.query("CREATE (n:Q {v: 1})")

        # Make sure N is traversed first, as it has less nodes.
        plan = graph.execution_plan("MATCH (n:N:Q) RETURN n.v")
=======
    # Labels' order should be replaced properly.
    def test28_optimize_label_scan_switch_labels(self):
        self.env.flush()

        # Create three nodes with label N, two with label M, one of them in common.
        graph.query("CREATE (:N), (:N), (:N:M), (:M)")

        # Make sure that the M is traversed first.
        query = "MATCH (n:N:M) RETURN n"
        plan = graph.execution_plan(query)
        self.env.assertIn("Node By Label Scan | (n:M)", plan)

        # Make sure multi-label is enforced, we're expecting only the node with
        # both :N and :M to be returned.
        res = graph.query(query)
        self.env.assertEquals(len(res.result_set), 1)
        self.env.assertEquals(res.result_set[0][0], Node(alias='n', label=['N', 'M']))

    # in cases where a referred label doesn't exist, the UNKNOW_LABEL_ID 
    # is being cached. Once the label is created we want to make sure that 
    # the UNKNOW_LABEL_ID is replaced with the actual label ID. this test 
    # illustrates this scenario by traversing from a non-existing label 
    # (populating our execution-plan cache) which afterwards is being 
    # created. once created we want to make sure the correct label ID is used.
    def test29_optimize_label_scan_cached_label_id(self):
        self.env.flush()

        # Create node with label Q
        graph.query("CREATE (n:Q)")

        # Make sure N is traversed first, as it has no nodes. (none existing)
        plan = graph.execution_plan("MATCH (n:N:Q) RETURN n")
>>>>>>> f48f9762
        self.env.assertIn("Node By Label Scan | (n:N)", plan)

        # Add label `N` to only node in the graph
        query = """MATCH (n:Q) SET n:N"""
        graph.query(query)

        # Make sure #nodes labeled as Q > #nodes labeled as N
<<<<<<< HEAD
        graph.query("CREATE (n:Q {v: 1})")

        # Make sure N is traversed first, N is now associated with an ID
        # |N| < |Q|
        query = """MATCH (n:N:Q) RETURN n.v"""
=======
        graph.query("CREATE (n:Q)")

        # Make sure N is traversed first, N is now associated with an ID
        # |N| < |Q|
        query = """MATCH (n:N:Q) RETURN count(n)"""
>>>>>>> f48f9762
        res = graph.query(query)
        self.env.assertEquals(res.result_set, [[1]])

        plan = graph.execution_plan(query)
<<<<<<< HEAD
        self.env.assertIn("Node By Label Scan | (n:N)", plan)

    # Q should not be traversed first even though it has less nodes
    # as it is optional
    def test29_optimize_label_scan_optional_match(self):
        self.env.flush()

        query = """CREATE (n:N {v: 1})"""
        graph.query(query)

        query = """MATCH (n:N) OPTIONAL MATCH (n:Q) RETURN n.v"""
        plan = graph.execution_plan(query)
        self.env.assertIn("Node By Label Scan | (n:N)", plan)
        res = graph.query(query)
        self.env.assertEquals(res.result_set, [[1]])
=======
        self.env.assertIn("Node By Label Scan | (n:N)", plan)
>>>>>>> f48f9762
<|MERGE_RESOLUTION|>--- conflicted
+++ resolved
@@ -427,18 +427,6 @@
                     [0, 3]]
         self.env.assertEqual(resultset, expected)
 
-<<<<<<< HEAD
-    # Label_id of a label in a cached execution plan should be updated properly.
-    # The label with less nodes should be traversed first.
-    def test28_optimize_label_scan_cached_label_id(self):
-        self.env.flush()
-
-        # Create node with label Q
-        graph.query("CREATE (n:Q {v: 1})")
-
-        # Make sure N is traversed first, as it has less nodes.
-        plan = graph.execution_plan("MATCH (n:N:Q) RETURN n.v")
-=======
     # Labels' order should be replaced properly.
     def test28_optimize_label_scan_switch_labels(self):
         self.env.flush()
@@ -471,7 +459,6 @@
 
         # Make sure N is traversed first, as it has no nodes. (none existing)
         plan = graph.execution_plan("MATCH (n:N:Q) RETURN n")
->>>>>>> f48f9762
         self.env.assertIn("Node By Label Scan | (n:N)", plan)
 
         # Add label `N` to only node in the graph
@@ -479,29 +466,20 @@
         graph.query(query)
 
         # Make sure #nodes labeled as Q > #nodes labeled as N
-<<<<<<< HEAD
-        graph.query("CREATE (n:Q {v: 1})")
-
-        # Make sure N is traversed first, N is now associated with an ID
-        # |N| < |Q|
-        query = """MATCH (n:N:Q) RETURN n.v"""
-=======
         graph.query("CREATE (n:Q)")
 
         # Make sure N is traversed first, N is now associated with an ID
         # |N| < |Q|
         query = """MATCH (n:N:Q) RETURN count(n)"""
->>>>>>> f48f9762
         res = graph.query(query)
         self.env.assertEquals(res.result_set, [[1]])
 
         plan = graph.execution_plan(query)
-<<<<<<< HEAD
         self.env.assertIn("Node By Label Scan | (n:N)", plan)
 
     # Q should not be traversed first even though it has less nodes
     # as it is optional
-    def test29_optimize_label_scan_optional_match(self):
+    def test30_optimize_label_scan_optional_match(self):
         self.env.flush()
 
         query = """CREATE (n:N {v: 1})"""
@@ -512,6 +490,5 @@
         self.env.assertIn("Node By Label Scan | (n:N)", plan)
         res = graph.query(query)
         self.env.assertEquals(res.result_set, [[1]])
-=======
-        self.env.assertIn("Node By Label Scan | (n:N)", plan)
->>>>>>> f48f9762
+
+        self.env.assertIn("Node By Label Scan | (n:N)", plan)