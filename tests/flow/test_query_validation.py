--- conflicted
+++ resolved
@@ -195,8 +195,6 @@
         except redis.exceptions.ResponseError as e:
             # Expecting an error.
             assert("wrong number of arguments" in e.message)
-<<<<<<< HEAD
-=======
             pass
 
     # Run queries in which compile-time variables are accessed but not defined.
@@ -226,5 +224,4 @@
         except redis.exceptions.ResponseError as e:
             # Expecting an error.
             assert("not defined" in e.message)
->>>>>>> 0cf50df8
             pass