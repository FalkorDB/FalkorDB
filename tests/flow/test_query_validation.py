from common import *

redis_con = None
redis_graph = None


class testQueryValidationFlow(FlowTestsBase):

    def __init__(self):
        self.env = Env(decodeResponses=True)
        global redis_con
        global redis_graph
        redis_con = self.env.getConnection()
        redis_graph = Graph(redis_con, "G")
        self.populate_graph()
    
    def populate_graph(self):
         # Create a single graph.
        global redis_graph
        node = Node(properties={"age": 34})
        redis_graph.add_node(node)
        redis_graph.commit()

    # Expect an error when trying to use a function which does not exists.
    def test01_none_existing_function(self):
        query = """MATCH (n) RETURN noneExistingFunc(n.age) AS cast"""
        try:
            redis_graph.query(query)
            self.env.assertTrue(False)
        except redis.exceptions.ResponseError:
            # Expecting an error.
            pass

    # Make sure function validation is type case insensitive.
    def test02_case_insensitive_function_name(self):
        try:
            query = """MATCH (n) RETURN mAx(n.age)"""
            redis_graph.query(query)
        except redis.exceptions.ResponseError:
            # function validation should be case insensitive.
            self.env.assertTrue(False)
    
    def test03_edge_missing_relation_type(self):
        try:
            query = """CREATE (n:Person {age:32})-[]->(:person {age:30})"""
            redis_graph.query(query)
            self.env.assertTrue(False)
        except redis.exceptions.ResponseError:
            # Expecting an error.
            pass

    def test04_escaped_quotes(self):
       query = r"CREATE (:escaped{prop1:'single \' char', prop2: 'double \" char', prop3: 'mixed \' and \" chars'})"
       actual_result = redis_graph.query(query)
       self.env.assertEquals(actual_result.nodes_created, 1)
       self.env.assertEquals(actual_result.properties_set, 3)

       query = r"MATCH (a:escaped) RETURN a.prop1, a.prop2, a.prop3"
       actual_result = redis_graph.query(query)
       expected_result = [["single ' char", 'double " char', 'mixed \' and " chars']]
       self.env.assertEquals(actual_result.result_set, expected_result)

    def test05_invalid_entity_references(self):
        try:
            query = """MATCH (a) RETURN e"""
            redis_graph.query(query)
            assert(False)
        except redis.exceptions.ResponseError:
            # Expecting an error.
            pass

        try:
            query = """MATCH (a) RETURN a ORDER BY e"""
            redis_graph.query(query)
            assert(False)
        except redis.exceptions.ResponseError:
            # Expecting an error.
            pass

    def test06_where_references(self):
        try:
            query = """MATCH (a) WHERE fake = true RETURN a"""
            redis_graph.query(query)
            assert(False)
        except redis.exceptions.ResponseError:
            # Expecting an error.
            pass

    def test07_with_references(self):
        try:
            query = """MATCH (a) WITH e RETURN e"""
            redis_graph.query(query)
            assert(False)
        except redis.exceptions.ResponseError:
            # Expecting an error.
            pass

    def test08_count_distinct_star(self):
        try:
            query = """MATCH (a) RETURN COUNT(DISTINCT *)"""
            redis_graph.query(query)
            assert(False)
        except redis.exceptions.ResponseError:
            # Expecting an error.
            pass

    def test09_invalid_apply_all(self):
        try:
            query = """MATCH (a) RETURN SUM(*)"""
            redis_graph.query(query)
            assert(False)
        except redis.exceptions.ResponseError:
            # Expecting an error.
            pass

    def test10_missing_params(self):
        try:
            query = """MATCH (a {name:$name}) RETURN a"""
            redis_graph.query(query)
            assert(False)
        except redis.exceptions.ResponseError:
            # Expecting an error.
            pass
    
    def test11_param_error(self):
        try:
            query = """CYPHER name=({name:'a'}) MATCH (a {name:$name}) RETURN a"""
            redis_graph.query(query)
            assert(False)
        except redis.exceptions.ResponseError:
            # Expecting an error.
            pass

    def test12_invalid_query_order(self):
        try:
            query = """MERGE (a) MATCH (a)-[]->(b) RETURN b"""
            redis_graph.query(query)
            assert(False)
        except redis.exceptions.ResponseError:
            # Expecting an error.
            pass

    def test13_create_bound_variables(self):
        try:
            query = """MATCH (a)-[e]->(b) CREATE (a)-[e]->(b)"""
            redis_graph.query(query)
            assert(False)
        except redis.exceptions.ResponseError:
            # Expecting an error.
            pass

    def test14_treat_path_as_entity(self):
        redis_graph.query("CREATE ()-[:R]->()")
        try:
            query= """MATCH x=()-[]->() RETURN x.name"""
            redis_graph.query(query)
            assert(False)
        except redis.exceptions.ResponseError:
            # Expecting an error.
            pass

    def test15_dont_crash_on_multiple_errors(self):
        try:
            query = """MATCH (a) where id(a) IN range(0) OR id(a) in range(1)"""
            redis_graph.query(query)
            assert(False)
        except redis.exceptions.ResponseError:
            # Expecting an error.
            pass

    # Run a query in which a parsed parameter introduces a type in an unsupported context.
    def test16_param_introduces_unhandled_type(self):
        try:
            query = """CYPHER props={a:1,b:2} CREATE (a:A $props)"""
            redis_graph.query(query)
            assert(False)
        except redis.exceptions.ResponseError as e:
            # Expecting an error.
            assert("Encountered unhandled type" in str(e))
            pass

    # Validate that the module fails properly with incorrect argument counts.
    def test17_query_arity(self):
        # Call GRAPH.QUERY with a missing query argument.
        try:
            res = redis_con.execute_command("GRAPH.QUERY", "G")
            assert(False)
        except redis.exceptions.ResponseError as e:
            # Expecting an error.
            assert("wrong number of arguments" in str(e))
            pass

    # Run queries in which compile-time variables are accessed but not defined.
    def test18_undefined_variable_access(self):
        try:
            query = """CREATE (:person{name:bar[1]})"""
            redis_graph.query(query)
            assert(False)
        except redis.exceptions.ResponseError as e:
            # Expecting an error.
            assert("not defined" in str(e))
            pass

        try:
            query = """MATCH (a {val: undeclared}) RETURN a"""
            redis_graph.query(query)
            assert(False)
        except redis.exceptions.ResponseError as e:
            # Expecting an error.
            assert("not defined" in str(e))
            pass

        try:
            query = """UNWIND [fake] AS ref RETURN ref"""
            redis_graph.query(query)
            assert(False)
        except redis.exceptions.ResponseError as e:
            # Expecting an error.
            assert("not defined" in str(e))
            pass

    def test19_invalid_cypher_options(self):
        query = "EXPLAIN MATCH (p:president)-[:born]->(:state {name:'Hawaii'}) RETURN p"
        try:
            redis_graph.query(query)
            assert(False)
        except:
            # Expecting an error.
            pass

        query = "PROFILE MATCH (p:president)-[:born]->(:state {name:'Hawaii'}) RETURN p"
        try:
            redis_graph.query(query)
            assert(False)
        except:
            # Expecting an error.
            pass

        query = "CYPHER val=1 EXPLAIN MATCH (p:president)-[:born]->(:state {name:'Hawaii'}) RETURN p"
        try:
            redis_graph.query(query)
            assert(False)
        except:
            # Expecting an error.
            pass

        query = "CYPHER val=1 PROFILE MATCH (p:president)-[:born]->(:state {name:'Hawaii'}) RETURN p"
        try:
            redis_graph.query(query)
            assert(False)
        except:
            # Expecting an error.
            pass

    # Undirected edges are not allowed in CREATE clauses.
    def test20_undirected_edge_creation(self):
        try:
            query = """CREATE (:Endpoint)-[:R]-(:Endpoint)"""
            redis_graph.query(query)
            assert(False)
        except redis.exceptions.ResponseError as e:
            # Expecting an error.
            assert("Only directed relationships" in str(e))
            pass

    # Applying a filter for non existing entity.
    def test20_non_existing_graph_entity(self):
        try:
            query = """MATCH p=() WHERE p.name='value' RETURN p"""
            redis_graph.query(query)
            assert(False)
        except redis.exceptions.ResponseError as e:
            # Expecting an error.
            assert("Type mismatch: expected Node but was Path" in str(e))
            pass

    # Comments should not affect query functionality.
    def test21_ignore_query_comments(self):
        query = """MATCH (n)  // This is a comment
                   /* This is a block comment */
                   WHERE EXISTS(n.age)
                   RETURN n.age /* Also a block comment*/"""
        actual_result = redis_graph.query(query)
        expected_result = [[34]]
        self.env.assertEquals(actual_result.result_set, expected_result)

        query = """/* A block comment*/ MATCH (n)  // This is a comment
                /* This is a block comment */
                WHERE EXISTS(n.age)
                RETURN n.age /* Also a block comment*/"""
        actual_result = redis_graph.query(query)
        expected_result = [[34]]
        self.env.assertEquals(actual_result.result_set, expected_result)

        query = """// This is a comment
                MATCH (n)  // This is a comment
                /* This is a block comment */
                WHERE EXISTS(n.age)
                RETURN n.age /* Also a block comment*/"""
        actual_result = redis_graph.query(query)
        expected_result = [[34]]
        self.env.assertEquals(actual_result.result_set, expected_result)

        query = """MATCH (n)  /* This is a block comment */ WHERE EXISTS(n.age)
                RETURN n.age /* Also a block comment*/"""
        actual_result = redis_graph.query(query)
        expected_result = [[34]]
        self.env.assertEquals(actual_result.result_set, expected_result)

    # Validate procedure call refrences and definitions
    def test22_procedure_validations(self):
        try:
            # procedure call refering to a none existing alias 'n'
            query = """CALL db.idx.fulltext.queryNodes(n, 'B') YIELD node RETURN node"""
            redis_graph.query(query)
            assert(False)
        except redis.exceptions.ResponseError as e:
            # Expecting an error.
            assert("not defined" in str(e))
            pass

        # refer to procedure call original output when output is aliased.
        try:
            query = """CALL db.idx.fulltext.queryNodes('A', 'B') YIELD node AS n RETURN node"""
            redis_graph.query(query)
            assert(False)
        except redis.exceptions.ResponseError as e:
            # Expecting an error.
            assert("not defined" in str(e))
            pass

        # valid procedure call, no output aliasing
        query = """CALL db.idx.fulltext.queryNodes('A', 'B') YIELD node RETURN node"""
        redis_graph.query(query)

        # valid procedure call, output aliasing
        query = """CALL db.idx.fulltext.queryNodes('A', 'B') YIELD node AS n RETURN n"""
        redis_graph.query(query)

    # Referencing a variable before defining it should raise a compile-time error.
    def test24_reference_before_definition(self):
        try:
            query = """MATCH ({prop: reference}) MATCH (reference) RETURN *"""
            redis_graph.query(query)
            assert(False)
        except redis.exceptions.ResponseError as e:
            # Expecting an error.
            assert("not defined" in str(e))
            pass

    # Invalid filters in cartesian products should raise errors.
    def test25_cartesian_product_invalid_filter(self):
        try:
            query = """MATCH p1=(), (n), ({prop: p1.path_val}) RETURN *"""
            redis_graph.query(query)
            assert(False)
        except redis.exceptions.ResponseError as e:
            # Expecting an error.
            assert("Type mismatch: expected Node but was Path" in str(e))
            pass

    # invalid predicates should raise errors.
    def test26_invalid_filter_predicate(self):
        queries = [
            """WITH 1 AS a WHERE '' RETURN a""",
            """MATCH (a) WHERE 1 RETURN a""",
            """MATCH (a) WHERE -1 RETURN a""",
            """MATCH (a) WHERE -1 OR true RETURN a""",
            """MATCH (a) WHERE true OR -1 RETURN a""",
            """MATCH (a) WHERE true AND -1 RETURN a""",
            """MATCH (a:Author) WHERE a.name CONTAINS 'Ernest' OR 'Amor' RETURN a"""]

        for query in queries:
            try:
                redis_graph.query(query)
                assert(False)
            except redis.exceptions.ResponseError as e:
                # Expecting an error.
                assert("Expected boolean predicate" in str(e))
                pass

    # The NOT operator does not compare left and right side expressions.
    def test28_invalid_filter_binary_not(self):
        try:
            # Query should have been:
            # MATCH (u) where u.v IS NOT NULL RETURN u
            query = """MATCH (u) where u.v NOT NULL RETURN u"""
            redis_graph.query(query)
            assert(False)
        except redis.exceptions.ResponseError as e:
            # Expecting an error.
            assert("Invalid usage of 'NOT' filter" in str(e))
            pass

    def test29_invalid_filter_non_boolean_constant(self):
        try:
            query = """MATCH (a) WHERE a RETURN a"""
            redis_graph.query(query)
            assert(False)
        except redis.exceptions.ResponseError as e:
            assert("expected Boolean but was Node" in str(e))
            pass

        try:
            query = """MATCH (a) WHERE 1+rand() RETURN a"""
            redis_graph.query(query)
            assert(False)
        except redis.exceptions.ResponseError as e:
            assert("expected Boolean but was Float" in str(e))
            pass

        try:
            query = """CYPHER p=3 WITH 1 AS a WHERE $p RETURN a"""
            redis_graph.query(query)
            assert(False)
        except redis.exceptions.ResponseError as e:
            assert("expected Boolean but was Integer" in str(e))
            pass

        # 'val' is a boolean, so this query is valid.
        query = """WITH true AS val WHERE val return val"""
        redis_graph.query(query)

        # Non-existent properties are treated as NULLs, which are boolean in Cypher's 3-valued logic.
        query = """MATCH (a) WHERE a.fakeprop RETURN a"""
        redis_graph.query(query)

    # Encountering traversals as property values should raise compile-time errors.
    def test30_unexpected_traversals(self):
        query = """MATCH (a {prop: ()-[]->()}) RETURN a"""
        try:
            redis_graph.query(query)
            assert(False)
        except redis.exceptions.ResponseError as e:
            # Expecting an error.
            assert("Encountered unhandled type" in str(e))

    def test31_set_invalid_property_type(self):
        # Skip this test if running under Valgrind, as it causes a memory leak.
        if self.env.envRunner.debugger is not None:
            self.env.skip()

        queries = ["""MATCH (a) CREATE (:L {v: a})""",
                   """MATCH (a), (b) WHERE b.age IS NOT NULL SET b.age = a""",
                   """MERGE (a) ON MATCH SET a.age = a"""]
        for q in queries:
            try:
                redis_graph.query(q)
                assert(False)
            except redis.exceptions.ResponseError as e:
                # Expecting an error.
                assert("Property values can only be of primitive types" in str(e))
                pass

    def test32_return_following_clauses(self):
        # After a RETURN clause we're expecting only the following clauses:
        # SKIP, LIMIT, ORDER-BY and UNION, given that SKIP and LIMIT are
        # actually attributes of the RETURN clause this leaves us with
        # ORDER-BY and UNION.

        invalid_queries = ["""RETURN 1 CREATE ()""",
                """RETURN 1 RETURN 2""",
                """MATCH(n) RETURN n DELETE n""",
                """MATCH(n) RETURN n SET n.v = 1""",
                """RETURN 1 MERGE ()""",
                """RETURN 1 MATCH (n) RETURN n""",
                """RETURN 1 WITH 1 as one RETURN one""" ]

        # Invalid queries, expecting errors.
        for q in invalid_queries:
            try:
                redis_graph.query(q)
                assert(False)
            except redis.exceptions.ResponseError as e:
                # Expecting an error.
                assert("Unexpected clause following RETURN" in str(e))
                pass

    # Parameters cannot reference aliases.
    def test33_alias_reference_in_param(self):
        try:
            query = """CYPHER A=[a] RETURN 5"""
            redis_graph.query(query)
            assert(False)
        except redis.exceptions.ResponseError as e:
            # Expecting an error.
            assert("Attempted to access variable" in str(e))
            pass

    def test34_self_referential_properties(self):
        # Skip this test if running under Valgrind, as it causes a memory leak.
        if self.env.envRunner.debugger is not None:
            self.env.skip()

        try:
            # The server should emit an error on trying to create a node with a self-referential property.
            query = """CREATE (a:L {v: a.v})"""
            redis_graph.query(query)
            assert(False)
        except redis.exceptions.ResponseError as e:
            # Expecting an error.
            self.env.assertIn("undefined property", str(e))

        # MATCH clauses should be able to use self-referential properties as existential filters.
        query = """MATCH (a {age: a.age}) RETURN a.age"""
        actual_result = redis_graph.query(query)
        expected_result = [[34]]
        self.env.assertEquals(actual_result.result_set, expected_result)

    # Test a query that allocates a large buffer.
    def test35_large_query(self):
        retval = "abcdef" * 1_000
        query = "RETURN " + "\"" + retval + "\""
        actual_result = redis_graph.query(query)
        self.env.assertEquals(actual_result.result_set[0][0], retval)

    def test36_multiple_proc_calls(self):
        query = """MATCH (a)
                   CALL algo.BFS(a, 3, NULL) YIELD nodes as ns1
                   MATCH (b)
                   CALL algo.BFS(b, 3, NULL) YIELD nodes as ns2
                   RETURN ns1"""
        plan = redis_graph.execution_plan(query)
        self.env.assertTrue(plan.count("ProcedureCall") == 2)

    def test37_list_comprehension_missuse(self):
        # all expect list comprehension,
        # unfortunately this isn't enforced by the parser
        # as such it is possible for a user miss-use this function
        # and our current arithmetic expression construction logic will
        # construct a malformed function call

        # make sure we're reciving an exception for each miss-use query
        queries = ["WITH 1 AS x RETURN all(x > 2)",
                "WITH 1 AS x RETURN all([1],2,3)"]

        for q in queries:
            try:
                redis_graph.query(q)
                assert(False)
            except redis.exceptions.ResponseError as e:
                pass

    def test38_return_star_union(self):
        # queries of the form [...] RETURN * UNION [...] should have
        # all relevant validations on their column names enforced
        queries = ["WITH 5 AS x RETURN * UNION WITH 10 AS y RETURN *",
                   "WITH 5 AS x RETURN * UNION WITH 10 AS y RETURN y",
                   "WITH 5 AS x, 8 AS y RETURN * UNION WITH 10 AS y RETURN y"]
        for q in queries:
            try:
                redis_graph.query(q)
                assert(False)
            except redis.exceptions.ResponseError as e:
                self.env.assertContains("All sub queries in an UNION must have the same column names", str(e))

    def test39_non_single_statement_query(self):
        queries = [";",
                   " ;",
                   " ",
                   "cypher"]
        for q in queries:
            try:
                redis_graph.query(q)
                assert(False)
            except redis.exceptions.ResponseError as e:
                self.env.assertContains("empty query", str(e))
        
        queries = ["MATCH (n) RETURN n; MATCH"]
        for q in queries:
            try:
                redis_graph.query(q)
                assert(False)
            except redis.exceptions.ResponseError as e:
                self.env.assertContains("query with more than one statement is not supported", str(e))

    def test40_compile_time_errors_in_star_projections(self):
        # validate that parser errors are handled correctly
        # in queries containing star projections
        queries = ["MATCH (a)-[r:]->(b) RETURN *",
                   "MATCH (a)-[r:]->(b) WITH b RETURN *"]
        for query in queries:
            try:
                redis_graph.query(query)
                self.env.assertTrue(False)
            except redis.exceptions.ResponseError:
                pass

        # check that AST validation errors are handled correctly
        # in queries containing star projections
        queries = ["WITH 1 RETURN *",
                   "RETURN *",
                   "CREATE () RETURN DISTINCT *",
                   "MATCH () WITH * RETURN z",
                   "MATCH () WITH * RETURN *",
                   "MATCH () WITH * WHERE n.v > 1 RETURN *"]
        for query in queries:
            try:
                redis_graph.query(query)
                self.env.assertTrue(False)
            except redis.exceptions.ResponseError:
                pass

<<<<<<< HEAD
    def test41_nested_unary_operators(self):
        # validate that the arguments of unary operators cannot
        # be nested unary operators
        queries = ["RETURN -+3",
                   "RETURN ++3",
                   "RETURN ---3",
                   "RETURN --+3",
                   "RETURN -+-3",
                   "RETURN -++3",
                   "RETURN +--3",
                   "RETURN +-+3",
                   "RETURN ++-3",
                   "RETURN +++3",
                   "RETURN + NOT 3",
                   "RETURN + IS NOT NULL 3"]

        for query in queries:
            try:
                redis_graph.query(query)
                self.env.assertTrue(False)
            except redis.exceptions.ResponseError:
                pass
=======
    # Test returning multiple occurrence of an expression.
    def test41_return_duplicate_expression(self):
        queries = ["""MATCH (a) RETURN max(a.val), max(a.val)""",
                """MATCH (a) return max(a.val) as x, max(a.val) as x""",
                """MATCH (a) RETURN a.val, a.val LIMIT 1""",
                """MATCH (a) return a.val as x, a.val as x LIMIT 1""",
                """WITH 1 AS a, 1 AS a RETURN a""",
                """MATCH (n) WITH n, n RETURN n"""]

        for q in queries:
            try:
                redis_graph.query(q)
                assert(False)
            except redis.exceptions.ResponseError as e:
                self.env.assertContains("Multiple result columns with the same name are not supported", str(e))
>>>>>>> 74bec7d3
<|MERGE_RESOLUTION|>--- conflicted
+++ resolved
@@ -601,8 +601,23 @@
             except redis.exceptions.ResponseError:
                 pass
 
-<<<<<<< HEAD
-    def test41_nested_unary_operators(self):
+    # Test returning multiple occurrence of an expression.
+    def test41_return_duplicate_expression(self):
+        queries = ["""MATCH (a) RETURN max(a.val), max(a.val)""",
+                   """MATCH (a) return max(a.val) as x, max(a.val) as x""",
+                   """MATCH (a) RETURN a.val, a.val LIMIT 1""",
+                   """MATCH (a) return a.val as x, a.val as x LIMIT 1""",
+                   """WITH 1 AS a, 1 AS a RETURN a""",
+                   """MATCH (n) WITH n, n RETURN n"""]
+
+        for q in queries:
+            try:
+                redis_graph.query(q)
+                assert(False)
+            except redis.exceptions.ResponseError as e:
+                self.env.assertContains("Multiple result columns with the same name are not supported", str(e))
+
+    def test42_nested_unary_operators(self):
         # validate that the arguments of unary operators cannot
         # be nested unary operators
         queries = ["RETURN -+3",
@@ -623,21 +638,4 @@
                 redis_graph.query(query)
                 self.env.assertTrue(False)
             except redis.exceptions.ResponseError:
-                pass
-=======
-    # Test returning multiple occurrence of an expression.
-    def test41_return_duplicate_expression(self):
-        queries = ["""MATCH (a) RETURN max(a.val), max(a.val)""",
-                """MATCH (a) return max(a.val) as x, max(a.val) as x""",
-                """MATCH (a) RETURN a.val, a.val LIMIT 1""",
-                """MATCH (a) return a.val as x, a.val as x LIMIT 1""",
-                """WITH 1 AS a, 1 AS a RETURN a""",
-                """MATCH (n) WITH n, n RETURN n"""]
-
-        for q in queries:
-            try:
-                redis_graph.query(q)
-                assert(False)
-            except redis.exceptions.ResponseError as e:
-                self.env.assertContains("Multiple result columns with the same name are not supported", str(e))
->>>>>>> 74bec7d3
+                pass