--- conflicted
+++ resolved
@@ -96,25 +96,13 @@
         expected_result = []
         self.env.assertEquals(actual_result.result_set, expected_result)
 
-<<<<<<< HEAD
         try:
             query = """WITH NULL AS e MATCH (a:L)-[e]->(b) RETURN a, e, b"""
-            plan = redis_graph.execution_plan(query)
+            plan = self.graph.explain(query)
             # not expecting to reach this point
             self.env.assertTrue(False)
         except redis.exceptions.ResponseError as e:
             self.env.assertContains("Edge `e` can only be declared once", str(e))
-=======
-        query = """WITH NULL AS e MATCH (a:L)-[e]->(b) RETURN a, e, b"""
-        plan = str(self.graph.explain(query))
-        # Verify that we are performing a scan and traversal.
-        self.env.assertIn("Label Scan", plan)
-        self.env.assertIn("Conditional Traverse", plan)
-        actual_result = self.graph.query(query)
-        # Expect no results.
-        expected_result = []
-        self.env.assertEquals(actual_result.result_set, expected_result)
->>>>>>> 3ea7a3bf
 
     # ValueHashJoin ops should not treat null values as equal.
     def test08_null_value_hash_join(self):
