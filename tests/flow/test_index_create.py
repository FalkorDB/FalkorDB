import asyncio
from common import *
from time import sleep, time
from execution_plan_util import locate_operation

GRAPH_ID = "index_create"
con = None
graph = None

class testIndexCreationFlow():
    def __init__(self):
        self.env = Env(decodeResponses=True)
        global con
        global graph
        con = self.env.getConnection()
        graph = Graph(con, GRAPH_ID)

    # validate index is being populated
    def index_under_construction(self, g, lbl, typ):
        params = {'lbl': lbl, 'typ': typ}
        res = g.query("CALL db.indexes() YIELD type, label, status WHERE label = $lbl AND type = $typ RETURN status", params)
        return "UNDER CONSTRUCTION" in res.result_set[0][0]

    # full-text index creation
    def test01_fulltext_index_creation(self):
        # create an index over L:v0
        result = graph.query("CALL db.idx.fulltext.createNodeIndex('L', 'v0')")
        self.env.assertEquals(result.indices_created, 1)

        # create an index over L:v1
        result = graph.query("CALL db.idx.fulltext.createNodeIndex('L', 'v1')")
        self.env.assertEquals(result.indices_created, 1)

        # create an index over L:v1 and L:v2
        result = graph.query("CALL db.idx.fulltext.createNodeIndex('L', 'v1', 'v2')")
        self.env.assertEquals(result.indices_created, 1)

        # create an index over L:v0, L:v1 and L:v2
        result = graph.query("CALL db.idx.fulltext.createNodeIndex('L', 'v0', 'v1', 'v2')")
        self.env.assertEquals(result.indices_created, 0)

        # create an index over L:v2, L:v1 and L:v0
        result = graph.query("CALL db.idx.fulltext.createNodeIndex('L', 'v2', 'v1', 'v0')")
        self.env.assertEquals(result.indices_created, 0)

        # create an index over L:v3 and L:v4
        result = graph.query("CALL db.idx.fulltext.createNodeIndex('L', 'v3', 'v4')")
        self.env.assertEquals(result.indices_created, 2)

        # create an index over L:v5 and L:v6
        result = graph.query("CALL db.idx.fulltext.createNodeIndex({ label: 'L' }, 'v5', 'v6')")
        self.env.assertEquals(result.indices_created, 2)

    def test02_fulltext_index_creation_label_config(self):
        # create an index over L1:v1
        result = graph.query("CALL db.idx.fulltext.createNodeIndex({ label: 'L1' }, 'v1')")
        self.env.assertEquals(result.indices_created, 1)

        # create an index over L1:v2, v3
        result = graph.query("CALL db.idx.fulltext.createNodeIndex({ label: 'L1' }, 'v2', 'v3')")
        self.env.assertEquals(result.indices_created, 2)

        # create an index over L2:v1 with stopwords
        result = graph.query("CALL db.idx.fulltext.createNodeIndex({ label: 'L2', stopwords: ['The'] }, 'v1')")
        self.env.assertEquals(result.indices_created, 1)

        # create an index over L2:v2
        result = graph.query("CALL db.idx.fulltext.createNodeIndex({ label: 'L2' }, 'v2')")
        self.env.assertEquals(result.indices_created, 1)

        try:
            # try to create an index, without specifying the label
            result = graph.query("CALL db.idx.fulltext.createNodeIndex({ stopwords: ['The'] }, 'v4')")
            assert(False)
        except ResponseError as e:
            self.env.assertIn("Label is missing", str(e))

        try:
            # create an index over L1:v4 with stopwords should failed
            result = graph.query("CALL db.idx.fulltext.createNodeIndex({ label: 'L1', stopwords: ['The'] }, 'v4')")
            assert(False)
        except ResponseError as e:
            self.env.assertIn("Index already exists configuration can't be changed", str(e))

        try:
            # create an index over L1:v4 with language should failed
            result = graph.query("CALL db.idx.fulltext.createNodeIndex({ label: 'L1', language: 'english' }, 'v4')")
            assert(False)
        except ResponseError as e:
            self.env.assertIn("Index already exists configuration can't be changed", str(e))

        # drop L1 index
        result = graph.query("CALL db.idx.fulltext.drop('L1')")
        self.env.assertEquals(result.indices_deleted, 1)

        try:
            # create an index over L1:v4 with an unsupported language, expecting to failed
            result = graph.query("CALL db.idx.fulltext.createNodeIndex({ label: 'L1', language: 'x' }, 'v4')")
            assert(False)
        except ResponseError as e:
            self.env.assertIn("Language is not supported", str(e))

        # create an index over L1:v4 with language
        result = graph.query("CALL db.idx.fulltext.createNodeIndex({ label: 'L1', language: 'english' }, 'v4')")
        self.env.assertEquals(result.indices_created, 1)

        try:
            # create an index over L3:v1 with stopwords should failed
            # stopwords must be provided as an array of strings
            result = graph.query("CALL db.idx.fulltext.createNodeIndex({ label: 'L3', stopwords: 'The' }, 'v1')")
            assert(False)
        except ResponseError as e:
            self.env.assertIn("Stopwords must be array", str(e))

        try:
            # create an index over L3:v1 with language should failed
            # language must be provided as a string
            result = graph.query("CALL db.idx.fulltext.createNodeIndex({ label: 'L3', language: ['english'] }, 'v1')")
            assert(False)
        except ResponseError as e:
            self.env.assertIn("Language must be string", str(e))

        try:
            # create an index over L3 should failed, missing field(s)
            result = graph.query("CALL db.idx.fulltext.createNodeIndex('L3', { })")
            assert(False)
        except ResponseError as e:
            self.env.assertIn("Field is missing", str(e))

        try:
            # create an index over L3:v1 with weight of type string should failed
            # weight must be provided as numeric
            result = graph.query("CALL db.idx.fulltext.createNodeIndex('L3', { field: 'v1', weight: '1' })")
            assert(False)
        except ResponseError as e:
            self.env.assertIn("Weight must be numeric", str(e))

        try:
            # create an index over L3:v1 with nostem of type string should failed
            # nostem must be boolean
            result = graph.query("CALL db.idx.fulltext.createNodeIndex('L3', { field: 'v1', nostem: 'true' })")
            assert(False)
        except ResponseError as e:
            self.env.assertIn("Nostem must be bool", str(e))
        
        try:
            # create an index over L3:v1 with phonetic of type bool should failed
            # phonetic must be a string
            result = graph.query("CALL db.idx.fulltext.createNodeIndex('L3', { field: 'v1', phonetic: true })")
            assert(False)
        except ResponseError as e:
            self.env.assertIn("Phonetic must be a string", str(e))

    def test03_multi_prop_index_creation(self):
        # create an index over person:age and person:name
        result = graph.query("CREATE INDEX ON :person(age, name)")
        self.env.assertEquals(result.indices_created, 2)

        # try to create an index over person:age and person:name, index shouldn't be created as it already exist
        result = graph.query("CREATE INDEX ON :person(age, name)")
        self.env.assertEquals(result.indices_created, 0)

        # try to create an index over person:name and person:age, index shouldn't be created as it already exist
        result = graph.query("CREATE INDEX ON :person(name, age)")
        self.env.assertEquals(result.indices_created, 0)

        # try to create an index over person:age and person:name and person:height, index for height should be created as the rest already exist
        result = graph.query("CREATE INDEX ON :person(age, age, name, height)")
        self.env.assertEquals(result.indices_created, 1)

        # try to create an index over person:gender and person:name and person:height, index for gender should be created as the rest already exist
        result = graph.query("CREATE INDEX ON :person(gender, gender, name, height)")
        self.env.assertEquals(result.indices_created, 1)

    def test04_index_creation_pattern_syntax(self):
        # create an index over user:age and user:name
        result = graph.query("CREATE INDEX FOR (p:user) ON (p.age, p.name)")
        self.env.assertEquals(result.indices_created, 2)

        # create an index over follow:prop1 and follow:prop2
        result = graph.query("CREATE INDEX FOR ()-[r:follow]-() ON (r.prop1, r.prop2)")
        self.env.assertEquals(result.indices_created, 2)

    def test05_index_delete(self):
        def _create_drop_index(graph_id):
            env = Env(decodeResponses=True)
            con = env.getConnection()
            for _ in range(1, 100):
<<<<<<< HEAD
                con.execute_command("GRAPH.QUERY", graph_id, "CREATE (a:L), (n:L), (n)-[:T]->(a)")
                con.execute_command("GRAPH.QUERY", graph_id, "CREATE INDEX FOR ()-[n:T]-() ON (n.p)")
                con.execute_command("GRAPH.DELETE", graph_id)

        if "to_thread" not in dir(asyncio):
            _create_drop_index(1)
        else:
            loop = asyncio.get_event_loop()
            tasks = []
            for i in range(1, 20):
                tasks.append(loop.create_task(asyncio.to_thread(_create_drop_index, i)))

            loop.run_until_complete(asyncio.wait(tasks))

    def test06_async_index_creation(self):
        # 1. create a large graph
        # 2. create an index
        # 3. while the index is being constructed make sure:
        # 3.a. we're able to write to the graph
        # 3.b. we're able to read
        # 3.c. queries aren't utilizing the index while it is being constructed

        min_node_v = 0
        max_node_v = 1000000

        g = Graph(self.env.getConnection(), "async-index")

        #-----------------------------------------------------------------------
        # create a large graph
        #-----------------------------------------------------------------------

        q = "UNWIND range($min_v, $max_v) AS x CREATE (:L {v:x})"
        g.query(q, {'min_v': min_node_v, 'max_v': max_node_v})

        #-----------------------------------------------------------------------
        # create an index
        #-----------------------------------------------------------------------

        q = "CREATE INDEX FOR (n:L) on (n.v)"
        res = g.query(q)
        self.env.assertEquals(res.indices_created, 1)

        #-----------------------------------------------------------------------
        # validate index is being populated
        #-----------------------------------------------------------------------

        self.env.assertTrue(self.index_under_construction(g, 'L', 'exact-match'))

        # while the index is being constructed
        # perform CRUD operations

        #-----------------------------------------------------------------------
        # read while index is being constructed
        #-----------------------------------------------------------------------

        q = "MATCH (n:L) WHERE n.v = 41 RETURN n.v LIMIT 1"
        res = g.query(q)
        self.env.assertEquals(res.result_set[0][0], 41)

        plan = g.explain(q)
        self.env.assertIsNone(locate_operation(plan.structured_plan, "Node By Index Scan"))

        #-----------------------------------------------------------------------
        # write while index is being constructed
        #-----------------------------------------------------------------------
    
        # create a new node
        q = "CREATE (:L {v:$v})"
        g.query(q, {'v': max_node_v + 10})

        # update a node which had yet to be indexed
        q = "MATCH (n:L) WHERE ID(n) = $id WITH n LIMIT 1 SET n.v = $new_v"
        g.query(q, {'id': max_node_v - 10, 'new_v': -max_node_v})

        # update a node which is already indexed
        g.query(q, {'id': 1, 'new_v': -1})

        # delete a node which had yet to be indexed
        q = "MATCH (n:L) WHERE ID(n) = $id WITH n LIMIT 1 DELETE n"
        g.query(q, {'id': max_node_v - 9})

        # delete an indexed node
        q = "MATCH (n:L) WHERE ID(n) = $id WITH n LIMIT 1 DELETE n"
        g.query(q, {'id': 2})

        #-----------------------------------------------------------------------
        # validate index is being populated
        #-----------------------------------------------------------------------

        self.env.assertTrue(self.index_under_construction(g, 'L', 'exact-match'))

        # wait for index to become operational
        while self.index_under_construction(g, 'L', 'exact-match'):
            sleep(0.5) # sleep for .5 seconds

        # index should be operational
        self.env.assertFalse(self.index_under_construction(g, 'L', 'exact-match'))

        #-----------------------------------------------------------------------
        # validate index results
        #-----------------------------------------------------------------------

        # index should be utilized
        q = "MATCH (n:L) WHERE n.v = 41 RETURN n.v LIMIT 1"
        plan = g.explain(q)
        self.env.assertIsNotNone(locate_operation(plan.structured_plan, "Node By Index Scan"))

        # find newly created node
        q = "MATCH (n:L {v:$v}) RETURN count(n)"
        res = g.query(q, {'v': max_node_v + 10}).result_set
        self.env.assertEquals(res[0][0], 1)

        # find updated nodes
        q = "MATCH (n:L) WHERE n.v = $new_v RETURN count(n)"
        res = g.query(q, {'new_v': -max_node_v}).result_set
        self.env.assertEquals(res[0][0], 1)

        # find updated node
        res = g.query(q, {'new_v': -1}).result_set
        self.env.assertEquals(len(res), 1)

        # make sure deleted nodes aren't found 
        q = "MATCH (n:L) WHERE n.v = $id RETURN count(n)"
        res = g.query(q, {'id': max_node_v - 9}).result_set
        self.env.assertEquals(res[0][0], 0)
        res = g.query(q, {'id': 2}).result_set
        self.env.assertEquals(res[0][0], 0)

    def test07_async_fulltext_index_creation(self):
        # 1. create a large graph
        # 2. create an index
        # 3. while the index is being constructed make sure:
        # 3.a. we're able to write to the graph
        # 3.b. we're able to read
        # 3.c. queries aren't utilizing the index while it is being constructed

        min_node_v = 0
        max_node_v = 1000000
        g = Graph(self.env.getConnection(), "async-fulltext-index")

        #-----------------------------------------------------------------------
        # create a large graph
        #-----------------------------------------------------------------------

        q = "UNWIND range($min_v, $max_v) AS x CREATE (:L {h:toString(x)})"
        g.query(q, {'min_v': min_node_v, 'max_v': max_node_v})

        #-----------------------------------------------------------------------
        # create a fulltext index
        #-----------------------------------------------------------------------

        q = "CALL db.idx.fulltext.createNodeIndex('L', 'h')"
        res = g.query(q)
        self.env.assertEquals(res.indices_created, 1)

        #-----------------------------------------------------------------------
        # validate index is being populated
        #-----------------------------------------------------------------------

        self.env.assertTrue(self.index_under_construction(g, 'L', 'full-text'))

        # while the index is being constructed
        # perform CRUD operations

        #-----------------------------------------------------------------------
        # read while index is being constructed
        #-----------------------------------------------------------------------

        q = "RETURN 1"
        res = g.query(q)
        self.env.assertEquals(res.result_set[0][0], 1)

        #-----------------------------------------------------------------------
        # write while index is being constructed
        #-----------------------------------------------------------------------
    
        uids_to_match = []
        uids_to_unmatch = []

        # create a new node
        q = "CREATE (n:L {h:toString($v)}) RETURN n.h"
        res = g.query(q, {'v': max_node_v + 10})
        uids_to_match.append(res.result_set[0][0])

        # update a node which had yet to be indexed
        q = "MATCH (n:L) WHERE ID(n) = $id WITH n LIMIT 1 SET n.h = toString($new_v) RETURN n.h"
        res = g.query(q, {'id': max_node_v - 10, 'new_v': max_node_v + 15})
        uids_to_match.append(res.result_set[0][0])

        # update a node which is already indexed
        res = g.query(q, {'id': 1, 'new_v': max_node_v + 17})
        uids_to_match.append(res.result_set[0][0])

        # delete a node which had yet to be indexed
        q = "MATCH (n:L) WHERE ID(n) = $id RETURN n.h"
        res = g.query(q, {'id': max_node_v - 9})
        uids_to_unmatch.append(res.result_set[0][0])

        q = "MATCH (n:L) WHERE ID(n) = $id WITH n LIMIT 1 DELETE n"
        g.query(q, {'id': max_node_v - 9})

        # delete an indexed node
        q = "MATCH (n:L) WHERE ID(n) = $id RETURN n.h"
        res = g.query(q, {'id': 2})
        uids_to_unmatch.append(res.result_set[0][0])

        q = "MATCH (n:L) WHERE ID(n) = $id WITH n LIMIT 1 DELETE n"
        g.query(q, {'id': 2})

        #-----------------------------------------------------------------------
        # validate index is being populated
        #-----------------------------------------------------------------------

        self.env.assertTrue(self.index_under_construction(g, 'L', 'full-text'))

        # wait for index to become operational
        while self.index_under_construction(g, 'L', 'full-text'):
            sleep(0.5) # sleep for .5 seconds

        # index should be operational
        self.env.assertFalse(self.index_under_construction(g, 'L', 'full-text'))

        #-----------------------------------------------------------------------
        # validate index results
        #-----------------------------------------------------------------------

        for uid in uids_to_match:
            q = "CALL db.idx.fulltext.queryNodes('L', $uid) YIELD node RETURN count(node)"
            res = g.query(q, {'uid': uid}).result_set
            self.env.assertEquals(res[0][0], 1)

        for uid in uids_to_unmatch:
            q = "CALL db.idx.fulltext.queryNodes('L', $uid) YIELD node RETURN count(node)"
            res = g.query(q, {'uid': uid}).result_set
            self.env.assertEquals(res[0][0], 0)

    def test08_delete_interrupt_async_index_creation(self):
        # 1. create a large graph
        # 2. create an index
        # 3. delete the graph while the index is being constructed

        key = "async-index"
        min_node_v = 0
        max_node_v = 1000000
        conn = self.env.getConnection()

        # clear DB
        conn.flushall()

        g = Graph(self.env.getConnection(), key)

        #-----------------------------------------------------------------------
        # create a large graph
        #-----------------------------------------------------------------------

        q = "UNWIND range($min_v, $max_v) AS x CREATE (:L {v:x})"
        g.query(q, {'min_v': min_node_v, 'max_v': max_node_v})

        #-----------------------------------------------------------------------
        # create an index
        #-----------------------------------------------------------------------

        q = "CREATE INDEX FOR (n:L) on (n.v)"
        res = g.query(q)
        self.env.assertEquals(res.indices_created, 1)

        #-----------------------------------------------------------------------
        # validate index is being populated
        #-----------------------------------------------------------------------

        self.env.assertTrue(self.index_under_construction(g, 'L', 'exact-match'))

        #-----------------------------------------------------------------------
        # delete graph while the index is being constructed 
        #-----------------------------------------------------------------------

        conn.delete(key)

        # graph key should be removed, index creation should run to completion
        self.env.assertFalse(conn.exists(key))

        # at the moment there's no way of checking index status once its graph
        # key had been removed

    def test09_delete_interrupt_async_fulltext_index_creation(self):
        # 1. create a large graph
        # 2. create an index
        # 3. delete the graph while the index is being constructed

        key = "async-fulltext-index"
        min_node_v = 0
        max_node_v = 1000000
        conn = self.env.getConnection()

        # clear DB
        conn.flushall()

        g = Graph(self.env.getConnection(), key)

        #-----------------------------------------------------------------------
        # create a large graph
        #-----------------------------------------------------------------------

        q = "UNWIND range($min_v, $max_v) AS x CREATE (:L {v:toString(x)})"
        g.query(q, {'min_v': min_node_v, 'max_v': max_node_v})

        #-----------------------------------------------------------------------
        # create an index
        #-----------------------------------------------------------------------

        q = "CALL db.idx.fulltext.createNodeIndex('L', 'v')"
        res = g.query(q)
        self.env.assertEquals(res.indices_created, 1)

        #-----------------------------------------------------------------------
        # validate index is being populated
        #-----------------------------------------------------------------------

        self.env.assertTrue(self.index_under_construction(g, 'L', 'full-text'))

        #-----------------------------------------------------------------------
        # delete graph while the index is being constructed 
        #-----------------------------------------------------------------------

        conn.delete(key)

        # graph key should be removed, index creation should run to completion
        self.env.assertFalse(conn.exists(key))

        # at the moment there's no way of checking index status once its graph
        # key had been removed

    def test10_multi_index_creation(self):
        # interrupt index creation by adding/removing fields
        #
        # 1. create a large graph
        # 2. create an index
        # 3. modify the index while it is being populated

        key = "async-index"
        min_node_v = 0
        max_node_v = 500000
        conn = self.env.getConnection()

        # clear DB
        conn.flushall()

        g = Graph(self.env.getConnection(), key)

        #-----------------------------------------------------------------------
        # create a large graph
        #-----------------------------------------------------------------------

        q = "UNWIND range($min_v, $max_v) AS x CREATE (:L {v:x, a:x, b:x})"
        g.query(q, {'min_v': min_node_v, 'max_v': max_node_v})

        #-----------------------------------------------------------------------
        # create an index
        #-----------------------------------------------------------------------

        # determine how much time does it take to construct our index
        start = time()

        q = "CREATE INDEX FOR (n:L) on (n.v)"
        res = g.query(q)
        self.env.assertEquals(res.indices_created, 1)

        # wait for index to become operational
        while self.index_under_construction(g, 'L', 'exact-match'):
            sleep(0.5) # sleep for .5 seconds

        # total index creation time
        elapsed = time() - start

        #-----------------------------------------------------------------------
        # drop the index
        #-----------------------------------------------------------------------

        q = "DROP INDEX ON :L(v)"
        res = g.query(q)
        self.env.assertEquals(res.indices_deleted, 1)

        # recreate the index, but this time introduce additionl fields
        # while the index is being populated

        start = time()

        # introduce a new field
        q = "CREATE INDEX FOR (n:L) on (n.a)"
        res = g.query(q)
        self.env.assertEquals(res.indices_created, 1)

        # introduce a new field
        q = "CREATE INDEX FOR (n:L) on (n.b)"
        res = g.query(q)
        self.env.assertEquals(res.indices_created, 1)

        # remove field
        q = "DROP INDEX ON :L(a)"
        res = g.query(q)
        self.env.assertEquals(res.indices_deleted, 1)

        # introduce a new field
        q = "CREATE INDEX FOR (n:L) on (n.v)"
        res = g.query(q)
        self.env.assertEquals(res.indices_created, 1)

        # wait for index to become operational
        while self.index_under_construction(g, 'L', 'exact-match'):
            sleep(0.5) # sleep for .5 seconds

        elapsed_2 = time() - start

        # although we've constructed a larger index
        # new index includes 2 fields (b,v) while the former index included just
        # one (v) we're expecting thier overall construction time to be similar
        self.env.assertTrue(elapsed_2 < elapsed * 2)

    def test11_multi_fulltext_index_creation(self):
        # interrupt index creation by adding/removing fields
        #
        # 1. create a large graph
        # 2. create an index
        # 3. modify the index while it is being populated

        key = "async-fulltext-index"
        min_node_v = 0
        max_node_v = 500000
        conn = self.env.getConnection()

        # clear DB
        conn.flushall()

        g = Graph(self.env.getConnection(), key)

        #-----------------------------------------------------------------------
        # create a large graph
        #-----------------------------------------------------------------------

        q = "UNWIND range($min_v, $max_v) AS x CREATE (:L {v:toString(x), a:toString(x), b:toString(x)})"
        g.query(q, {'min_v': min_node_v, 'max_v': max_node_v})

        #-----------------------------------------------------------------------
        # create an index
        #-----------------------------------------------------------------------

        # determine how much time does it take to construct our index
        start = time()

        q = "CALL db.idx.fulltext.createNodeIndex('L', 'v')"
        res = g.query(q)
        self.env.assertEquals(res.indices_created, 1)

        # wait for index to become operational
        while self.index_under_construction(g, 'L', 'full-text'):
            sleep(0.5) # sleep for .5 seconds

        # total index creation time
        elapsed = time() - start

        #-----------------------------------------------------------------------
        # drop the index
        #-----------------------------------------------------------------------

        q = "CALL db.idx.fulltext.drop('L')"
        res = g.query(q)
        self.env.assertEquals(res.indices_deleted, 1)

        # recreate the index, but this time introduce additionl fields
        # while the index is being populated

        start = time()

        # introduce a new field
        q = "CALL db.idx.fulltext.createNodeIndex('L', 'a')"
        res = g.query(q)
        self.env.assertEquals(res.indices_created, 1)

        # introduce a new field
        q = "CALL db.idx.fulltext.createNodeIndex('L', 'b')"
        res = g.query(q)
        self.env.assertEquals(res.indices_created, 1)

        # remove index
        q = "CALL db.idx.fulltext.drop('L')"
        res = g.query(q)
        self.env.assertEquals(res.indices_deleted, 1)

        # introduce a new field
        q = "CALL db.idx.fulltext.createNodeIndex('L', 'v')"
        res = g.query(q)
        self.env.assertEquals(res.indices_created, 1)

        # wait for index to become operational
        while self.index_under_construction(g, 'L', 'full-text'):
            sleep(0.5) # sleep for .5 seconds

        elapsed_2 = time() - start

        # although we've constructed a larger index
        # new index includes 2 fields (b,v) while the former index included just
        # one (v) we're expecting thier overall construction time to be similar
        self.env.assertTrue(elapsed_2 < elapsed * 2)
=======
                pipe = redis_con.pipeline()
                pipe.execute_command("GRAPH.QUERY", f"x{graph_id}", "CREATE (a:L), (n:L), (n)-[:T]->(a)")
                pipe.execute_command("GRAPH.QUERY", f"x{graph_id}", "CREATE INDEX FOR ()-[n:T]-() ON (n.p)")
                pipe.execute()
                redis_con.execute_command("GRAPH.DELETE", f"x{graph_id}")
        pool = Pool(nodes=10)
        pool.map(create_drop_index, range(1, 100))

    def test06_syntax_error_index_creation(self):
        # create index on invalid property name
        try:
            redis_graph.query("CREATE INDEX FOR (p:Person) ON (p.m.n, p.p.q)")
            self.env.assertTrue(False)
        except ResponseError as e:
            self.env.assertContains("Invalid input '.': expected ',' or ')'", str(e))

        # create index on invalid identifier
        try:
            redis_graph.query("CREATE INDEX FOR (p:Person) ON (1.b)")
            self.env.assertTrue(False)
        except ResponseError as e:
            self.env.assertContains("Invalid input '1': expected an identifier", str(e))

        # create index on invalid property name: number
        try:
            redis_graph.query("CREATE INDEX FOR (p:Person) ON (b.1)")
            self.env.assertTrue(False)
        except ResponseError as e:
            self.env.assertContains("Invalid input '1': expected a property name", str(e))

        # create index without label
        try:
            redis_graph.query("CREATE INDEX FOR (Person) ON (surname)")
            self.env.assertTrue(False)
        except ResponseError as e:
            self.env.assertContains("Invalid input ')': expected a label", str(e))

        # create index without property name
        try:
            redis_graph.query("CREATE INDEX FOR (p:Person) ON (surname)")
            self.env.assertTrue(False)
        except ResponseError as e:
            self.env.assertContains("Invalid input ')': expected '.'", str(e))

        # create index without identifier
        try:
            redis_graph.query("CREATE INDEX FOR (p:Person) ON ()")
            self.env.assertTrue(False)
        except ResponseError as e:
            self.env.assertContains("Invalid input ')': expected an identifier", str(e))

        # create index for relationship on invalid property name
        try:
            redis_graph.query("CREATE INDEX FOR ()-[n:T]-() ON (n.p.q)")
            self.env.assertTrue(False)
        except ResponseError as e:
            self.env.assertContains("Invalid input '.': expected ',' or ')'", str(e))

        # create index for relationship on invalid identifier
        try:
            redis_graph.query("CREATE INDEX FOR ()-[n:T]-() ON (1.b)")
            self.env.assertTrue(False)
        except ResponseError as e:
            self.env.assertContains("Invalid input '1': expected an identifier", str(e))

    def test07_index_creation_undefined_identifier(self):   
        # create index on undefined identifier
        try:
            redis_graph.query("CREATE INDEX FOR (p:Person) ON (a.b)")
            self.env.assertTrue(False)
        except ResponseError as e:
            self.env.assertContains("a not defined", str(e))

        # create index on undefined identifier after defined identifier
        try:
            redis_graph.query("CREATE INDEX FOR (p:Person) ON (p.x, a.b)")
            self.env.assertTrue(False)
        except ResponseError as e:
            self.env.assertContains("a not defined", str(e))
        
        # create index for relationship on undefined identifier
        try:
            redis_graph.query("CREATE INDEX FOR ()-[n:T]-() ON (a.b)")
            self.env.assertTrue(False)
        except ResponseError as e:
            self.env.assertContains("a not defined", str(e))

        # create index for relationship on undefined identifier after defined identifier
        try:
            redis_graph.query("CREATE INDEX FOR ()-[n:T]-() ON (p.x, a.b)")
            self.env.assertTrue(False)
        except ResponseError as e:
            self.env.assertContains("a not defined", str(e))
>>>>>>> 0f092405
<|MERGE_RESOLUTION|>--- conflicted
+++ resolved
@@ -186,7 +186,6 @@
             env = Env(decodeResponses=True)
             con = env.getConnection()
             for _ in range(1, 100):
-<<<<<<< HEAD
                 con.execute_command("GRAPH.QUERY", graph_id, "CREATE (a:L), (n:L), (n)-[:T]->(a)")
                 con.execute_command("GRAPH.QUERY", graph_id, "CREATE INDEX FOR ()-[n:T]-() ON (n.p)")
                 con.execute_command("GRAPH.DELETE", graph_id)
@@ -201,7 +200,93 @@
 
             loop.run_until_complete(asyncio.wait(tasks))
 
-    def test06_async_index_creation(self):
+    def test06_syntax_error_index_creation(self):
+        # create index on invalid property name
+        try:
+            redis_graph.query("CREATE INDEX FOR (p:Person) ON (p.m.n, p.p.q)")
+            self.env.assertTrue(False)
+        except ResponseError as e:
+            self.env.assertContains("Invalid input '.': expected ',' or ')'", str(e))
+
+        # create index on invalid identifier
+        try:
+            redis_graph.query("CREATE INDEX FOR (p:Person) ON (1.b)")
+            self.env.assertTrue(False)
+        except ResponseError as e:
+            self.env.assertContains("Invalid input '1': expected an identifier", str(e))
+
+        # create index on invalid property name: number
+        try:
+            redis_graph.query("CREATE INDEX FOR (p:Person) ON (b.1)")
+            self.env.assertTrue(False)
+        except ResponseError as e:
+            self.env.assertContains("Invalid input '1': expected a property name", str(e))
+
+        # create index without label
+        try:
+            redis_graph.query("CREATE INDEX FOR (Person) ON (surname)")
+            self.env.assertTrue(False)
+        except ResponseError as e:
+            self.env.assertContains("Invalid input ')': expected a label", str(e))
+
+        # create index without property name
+        try:
+            redis_graph.query("CREATE INDEX FOR (p:Person) ON (surname)")
+            self.env.assertTrue(False)
+        except ResponseError as e:
+            self.env.assertContains("Invalid input ')': expected '.'", str(e))
+
+        # create index without identifier
+        try:
+            redis_graph.query("CREATE INDEX FOR (p:Person) ON ()")
+            self.env.assertTrue(False)
+        except ResponseError as e:
+            self.env.assertContains("Invalid input ')': expected an identifier", str(e))
+
+        # create index for relationship on invalid property name
+        try:
+            redis_graph.query("CREATE INDEX FOR ()-[n:T]-() ON (n.p.q)")
+            self.env.assertTrue(False)
+        except ResponseError as e:
+            self.env.assertContains("Invalid input '.': expected ',' or ')'", str(e))
+
+        # create index for relationship on invalid identifier
+        try:
+            redis_graph.query("CREATE INDEX FOR ()-[n:T]-() ON (1.b)")
+            self.env.assertTrue(False)
+        except ResponseError as e:
+            self.env.assertContains("Invalid input '1': expected an identifier", str(e))
+
+    def test07_index_creation_undefined_identifier(self):   
+        # create index on undefined identifier
+        try:
+            redis_graph.query("CREATE INDEX FOR (p:Person) ON (a.b)")
+            self.env.assertTrue(False)
+        except ResponseError as e:
+            self.env.assertContains("a not defined", str(e))
+
+        # create index on undefined identifier after defined identifier
+        try:
+            redis_graph.query("CREATE INDEX FOR (p:Person) ON (p.x, a.b)")
+            self.env.assertTrue(False)
+        except ResponseError as e:
+            self.env.assertContains("a not defined", str(e))
+        
+        # create index for relationship on undefined identifier
+        try:
+            redis_graph.query("CREATE INDEX FOR ()-[n:T]-() ON (a.b)")
+            self.env.assertTrue(False)
+        except ResponseError as e:
+            self.env.assertContains("a not defined", str(e))
+
+        # create index for relationship on undefined identifier after defined identifier
+        try:
+            redis_graph.query("CREATE INDEX FOR ()-[n:T]-() ON (p.x, a.b)")
+            self.env.assertTrue(False)
+        except ResponseError as e:
+            self.env.assertContains("a not defined", str(e))
+
+    def test08_async_index_creation(self):
         # 1. create a large graph
         # 2. create an index
         # 3. while the index is being constructed make sure:
@@ -315,7 +400,7 @@
         res = g.query(q, {'id': 2}).result_set
         self.env.assertEquals(res[0][0], 0)
 
-    def test07_async_fulltext_index_creation(self):
+    def test09_async_fulltext_index_creation(self):
         # 1. create a large graph
         # 2. create an index
         # 3. while the index is being constructed make sure:
@@ -423,7 +508,7 @@
             res = g.query(q, {'uid': uid}).result_set
             self.env.assertEquals(res[0][0], 0)
 
-    def test08_delete_interrupt_async_index_creation(self):
+    def test10_delete_interrupt_async_index_creation(self):
         # 1. create a large graph
         # 2. create an index
         # 3. delete the graph while the index is being constructed
@@ -471,7 +556,7 @@
         # at the moment there's no way of checking index status once its graph
         # key had been removed
 
-    def test09_delete_interrupt_async_fulltext_index_creation(self):
+    def test11_delete_interrupt_async_fulltext_index_creation(self):
         # 1. create a large graph
         # 2. create an index
         # 3. delete the graph while the index is being constructed
@@ -519,7 +604,7 @@
         # at the moment there's no way of checking index status once its graph
         # key had been removed
 
-    def test10_multi_index_creation(self):
+    def test12_multi_index_creation(self):
         # interrupt index creation by adding/removing fields
         #
         # 1. create a large graph
@@ -605,7 +690,7 @@
         # one (v) we're expecting thier overall construction time to be similar
         self.env.assertTrue(elapsed_2 < elapsed * 2)
 
-    def test11_multi_fulltext_index_creation(self):
+    def test13_multi_fulltext_index_creation(self):
         # interrupt index creation by adding/removing fields
         #
         # 1. create a large graph
@@ -689,99 +774,4 @@
         # although we've constructed a larger index
         # new index includes 2 fields (b,v) while the former index included just
         # one (v) we're expecting thier overall construction time to be similar
-        self.env.assertTrue(elapsed_2 < elapsed * 2)
-=======
-                pipe = redis_con.pipeline()
-                pipe.execute_command("GRAPH.QUERY", f"x{graph_id}", "CREATE (a:L), (n:L), (n)-[:T]->(a)")
-                pipe.execute_command("GRAPH.QUERY", f"x{graph_id}", "CREATE INDEX FOR ()-[n:T]-() ON (n.p)")
-                pipe.execute()
-                redis_con.execute_command("GRAPH.DELETE", f"x{graph_id}")
-        pool = Pool(nodes=10)
-        pool.map(create_drop_index, range(1, 100))
-
-    def test06_syntax_error_index_creation(self):
-        # create index on invalid property name
-        try:
-            redis_graph.query("CREATE INDEX FOR (p:Person) ON (p.m.n, p.p.q)")
-            self.env.assertTrue(False)
-        except ResponseError as e:
-            self.env.assertContains("Invalid input '.': expected ',' or ')'", str(e))
-
-        # create index on invalid identifier
-        try:
-            redis_graph.query("CREATE INDEX FOR (p:Person) ON (1.b)")
-            self.env.assertTrue(False)
-        except ResponseError as e:
-            self.env.assertContains("Invalid input '1': expected an identifier", str(e))
-
-        # create index on invalid property name: number
-        try:
-            redis_graph.query("CREATE INDEX FOR (p:Person) ON (b.1)")
-            self.env.assertTrue(False)
-        except ResponseError as e:
-            self.env.assertContains("Invalid input '1': expected a property name", str(e))
-
-        # create index without label
-        try:
-            redis_graph.query("CREATE INDEX FOR (Person) ON (surname)")
-            self.env.assertTrue(False)
-        except ResponseError as e:
-            self.env.assertContains("Invalid input ')': expected a label", str(e))
-
-        # create index without property name
-        try:
-            redis_graph.query("CREATE INDEX FOR (p:Person) ON (surname)")
-            self.env.assertTrue(False)
-        except ResponseError as e:
-            self.env.assertContains("Invalid input ')': expected '.'", str(e))
-
-        # create index without identifier
-        try:
-            redis_graph.query("CREATE INDEX FOR (p:Person) ON ()")
-            self.env.assertTrue(False)
-        except ResponseError as e:
-            self.env.assertContains("Invalid input ')': expected an identifier", str(e))
-
-        # create index for relationship on invalid property name
-        try:
-            redis_graph.query("CREATE INDEX FOR ()-[n:T]-() ON (n.p.q)")
-            self.env.assertTrue(False)
-        except ResponseError as e:
-            self.env.assertContains("Invalid input '.': expected ',' or ')'", str(e))
-
-        # create index for relationship on invalid identifier
-        try:
-            redis_graph.query("CREATE INDEX FOR ()-[n:T]-() ON (1.b)")
-            self.env.assertTrue(False)
-        except ResponseError as e:
-            self.env.assertContains("Invalid input '1': expected an identifier", str(e))
-
-    def test07_index_creation_undefined_identifier(self):   
-        # create index on undefined identifier
-        try:
-            redis_graph.query("CREATE INDEX FOR (p:Person) ON (a.b)")
-            self.env.assertTrue(False)
-        except ResponseError as e:
-            self.env.assertContains("a not defined", str(e))
-
-        # create index on undefined identifier after defined identifier
-        try:
-            redis_graph.query("CREATE INDEX FOR (p:Person) ON (p.x, a.b)")
-            self.env.assertTrue(False)
-        except ResponseError as e:
-            self.env.assertContains("a not defined", str(e))
-        
-        # create index for relationship on undefined identifier
-        try:
-            redis_graph.query("CREATE INDEX FOR ()-[n:T]-() ON (a.b)")
-            self.env.assertTrue(False)
-        except ResponseError as e:
-            self.env.assertContains("a not defined", str(e))
-
-        # create index for relationship on undefined identifier after defined identifier
-        try:
-            redis_graph.query("CREATE INDEX FOR ()-[n:T]-() ON (p.x, a.b)")
-            self.env.assertTrue(False)
-        except ResponseError as e:
-            self.env.assertContains("a not defined", str(e))
->>>>>>> 0f092405
+        self.env.assertTrue(elapsed_2 < elapsed * 2)