--- conflicted
+++ resolved
@@ -27,11 +27,7 @@
 	// Use the malloc family for allocations
 	static void SetUpTestCase() {
 		Alloc_Reset();
-<<<<<<< HEAD
-		ThreadPools_CreatePools(READER_COUNT, WRITER_COUNT);
-=======
-		ThreadPools_CreatePools(READER_COUNT, WRITER_COUNT, BULK_COUNT, UINT64_MAX);
->>>>>>> 1460284c
+		ThreadPools_CreatePools(READER_COUNT, WRITER_COUNT, UINT64_MAX);
 	}
 
 	static void get_thread_friendly_id(void *arg) {
