import sys
import os
import ast

if 'TCK_PROTOCOL' in os.environ and os.environ['TCK_PROTOCOL'] == 'BOLT':
    sys.path.append(os.path.dirname(os.path.abspath(__file__)) + '/../../bolt_utils/')
else:
    sys.path.append(os.path.dirname(os.path.abspath(__file__)) + '/../../redis_utils/')

import assertions
import graphs

resultset = None
exception = None
params = None

def before_feature(context):
    global params
    params = None

@given(u'the binary-tree-1 graph')
def step_impl(context):
    graphs.binary_tree_graph1()

@given(u'the binary-tree-2 graph')
def step_impl(context):
    graphs.binary_tree_graph2()

@given(u'any graph')
def step_impl(context):
    graphs.any_graph()

@given(u'an empty graph')
def step_impl(context):
    graphs.any_graph()

<<<<<<< HEAD
@then(u'parameters are')
@then(u'parameters are:')
@given(u'parameters are')
=======
@then(u'parameters are:')
>>>>>>> 5de63cd0
@given(u'parameters are:')
def set_params(context):
    global params

    params = "CYPHER "
    heading_row = context.table.headings
    if context.active_outline is not None:
        heading_row = [item if item[0] != "<" else context.active_outline[item[1:-1]] for item in heading_row]
    params += '='.join(heading_row) + ' '

    for row in context.table:
        params += '='.join(row) + ' '

<<<<<<< HEAD
@given(u'having executed')
@given(u'having executed:')
@when(u'having executed')
@when(u'having executed:')
@then(u'having executed')
@then(u'having executed:')
@when(u'executing control query')
@when(u'executing control query:')
@when(u'executing query')
=======
@given(u'having executed:')
@when(u'having executed:')
@then(u'having executed:')
@when(u'executing control query:')
>>>>>>> 5de63cd0
@when(u'executing query:')
def step_impl(context):
    global resultset
    global exception
    global params

    exception = None
    query = context.text

    if params:
        query = params + query

    try:
        resultset = graphs.query(query.replace("\r", ""))
    except Exception as error:
        resultset = None
        exception = error
    params = None

@then(u'the result should be empty')
def step_impl(context):
    assertions.assert_empty_resultset(resultset)

<<<<<<< HEAD
@then(u'the side effects should be')
=======
>>>>>>> 5de63cd0
@then(u'the side effects should be:')
def step_impl(context):
    stat = context.table.headings[0]
    value = int(context.table.headings[1])
    assertions.assert_statistics(resultset, stat, value)

    for row in context.table:
        stat = row[0]
        value = int(row[1])
        assertions.assert_statistics(resultset, stat, value)

@then(u'no side effects')
def step_impl(context):
    assertions.assert_no_modifications(resultset)

<<<<<<< HEAD
@then(u'the result should be, in any order')
=======
>>>>>>> 5de63cd0
@then(u'the result should be, in any order:')
def step_impl(context):
    if exception:
        raise exception
    expected_length = len(context.table.rows)
    assertions.assert_resultset_length(resultset, expected_length)
    assertions.assert_resultsets_equals(resultset, context.table)

<<<<<<< HEAD
@then(u'the result should be')
@then(u'the result should be:')
@then(u'the result should be, in order')
=======
@then(u'the result should be:')
>>>>>>> 5de63cd0
@then(u'the result should be, in order:')
def step_impl(context):
    if exception:
        raise exception
    expected_length = len(context.table.rows)
    assertions.assert_resultset_length(resultset, expected_length)
    assertions.assert_resultsets_equals_in_order(resultset, context.table)

@then(u'a SyntaxError should be raised at compile time: NoSingleRelationshipType')
def step_impl(context):
    global exception
    assert exception != None
    assert "Exactly one relationship type" in str(exception)

@then(u'a SyntaxError should be raised at compile time: InvalidParameterUse')
def step_impl(context):
    global exception
    assert exception != None
    assert "Encountered unhandled type" in str(exception)

@then(u'a SyntaxError should be raised at compile time: VariableTypeConflict')
def step_impl(context):
    global exception
    assert exception != None
    assert ("The alias" in str(exception)) or ("return of variable-length" in str(exception))

@then(u'a SyntaxError should be raised at compile time: InvalidRelationshipPattern')
def step_impl(context):
    global exception
    assert exception != None
    assert "Invalid input" in str(exception)

@then(u'a SemanticError should be raised at runtime: MergeReadOwnWrites')
def step_impl(context):
    global exception
    assert exception != None
    assert "Cannot merge" in str(exception)

@then(u'a SyntaxError should be raised at compile time: NegativeIntegerArgument')
@then(u'a SyntaxError should be raised at runtime: NegativeIntegerArgument')
def step_impl(context):
    global exception
    assert exception != None
    assert "must be a positive integer" in str(exception)

@then(u'a TypeError should be raised at compile time: InvalidArgumentType')
def step_impl(context):
    global exception
    assert exception != None
    assert "Type mismatch" in str(exception)

@then(u'a TypeError should be raised at runtime: MapElementAccessByNonString')
def step_impl(context):
    global exception
    assert exception != None
    assert "Type mismatch" in str(exception)

@then(u'a TypeError should be raised at runtime: InvalidElementAccess')
def step_impl(context):
    global exception
    assert exception != None
    assert "Type mismatch" in str(exception)

@then(u'a ArgumentError should be raised at runtime: NumberOutOfRange')
def step_impl(context):
    global exception
    assert exception != None
    assert "ArgumentError" in str(exception) or "Invalid input" in str(exception)

@then(u'a SyntaxError should be raised at compile time: InvalidAggregation')
def step_impl(context):
    global exception
    assert exception != None
    assert "Invalid use of aggregating function" in str(exception)

@then(u'a SyntaxError should be raised at compile time: UndefinedVariable')
def step_impl(context):
    global exception
    assert exception != None
    assert "not defined" in str(exception)

@then(u'a SyntaxError should be raised at compile time: VariableAlreadyBound')
def step_impl(context):
    global exception
    assert exception != None
    assert "can't be redeclared" in str(exception)

@then(u'a TypeError should be raised at any time: InvalidArgumentType')
@then(u'a TypeError should be raised at compile time: ListElementAccessByNonInteger')
@then(u'a SyntaxError should be raised at compile time: ListElementAccessByNonInteger')
def step_impl(context):
    global exception
    assert exception != None
    assert "Type mismatch" in str(exception)

@then(u'a TypeError should be raised at any time: *')
def step_impl(context):
    global exception
    assert exception != None

@then(u'a TypeError should be raised at runtime: InvalidArgumentType')
@then(u'a SyntaxError should be raised at runtime: InvalidArgumentType')
@then(u'a ArgumentError should be raised at runtime: InvalidArgumentType')
@then(u'a SyntaxError should be raised at compile time: InvalidArgumentType')
def step_impl(context):
    global exception
    assert exception != None
    assert "Type mismatch" in str(exception)

@then(u'a SyntaxError should be raised at compile time: UnexpectedSyntax')
def step_impl(context):
    global exception
    assert exception != None
    assert "Invalid input" in str(exception)

@then(u'a SyntaxError should be raised at compile time: InvalidUnicodeCharacter')
def step_impl(context):
    global exception
    assert exception != None
    assert "Invalid input" in str(exception)

@then(u'a TypeError should be raised at runtime: InvalidArgumentValue')
def step_impl(context):
    global exception
    assert exception != None
    assert "Type mismatch" in str(exception)

@then(u'a SyntaxError should be raised at compile time: DifferentColumnsInUnion')
def step_impl(context):
    global exception
    assert exception != None
    assert "must have the same column names." in str(exception)

@then(u'a SyntaxError should be raised at compile time: InvalidClauseComposition')
def step_impl(context):
    global exception
    assert exception != None
    assert "Invalid combination" in str(exception)

@then(u'a SyntaxError should be raised at compile time: NestedAggregation')
def step_impl(context):
    global exception
    assert exception != None
    assert "Can't use aggregate functions inside of aggregate functions" in str(exception)

@then(u'a SyntaxError should be raised at compile time: UnknownFunction')
def step_impl(context):
    global exception
    assert exception != None
    assert "Unknown function" in str(exception)

@then(u'a SyntaxError should be raised at compile time: NonConstantExpression')
def step_impl(context):
    global exception
    assert exception != None
    assert "invalid type" in str(exception)

@then(u'a SyntaxError should be raised at compile time: NoExpressionAlias')
def step_impl(context):
    global exception
    assert exception != None
    assert "must be aliased" in str(exception)

@then(u'a SyntaxError should be raised at compile time: InvalidNumberLiteral')
def step_impl(context):
    global exception
    assert exception != None
    assert "Invalid numeric value" in str(exception)

@then(u'a SyntaxError should be raised at compile time: RequiresDirectedRelationship')
def step_impl(context):
    global exception
    assert exception != None
    assert "Only directed relationships" in str(exception)

@then(u'a SyntaxError should be raised at compile time: RelationshipUniquenessViolation')
def step_impl(context):
    global exception
    assert exception != None
    assert "Cannot use the same relationship variable" in str(exception)

@then(u'a SyntaxError should be raised at compile time: NoVariablesInScope')
def step_impl(context):
    global exception
    assert exception != None
    assert "RETURN * is not allowed when there are no variables in scope" in str(exception)

@then(u'a TypeError should be raised at runtime: InvalidPropertyType')
def step_impl(context):
    global exception
    assert exception != None
    assert "Property values can only be of primitive types or arrays of primitive types" in str(exception)

@then(u'a SyntaxError should be raised at compile time: IntegerOverflow')
def step_impl(context):
    global exception
    assert exception != None
    assert "Integer overflow" in str(exception)

@then(u'a SyntaxError should be raised at compile time: FloatingPointOverflow')
def step_impl(context):
    global exception
    assert exception != None
    assert "Float overflow" in str(exception)

@then(u'a SyntaxError should be raised at compile time: InvalidDelete')
def step_imp(context):
    global exception
    assert exception != None
    assert "DELETE can only be called on nodes, paths and relationships" in str(exception)

@then(u'a SyntaxError should be raised at compile time: ColumnNameConflict')
def step_imp(context):
    global exception
    assert exception != None
    assert "Multiple result columns with the same name are not supported." in str(exception)<|MERGE_RESOLUTION|>--- conflicted
+++ resolved
@@ -34,13 +34,7 @@
 def step_impl(context):
     graphs.any_graph()
 
-<<<<<<< HEAD
-@then(u'parameters are')
 @then(u'parameters are:')
-@given(u'parameters are')
-=======
-@then(u'parameters are:')
->>>>>>> 5de63cd0
 @given(u'parameters are:')
 def set_params(context):
     global params
@@ -54,22 +48,10 @@
     for row in context.table:
         params += '='.join(row) + ' '
 
-<<<<<<< HEAD
-@given(u'having executed')
-@given(u'having executed:')
-@when(u'having executed')
-@when(u'having executed:')
-@then(u'having executed')
-@then(u'having executed:')
-@when(u'executing control query')
-@when(u'executing control query:')
-@when(u'executing query')
-=======
 @given(u'having executed:')
 @when(u'having executed:')
 @then(u'having executed:')
 @when(u'executing control query:')
->>>>>>> 5de63cd0
 @when(u'executing query:')
 def step_impl(context):
     global resultset
@@ -93,10 +75,6 @@
 def step_impl(context):
     assertions.assert_empty_resultset(resultset)
 
-<<<<<<< HEAD
-@then(u'the side effects should be')
-=======
->>>>>>> 5de63cd0
 @then(u'the side effects should be:')
 def step_impl(context):
     stat = context.table.headings[0]
@@ -112,10 +90,6 @@
 def step_impl(context):
     assertions.assert_no_modifications(resultset)
 
-<<<<<<< HEAD
-@then(u'the result should be, in any order')
-=======
->>>>>>> 5de63cd0
 @then(u'the result should be, in any order:')
 def step_impl(context):
     if exception:
@@ -124,13 +98,8 @@
     assertions.assert_resultset_length(resultset, expected_length)
     assertions.assert_resultsets_equals(resultset, context.table)
 
-<<<<<<< HEAD
-@then(u'the result should be')
+
 @then(u'the result should be:')
-@then(u'the result should be, in order')
-=======
-@then(u'the result should be:')
->>>>>>> 5de63cd0
 @then(u'the result should be, in order:')
 def step_impl(context):
     if exception:
