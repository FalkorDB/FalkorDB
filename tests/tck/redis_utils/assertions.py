--- conflicted
+++ resolved
@@ -2,11 +2,7 @@
 from collections import Counter
 from RLTest import Env
 
-<<<<<<< HEAD
-from falkordb import Graph, Node, Edge, Path
-=======
 from falkordb import Node, Edge, Path
->>>>>>> 0ddddf03
 
 
 def nodeToString(value):
