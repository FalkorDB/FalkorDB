version: 2.1

commands:
  early-returns:
    steps:
      - run:
          name: Early return if this is a docs build
          command: |
            if [[ $CIRCLE_BRANCH == *docs ]]; then
              echo "Identifies as documents PR, no testing required."
              circleci step halt
            fi
      - run:
          name: Early return if this branch should ignore CI
          command: |
            if [[ $CIRCLE_BRANCH == *noci ]]; then
              echo "Identifies as actively ignoring CI, no testing required."
              circleci step halt
            fi

  # If this build is from a fork, stop executing the current job and return success.
  # This is useful to avoid steps that will fail due to missing credentials.
  early-return-for-forked-pull-requests:
    steps:
      - run:
          name: Early return if this build is from a forked PR
          command: |
            if [[ -n "$CIRCLE_PR_NUMBER" ]]; then
              echo "Nothing to do for forked PRs, so marking this step successful"
              circleci step halt
            fi

  setup-executor:
    steps:
      - run:
          name: Setup executor
          command: |
            apt-get -qq update
            apt-get -q install -y git openssh-client curl ca-certificates make tar gzip
            bash <(curl -fsSL https://raw.githubusercontent.com/docker/docker-install/master/install.sh)
      - setup_remote_docker:
          version: 20.10.7
          docker_layer_caching: true

  checkout-all:
    steps:
      - checkout
      - run:
          name: Checkout submodules
          command: git submodule update --init --recursive

  setup-automation:
    steps:
      - run:
          name: Setup automation
          command: |
            git submodule update --init deps/readies
            ./deps/readies/bin/getpy3
            ./deps/readies/bin/getpy2

  install-prerequisites:
    parameters:
      redis_version:
        type: string
        default: "6"
      getredis_params:
        type: string
        default: ""
      benchmarks:
        type: string
        default: "no"
    steps:
      - setup-automation
      - run:
          name: Install remote benchmark python dependencies
          command: |
            if [[ "<<parameters.benchmarks>>" == "yes" ]]; then
              python3 -m pip install -r ./tests/benchmarks/requirements.txt
            fi
      - run:
          name: System setup
          shell: /bin/bash -l -eo pipefail
          command: |
            ./sbin/system-setup.py
            python3 -m pip list
      - run:
          name: Install Redis
          shell: /bin/bash -l -eo pipefail
          command: |
            python3 ./deps/readies/bin/getredis -v '<<parameters.redis_version>>' --force <<parameters.getredis_params>>
            redis-server --version
      - run:
          name: Install remote benchmark tool dependencies
          command: |
            if [[ "<<parameters.benchmarks>>" == "yes" ]]; then
              VERSION=0.14.8 ./deps/readies/bin/getterraform
            fi

  save-tests-logs:
    steps:
      - run:
          name: Cleanup test log dir
          command: |
            rm -f tests/flow/logs/*.{aof,rdb}
            rm -f tests/tck/logs/*.{aof,rdb}
          when: always
      - store_artifacts:
          path: tests/flow/logs
      - store_artifacts:
          path: tests/tck/logs

  persist-artifacts:
    steps:
      - early-return-for-forked-pull-requests
      - run:
          name: List artifacts
          command: |
            cd bin/artifacts
            du -ah --apparent-size *
      - persist_to_workspace:
          root: bin/
          paths:
            - artifacts/*.zip
            - artifacts/*.tgz
            - artifacts/*.tar

  build-steps:
    parameters:
      redis_version:
        type: string
        default: "6"
      build_params:
        type: string
        default: ""
      cache_name:
        type: string
        default: "build"
    steps:
      - early-returns
      - checkout-all
      - install-prerequisites:
          redis_version: <<parameters.redis_version>>
      - restore_cache:
          keys:
            - v1-GraphBLAS-<< parameters.cache_name >>-{{ checksum "deps/GraphBLAS/README.md" }}
      - run:
          name: Build
          shell: /bin/bash -l -eo pipefail
          command: make <<parameters.build_params>> all package
      - save_cache:
          paths:
            - deps/GraphBLAS/build
          key: v1-GraphBLAS-<< parameters.cache_name >>-{{ checksum "deps/GraphBLAS/README.md" }}

  test-steps:
    steps:
      - run:
          name: Test
          shell: /bin/bash -l -eo pipefail
          command: make test
      - run:
          name: Run 30-second fuzz test
          shell: /bin/bash -l -eo pipefail
          command: make fuzz
      - save-tests-logs

  fuzzer-test-steps:
    steps:
      - run:
          name: Run 30-second fuzz test
          shell: /bin/bash -l -eo pipefail
          command: make fuzz
      - save-tests-logs

  platform-build-steps:
    parameters:
      platform:
        type: string
      official:
        type: string
        default: "1"
    steps:
      - early-returns
      - setup-executor
      - checkout-all
      - setup-automation
      - run:
          name: Build for platform
          shell: /bin/bash -l -eo pipefail
          command: |
            cd build/docker
            make build OSNICK=<<parameters.platform>> VERSION="$CIRCLE_TAG" BRANCH="$CIRCLE_BRANCH" TEST=1 OFFICIAL=<<parameters.official>> SHOW=1 VERBOSE=1
      - save-tests-logs
      - early-return-for-forked-pull-requests
      - run:
          name: Publish container
          shell: /bin/bash -l -eo pipefail
          command: |
            docker login -u redisfab -p $DOCKER_REDISFAB_PWD
            cd build/docker
            make publish OSNICK=<<parameters.platform>> VERSION="$CIRCLE_TAG" BRANCH="$CIRCLE_BRANCH" OFFICIAL=<<parameters.official>> SHOW=1 VERBOSE=1
      - persist-artifacts

  vm-build-platforms-steps:
    parameters:
      platform:
        type: string
      official:
        type: string
        default: "1"
    steps:
      - early-returns
      - checkout-all
      - setup-automation
      - run:
          name: Install Docker
          shell: /bin/bash -l -eo pipefail
          command: ./deps/readies/bin/getdocker
      - run:
          name: Build for platform
          command: |
            cd build/docker
            make build OSNICK=<<parameters.platform>> VERSION=$CIRCLE_TAG BRANCH=$CIRCLE_BRANCH TEST=1 OFFICIAL=<<parameters.official>> SHOW=1 VERBOSE=1
          no_output_timeout: 30m
      - save-tests-logs
      - early-return-for-forked-pull-requests
      - run:
          name: Upload artifacts to S3
          command: |
            if [[ -n $CIRCLE_BRANCH ]]; then
                make upload-artifacts OSNICK=<<parameters.platform>>
            fi
      - run:
          name: Publish container
          command: |
            docker login -u redisfab -p $DOCKER_REDISFAB_PWD
            cd build/docker
            make publish OSNICK=<<parameters.platform>> VERSION=$CIRCLE_TAG BRANCH=$CIRCLE_BRANCH OFFICIAL=<<parameters.official>> SHOW=1 VERBOSE=1
      - persist-artifacts

  benchmark-steps:
    parameters:
      github_actor:
        type: string
        default: $CIRCLE_USERNAME
      module_path:
        type: string
        default: ""
      profile_env:
        type: string
        default: "0"
      benchmark_glob:
        type: string
        default: "*.yml"
      triggering_env:
        type: string
        default: "circleci"
      allowed_envs:
        type: string
        default: "oss-standalone"
    steps:
      - run:
          name: Run CI benchmarks on aws
          no_output_timeout: 30m # given we use very large datasets we need this timeout
          command: |
            ROOT="$PWD"
            cd tests/benchmarks
            export AWS_ACCESS_KEY_ID=$PERFORMANCE_EC2_ACCESS_KEY
            export AWS_SECRET_ACCESS_KEY=$PERFORMANCE_EC2_SECRET_KEY
            export AWS_DEFAULT_REGION=$PERFORMANCE_EC2_REGION
            export EC2_PRIVATE_PEM=$PERFORMANCE_EC2_PRIVATE_PEM
            export PROFILE=<< parameters.profile_env >>
            export BENCHMARK_GLOB=<< parameters.benchmark_glob >>
            export PERF_CALLGRAPH_MODE="fp"
            redisbench-admin run-remote \
              --module_path << parameters.module_path >> \
              --github_actor << parameters.github_actor >> \
              --github_repo $CIRCLE_PROJECT_REPONAME \
              --github_org $CIRCLE_PROJECT_USERNAME \
              --github_sha $CIRCLE_SHA1 \
              --github_branch $CIRCLE_BRANCH \
              --upload_results_s3 \
              --triggering_env circleci \
              --required-module graph \
              --upload_results_s3 \
              --triggering_env << parameters.triggering_env >> \
              --fail_fast \
              --push_results_redistimeseries \
              --allowed-envs << parameters.allowed_envs >>

#----------------------------------------------------------------------------------------------------------------------------------

jobs:
  build-linux-debian:
    docker:
      - image: redisfab/rmbuilder:6.2.7-x64-bullseye
    resource_class: large
    parameters:
      redis_version:
        type: string
        default: "6"
      build_params:
        type: string
        default: ""
      persist:
        type: string
        default: "yes"
    steps:
      - build-steps:
          redis_version: <<parameters.redis_version>>
      - test-steps
      - early-return-for-forked-pull-requests
      - run:
          name: Persist artifacts?
          command: |
            if [[ "<<parameters.persist>>" != "yes" ]]; then
              circleci step halt
            fi
      - persist-artifacts

  coverage:
    docker:
      - image: redisfab/rmbuilder:6.2.7-x64-bullseye
    resource_class: large
    steps:
      - early-returns
      - checkout-all
      - install-prerequisites
      - restore_cache:
          keys:
            - v1-GraphBLAS-build-{{ checksum "deps/GraphBLAS/README.md" }}
      - run:
          name: Build for coverage
          shell: /bin/bash -l -eo pipefail
          command: make COV=1
      - run:
          name: Test with coverage
          shell: /bin/bash -l -eo pipefail
          command: |
            make test COV=1
            make cov-upload
          no_output_timeout: 45m
      - save-tests-logs

  fuzzer:
    docker:
      - image: redisfab/rmbuilder:6.2.7-x64-bullseye
    steps:
      - early-returns
      - checkout-all
      - install-prerequisites
      - build-steps
      - fuzzer-test-steps
      - save-tests-logs

  build-memcheck:
    docker:
      - image: redisfab/rmbuilder:6.2.7-x64-bionic
    resource_class: large
    steps:
      - early-returns
      - checkout-all
      - install-prerequisites
      - restore_cache:
          keys:
            - v1-GraphBLAS-memcheck-{{ checksum "deps/GraphBLAS/README.md" }}
      - run:
          name: Test for memory leaks
          shell: /bin/bash -l -eo pipefail
          command: make memcheck PARALLEL=8 PLATFORM_MODE=1
<<<<<<< HEAD
      - save_cache:
          paths:
            - deps/GraphBLAS/build
          key: v1-GraphBLAS-memcheck-{{ checksum "deps/GraphBLAS/README.md" }}
=======
          timeout: 45m
          no_output_timeout: 45m
>>>>>>> bc6e8d26
      - save-tests-logs

  build-platforms:
    parameters:
      platform:
        type: string
    # docker:
    #   - image: debian:bullseye
    machine:
      enabled: true
      image: ubuntu-2004:202010-01
      resource_class: large
    steps:
      - vm-build-platforms-steps:
          platform: <<parameters.platform>>

  build-arm-platforms:
    parameters:
      platform:
        type: string
    machine:
      image: ubuntu-2004:202101-01
    resource_class: arm.large
    steps:
      - vm-build-platforms-steps:
          platform: <<parameters.platform>>
          official: "0"

  build-for-rlec:
    docker:
      - image: redisfab/rmbuilder:6.2.5-x64-bionic
    steps:
      - early-returns
      - checkout-all
      - install-prerequisites
      - build-steps
      - persist-artifacts
 
  test-rlec:
    machine:
      enabled: true
      image: ubuntu-2004:202010-01
      resource_class: large
    working_directory: ~/RedisGraph
    steps:
      - early-returns
      - checkout-all
      - run:
          name: Install prerequisites
          command: |
            ./deps/readies/bin/getpy3
            ./sbin/system-setup.py
            ./deps/readies/bin/getredis
            ./deps/readies/bin/getdocker --just-enable-exp
            docker version
            python3 -m pip list
      - run:
          name: Install Arlecchino
          command: |
            cd
            FORCE=1 ./RedisGraph/deps/readies/bin/getrlec
      - attach_workspace:
          at: ~/workspace
      - run:
          name: Access artifacts
          command: |
            mkdir -p bin
            cp -R ~/workspace/artifacts bin/
            du -ah --apparent-size bin/artifacts/*
      - run:
          name: Start RLEC
          shell: /bin/bash -l -eo pipefail
          command: |
            cd
            mkdir -p rlec && chmod 777 rlec
            ./RedisGraph/deps/readies/bin/xtx -dMODULE=$(cd RedisGraph/bin/artifacts && ls *.zip) \
                RedisGraph/tests/flow/rlec/redis-modules.yml > rlec/redis-modules.yml
            rlec start --verbose --version 6.2.8 --build 53 --os bionic
      - run:
          name: Flow Test
          shell: /bin/bash -l -eo pipefail
          no_output_timeout: 30m
          command: |
            python3 -m pip list
            mkdir -p ~/workspace/tests
            make test RLEC=1 SHOW=1
      - save-tests-logs

  build-macos:
    macos:
      xcode: 12.4.0
    resource_class: macos.x86.medium.gen2
    parameters:
      upload:
        type: string
        default: "yes"
    steps:
      - early-returns
      - build-steps:
          cache_name: "mac-clang"
      - test-steps
      - run:
          name: Upload artifacts to S3
          command: |
            if [[ -n $CIRCLE_BRANCH && "<<parameters.upload>>" == "yes" ]]; then
                make upload-artifacts
            fi
      - persist-artifacts


  upload-artifacts:
    parameters:
      staging-lab:
        type: string
        default: "0"
    docker:
      - image: redisfab/rmbuilder:6.2.7-x64-bullseye
    steps:
      - early-returns
      - early-return-for-forked-pull-requests
      - checkout
      - setup-automation
      - attach_workspace:
          at: ~/workspace
      - run:
          name: Upload artifacts to S3
          command: |
            mkdir -p bin
            ln -s ~/workspace/artifacts bin/artifacts
            if [[ -n $CIRCLE_TAG && "<<parameters.staging-lab>>" != 1 ]]; then
                make upload-release SHOW=1
            else
                make upload-release SHOW=1 STAGING=1
            fi

  release-automation:
    docker:
      - image: redisfab/rmbuilder:6.2.7-x64-bullseye
    steps:
      - early-returns
      - early-return-for-forked-pull-requests
      - checkout
      - setup-automation
      - run:
          name: Run QA Automation
          command: MODULE_VERSION=$CIRCLE_TAG VERBOSE=1 TEST=release ./tests/qa/run

  nightly-automation:
    docker:
      - image: redisfab/rmbuilder:6.2.7-x64-bullseye
    steps:
      - early-returns
      - early-return-for-forked-pull-requests
      - checkout
      - setup-automation
      - run:
          name: Run QA Automation
          command: MODULE_VERSION=$CIRCLE_BRANCH VERBOSE=1 TEST=nightly QUICK=1 ./tests/qa/run
      - run:
          name: Run 10-minute fuzz test
          shell: /bin/bash -l -eo pipefail
          command: FUZZ_TIMEOUT=600 make fuzz

  benchmark:
    docker:
      - image: redisfab/rmbuilder:6.2.7-x64-bionic
    steps:
      - early-returns
      - checkout-all
      - install-prerequisites:
          benchmarks: "yes"
      - attach_workspace:
          at: ~/workspace
      - run:
          name: Build artifact
          shell: /bin/bash -l -eo pipefail
          command: make
      - benchmark-steps:
          module_path: "/root/project/src/$PACKAGE_NAME.so"

  benchmark-profiler:
    docker:
      - image: redisfab/rmbuilder:6.2.7-x64-bionic
    steps:
      - early-returns
      - checkout-all
      - install-prerequisites:
          benchmarks: "yes"
      - attach_workspace:
          at: ~/workspace
      - run:
          name: Build artifact
          shell: /bin/bash -l -eo pipefail
          command: make
      - benchmark-steps:
          profile_env: "1"
          module_path: "/root/project/src/$PACKAGE_NAME.so"
          triggering_env: "circleci.profilers" # results generated with profilers attached are not mixed with the ones without it

#----------------------------------------------------------------------------------------------------------------------------------

on-any-branch: &on-any-branch
  filters:
    branches:
      only: /.*/
    tags:
      only: /.*/

never: &never
  filters:
    branches:
      ignore: /.*/
    tags:
      ignore: /.*/

on-master: &on-master
  filters:
    branches:
      only: master
    tags:
      ignore: /.*/

on-integ-branch: &on-integ-branch
  filters:
    branches:
      only:
        - master
        - /^\d+\.\d+.*$/
        - /^feature-.*$/
        - /^perf-.*$/
    tags:
      ignore: /.*/

not-on-integ-branch: &not-on-integ-branch
  filters:
    branches:
      ignore:
        - master
        - /^\d+\.\d+.*$/
        - /^feature-.*$/
        - /^perf-.*$/
    tags:
      ignore: /.*/

on-version-tags: &on-version-tags
  filters:
    branches:
      ignore: /.*/
    tags:
      only: /^v[0-9].*/

on-integ-and-version-tags: &on-integ-and-version-tags
  filters:
    branches:
      only:
        - master
        - /^\d+\.\d+.*$/
        - /^feature-.*$/
    tags:
      only: /^v[0-9].*/

on-perf-tags: &on-perf-tags
  filters:
    branches:
      only:
        - master
        - /^\d+\.\d+.*$/
        - /^perf-.*$/
    tags:
      only: /^v[0-9].*/

#----------------------------------------------------------------------------------------------------------------------------------

workflows:
  version: 2
  build_and_package:
    jobs:
      - build-linux-debian:
          name: build
          <<: *not-on-integ-branch
      - coverage:
          #@@<<: *on-any-branch
          <<: *never
      - build-memcheck:
          #@@<<: *on-any-branch
          <<: *never
      - build-for-rlec:
          <<: *on-any-branch
      - test-rlec:
          <<: *on-any-branch
          requires:
            - build-for-rlec
      - build-platforms:
          <<: *on-integ-and-version-tags
          context: common
          matrix:
            parameters:
              platform: [focal, bionic, xenial, centos7, rocky8, bullseye]
      - build-arm-platforms:
          <<: *on-integ-and-version-tags
          context: common
          matrix:
            parameters:
              platform: [bionic]
      - build-macos:
          context: common
          <<: *on-integ-and-version-tags
      - upload-artifacts:
          name: upload-artifacts-to-staging-lab
          staging-lab: "1"
          context: common
          <<: *on-integ-branch
          requires:
            - build-platforms
            - build-arm-platforms
            - build-macos
      - upload-artifacts:
          name: upload-release-artifacts
          context: common
          <<: *on-version-tags
          requires:
            - build-platforms
            - build-arm-platforms
            - build-macos
      - release-automation:
          <<: *on-version-tags
          context: common
          requires:
            - upload-release-artifacts
      - benchmark:
          <<: *on-perf-tags
          context: common
      # disable temporarily due to huge profile overhead in RG
      # - benchmark-profiler:
      #     <<: *on-perf-tags
      #     context: common

  nightly:
    triggers:
      - schedule:
          cron: "07 20 * * *"
          filters:
            branches:
              only: master
    jobs:
      - build-linux-debian:
          name: build-with-redis-<<matrix.redis_version>>
          matrix:
            parameters:
              redis_version: ["6.0", "7", "unstable"]
      - benchmark:
          context: common
      - fuzzer:
          name: nightly-fuzzer
      # disable temporarily due to huge profile overhead in RG
      # - benchmark-profiler:
      #     context: common<|MERGE_RESOLUTION|>--- conflicted
+++ resolved
@@ -368,15 +368,12 @@
           name: Test for memory leaks
           shell: /bin/bash -l -eo pipefail
           command: make memcheck PARALLEL=8 PLATFORM_MODE=1
-<<<<<<< HEAD
+          timeout: 45m
+          no_output_timeout: 45m
       - save_cache:
           paths:
             - deps/GraphBLAS/build
           key: v1-GraphBLAS-memcheck-{{ checksum "deps/GraphBLAS/README.md" }}
-=======
-          timeout: 45m
-          no_output_timeout: 45m
->>>>>>> bc6e8d26
       - save-tests-logs
 
   build-platforms:
