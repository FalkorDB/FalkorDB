--- conflicted
+++ resolved
@@ -306,14 +306,7 @@
           command: |
             ulimit -n 10000
             make test
-<<<<<<< HEAD
       - save-tests-logs
-=======
-      - store_artifacts:
-          path: ~/project/tests/flow/logs
-      - store_artifacts:
-          path: ~/project/tests/tck/logs
->>>>>>> e6b86440
       - persist-artifacts
 
   platform_build:
