--- conflicted
+++ resolved
@@ -59,22 +59,10 @@
 
   install-arlecchino:
     steps:
-<<<<<<< HEAD
       - run:
           name: Install Arlecchino
           command: |
             bash <(curl -fsSL https://github.com/RedisLabsModules/arlecchino/blob/master/bin/setup-rlec)
-=======
-      - add_ssh_keys:
-          fingerprints:
-            - "2a:11:3f:16:9f:ab:90:34:6b:51:28:f5:b7:3a:d1:6d"
-      - run:
-          name: Install Arlecchino
-          command: |
-            cd
-            export GIT_SSH_COMMAND="ssh -o IdentitiesOnly=yes -i ~/.ssh/id_rsa_2a113f169fab90346b5128f5b73ad16d"
-            sudo -E bash -l -c "source <(curl -Ls http://tiny.cc/arlecchino)"
->>>>>>> 5f342951
 
   save-tests-logs:
     steps:
@@ -85,7 +73,6 @@
               cd tests/flow/logs
               rm -f *.aof *.rdb
             fi
-<<<<<<< HEAD
             if [[ -d tests/tck/logs ]]; then
               cd tests/tck/logs
               rm -f *.aof *.rdb
@@ -95,10 +82,6 @@
           path: tests/flow/logs
       - store_artifacts:
           path: tests/tck/logs
-=======
-      - store_artifacts:
-          path: tests/flow/logs
->>>>>>> 5f342951
 
   persist-artifacts:
     steps:
@@ -344,7 +327,6 @@
       - run:
           name: Install prerequisites
           command: |
-<<<<<<< HEAD
             ./deps/readies/bin/getpy3
             ./sbin/system-setup.py
             ./deps/readies/bin/getredis
@@ -375,33 +357,6 @@
             python3 -m pip list
             mkdir -p ~/workspace/tests
             make flow_tests RLEC=1 SHOW=1
-=======
-            sudo ./deps/readies/bin/getpy3
-            sudo ./sbin/system-setup.py
-            sudo ./deps/readies/bin/getredis
-            sudo ./deps/readies/bin/getdocker --just-enable-exp
-            docker version
-      - install-arlecchino
-      - run:
-          name: Build
-          command: |
-            sudo bash -l -c "make -C build/docker build OSNICK=bionic VERSION=$CIRCLE_TAG BRANCH=$CIRCLE_BRANCH ARTIFACTS=1 SHOW=1"
-          no_output_timeout: 30m
-      - run:
-          name: Start RLEC
-          command: |
-            cd
-            sudo mkdir -p rlec
-            sudo cp RedisGraph/tests/flow/rlec/redis-modules.yaml rlec/
-            sudo bash -l -c "rlec start --os bionic"
-      - run:
-          name: Flow Test
-          no_output_timeout: 30m
-          command: |
-            sudo python3 -m pip list
-            sudo mkdir -p ~/workspace/tests
-            sudo bash -l -c "make test FLOW=1 RLEC=1 SHOW=1"
->>>>>>> 5f342951
       - save-tests-logs
 
   deploy_branch:
@@ -574,17 +529,12 @@
     jobs:
       - build:
           <<: *context
-          #@@<<: *not-on-integ-branch
-          <<: *never
+          <<: *not-on-integ-branch
       - coverage:
           <<: *context
-          #@@<<: *on-any-branch
-          <<: *never
+          <<: *on-any-branch
       - build_memcheck:
           <<: *context
-          #@@<<: *on-any-branch
-          <<: *never
-      - test-rlec:
           <<: *on-any-branch
       - build_macos:
           <<: *context
@@ -620,15 +570,6 @@
           requires:
             - platform_build
             - build_macos
-<<<<<<< HEAD
-=======
-      - performance_ci_automation_not_integ:
-          <<: *context
-          #@@<<: *not-on-integ-branch
-          <<: *never
-          requires:
-            - build
->>>>>>> 5f342951
       - performance_ci_automation:
           <<: *context
           <<: *on-integ-and-version-tags
