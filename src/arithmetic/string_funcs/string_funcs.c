--- conflicted
+++ resolved
@@ -563,11 +563,7 @@
 	return SI_TransferStringVal(upper);
 }
 
-<<<<<<< HEAD
-// converts an integer, float or boolean value to a string.
-=======
 // converts an integer, float or boolean value to a string
->>>>>>> 7dfae3da
 SIValue AR_TOSTRING
 (
 	SIValue *argv,
