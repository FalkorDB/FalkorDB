/*
* Copyright 2018-2020 Redis Labs Ltd. and Contributors
*
* This file is available under the Redis Labs Source Available License Agreement
*/

#include "arithmetic_expression_construct.h"
#include "RG.h"
#include "funcs.h"
#include "../errors.h"
#include "../query_ctx.h"
#include "../util/rmalloc.h"
#include "../datatypes/array.h"
#include "../configuration/config.h"
#include "../ast/ast_build_filter_tree.h"
#include "../execution_plan/execution_plan_build/execution_plan_construct.h"

// Forward declaration
static AR_ExpNode *_AR_EXP_FromASTNode(const cypher_astnode_t *expr);
static AR_ExpNode *_AR_ExpNodeFromGraphEntity(const cypher_astnode_t *entity);

static bool __AR_EXP_ContainsNestedAgg(const AR_ExpNode *root, bool in_agg) {
	// Is this an aggregation node?
	bool agg_node = (root->type == AR_EXP_OP && root->op.f &&
					 root->op.f->aggregate == true);
	// Aggregation node nested within another aggregation node.
	if(agg_node && in_agg) return true;

	if(root->type == AR_EXP_OP) {
		// Scan child nodes.
		for(int i = 0; i < root->op.child_count; i++) {
			AR_ExpNode *child = root->op.children[i];
			// Cary on `in_agg`.
			if(__AR_EXP_ContainsNestedAgg(child, agg_node | in_agg)) return true;
		}
	}

	return false;
}

/* Return true if expression contains nested calls to aggregation functions
 * e.g. MAX(MIN(1)) */
static bool _AR_EXP_ContainsNestedAgg(const AR_ExpNode *exp) {
	bool in_agg = false;
	return __AR_EXP_ContainsNestedAgg(exp, in_agg);
}

#define OP_COUNT 24
// The OpName array is strictly parallel with the AST_Operator enum.
static const char *OpName[OP_COUNT] = {
	"UNKNOWN", "NULL", "OR", "XOR", "AND", "NOT", "EQ", "NEQ", "LT", "GT", "LE",  "GE",
	"ADD", "SUB", "MUL", "DIV", "MOD", "POW", "CONTAINS", "STARTS WITH",
	"ENDS WITH", "IN", "IS NULL", "IS NOT NULL"
};

static inline const char *_ASTOpToString(AST_Operator op) {
	ASSERT(op < OP_COUNT);
	return OpName[op];
}

static AR_ExpNode *AR_EXP_NewOpNodeFromAST(AST_Operator op, uint child_count) {
	const char *func_name = _ASTOpToString(op);
	return AR_EXP_NewOpNode(func_name, child_count);
}

static AR_ExpNode *_AR_EXP_FromApplyExpression(const cypher_astnode_t *expr) {
	AR_ExpNode *op;
	bool distinct = cypher_ast_apply_operator_get_distinct(expr);
	unsigned int arg_count = cypher_ast_apply_operator_narguments(expr);
	const cypher_astnode_t *func_node = cypher_ast_apply_operator_get_func_name(expr);
	const char *func_name = cypher_ast_function_name_get_value(func_node);
	bool aggregate = AR_FuncIsAggregate(func_name);
	op = AR_EXP_NewOpNode(func_name, arg_count);

	for(unsigned int i = 0; i < arg_count; i ++) {
		const cypher_astnode_t *arg = cypher_ast_apply_operator_get_argument(expr, i);
		// Recursively convert arguments
		op->op.children[i] = _AR_EXP_FromASTNode(arg);
	}

	if(aggregate) {
		AggregateCtx *ctx = rm_malloc(sizeof(AggregateCtx));
		ctx->hashSet = NULL;
		ctx->private_ctx = NULL;
		ctx->result = SI_NullVal();
		if(distinct) ctx->hashSet = Set_New();
		// Add the context to the function descriptor as the function's private data.
		op->op.f = AR_SetPrivateData(op->op.f, ctx);
	}

	return op;
}

static AR_ExpNode *_AR_EXP_FromApplyAllExpression(const cypher_astnode_t *expr) {
	// ApplyAll operators use accessors similar to normal Apply operators with the exception
	// that they have no argument accessors - by definition, they have one argument (all/STAR).
	const cypher_astnode_t *func_node = cypher_ast_apply_all_operator_get_func_name(expr);
	const char *func_name = cypher_ast_function_name_get_value(func_node);
	bool aggregate = AR_FuncIsAggregate(func_name);
	AR_ExpNode *op = AR_EXP_NewOpNode(func_name, 1);

	// Introduce a fake child constant so that the function always operates on something.
	op->op.children[0] = AR_EXP_NewConstOperandNode(SI_BoolVal(1));

	if(aggregate) {
		AggregateCtx *ctx = rm_malloc(sizeof(AggregateCtx));
		ctx->hashSet = NULL;
		ctx->private_ctx = NULL;
		ctx->result = SI_NullVal();
		// Add the context to the function descriptor as the function's private data.
		op->op.f = AR_SetPrivateData(op->op.f, ctx);
	}

	return op;
}

static AR_ExpNode *_AR_EXP_FromIdentifierExpression(const cypher_astnode_t *expr) {
	// Identifier referencing another entity
	const char *alias = cypher_ast_identifier_get_name(expr);
	return AR_EXP_NewVariableOperandNode(alias);
}

static AR_ExpNode *_AR_EXP_FromIdentifier(const cypher_astnode_t *expr) {
	AST *ast = QueryCtx_GetAST();
	if(ast == NULL) {
		/* Attempted to access the AST before it has been constructed.
		 * This can occur in scenarios like parameter evaluation:
		 * CYPHER param=[a] MATCH (a) RETURN a */
		ErrorCtx_SetError("Attempted to access variable before it has been defined");
		return AR_EXP_NewConstOperandNode(SI_NullVal());
	}

	// check if the identifier is a named path identifier
	AnnotationCtx *named_paths_ctx =
		AST_AnnotationCtxCollection_GetNamedPathsCtx(ast->anot_ctx_collection);

	const cypher_astnode_t *named_path_annotation =
		cypher_astnode_get_annotation(named_paths_ctx, expr);

	// if the identifier is a named path identifier,
	// evaluate the path expression accordingly
	if(named_path_annotation) return _AR_EXP_FromASTNode(named_path_annotation);
	// else, evalute the identifier
	return _AR_EXP_FromIdentifierExpression(expr);
}

static AR_ExpNode *_AR_EXP_FromPropertyExpression(const cypher_astnode_t *expr) {
	// the property expression is constructed of two parts:
	// 1. an expression evaluating to a graph entity, in the future a map type
	// 2. a property name string.
	// examples: a.v, arr[0].v

	//--------------------------------------------------------------------------
	// Extract entity and property name expressions.
	//--------------------------------------------------------------------------

	const cypher_astnode_t *prop_expr = cypher_ast_property_operator_get_expression(expr);
	const cypher_astnode_t *prop_name_node = cypher_ast_property_operator_get_prop_name(expr);
	const char *prop_name = cypher_ast_prop_name_get_value(prop_name_node);

	AR_ExpNode *entity = _AR_EXP_FromASTNode(prop_expr);
	AR_ExpNode *root = AR_EXP_NewAttributeAccessNode(entity, prop_name);

	return root;
}

static AR_ExpNode *_AR_EXP_FromIntegerExpression(const cypher_astnode_t *expr) {
	const char *value_str = cypher_ast_integer_get_valuestr(expr);
	char *endptr = NULL;
	int64_t l = strtol(value_str, &endptr, 0);
	if(endptr[0] != 0) {
		// Failed to convert integer value; set compile-time error to be raised later.
		ErrorCtx_SetError("Invalid numeric value '%s'", value_str);
		return AR_EXP_NewConstOperandNode(SI_NullVal());
	}
	SIValue converted = SI_LongVal(l);
	return AR_EXP_NewConstOperandNode(converted);
}

static AR_ExpNode *_AR_EXP_FromFloatExpression(const cypher_astnode_t *expr) {
	const char *value_str = cypher_ast_float_get_valuestr(expr);
	char *endptr = NULL;
	double d = strtod(value_str, &endptr);
	if(endptr[0] != 0) {
		// Failed to convert integer value; set compile-time error to be raised later.
		ErrorCtx_SetError("Invalid numeric value '%s'", value_str);
		return AR_EXP_NewConstOperandNode(SI_NullVal());
	}
	SIValue converted = SI_DoubleVal(d);
	return AR_EXP_NewConstOperandNode(converted);
}

static AR_ExpNode *_AR_EXP_FromStringExpression(const cypher_astnode_t *expr) {
	const char *value_str = cypher_ast_string_get_value(expr);
	SIValue converted = SI_ConstStringVal((char *)value_str);
	return AR_EXP_NewConstOperandNode(converted);
}

static AR_ExpNode *_AR_EXP_FromTrueExpression() {
	SIValue converted = SI_BoolVal(true);
	return AR_EXP_NewConstOperandNode(converted);
}

static AR_ExpNode *_AR_EXP_FromFalseExpression() {
	SIValue converted = SI_BoolVal(false);
	return AR_EXP_NewConstOperandNode(converted);
}

static AR_ExpNode *_AR_EXP_FromNullExpression() {
	SIValue converted = SI_NullVal();
	return AR_EXP_NewConstOperandNode(converted);
}

static AR_ExpNode *_AR_EXP_FromUnaryOpExpression(const cypher_astnode_t *expr) {
	AR_ExpNode *op = NULL;
	const cypher_astnode_t *arg = cypher_ast_unary_operator_get_argument(expr); // CYPHER_AST_EXPRESSION
	const cypher_operator_t *operator = cypher_ast_unary_operator_get_operator(expr);

	if(operator == CYPHER_OP_UNARY_MINUS) {
		// This expression can be something like -3 or -a.val
		// In the former case, we'll reduce the tree to a constant after building it fully.
		op = AR_EXP_NewOpNodeFromAST(OP_MULT, 2);
		op->op.children[0] = AR_EXP_NewConstOperandNode(SI_LongVal(-1));
		op->op.children[1] = _AR_EXP_FromASTNode(arg);
	} else if(operator == CYPHER_OP_UNARY_PLUS) {
		/* This expression is something like +3 or +a.val.
		 * I think the + can always be safely ignored. */
		op = _AR_EXP_FromASTNode(arg);
	} else if(operator == CYPHER_OP_NOT) {
		op = AR_EXP_NewOpNodeFromAST(OP_NOT, 1);
		op->op.children[0] = _AR_EXP_FromASTNode(arg);
	} else if(operator == CYPHER_OP_IS_NULL) {
		op = AR_EXP_NewOpNodeFromAST(OP_IS_NULL, 1);
		op->op.children[0] = _AR_EXP_FromASTNode(arg);
	} else if(operator == CYPHER_OP_IS_NOT_NULL) {
		op = AR_EXP_NewOpNodeFromAST(OP_IS_NOT_NULL, 1);
		op->op.children[0] = _AR_EXP_FromASTNode(arg);
	} else {
		// No supported operator found.
		ASSERT(false);
	}
	return op;
}

static AR_ExpNode *_AR_EXP_FromBinaryOpExpression(const cypher_astnode_t *expr) {
	const cypher_operator_t *operator = cypher_ast_binary_operator_get_operator(expr);
	AST_Operator operator_enum = AST_ConvertOperatorNode(operator);
	// Arguments are of type CYPHER_AST_EXPRESSION
	AR_ExpNode *op = AR_EXP_NewOpNodeFromAST(operator_enum, 2);
	const cypher_astnode_t *lhs_node = cypher_ast_binary_operator_get_argument1(expr);
	op->op.children[0] = _AR_EXP_FromASTNode(lhs_node);
	const cypher_astnode_t *rhs_node = cypher_ast_binary_operator_get_argument2(expr);
	op->op.children[1] = _AR_EXP_FromASTNode(rhs_node);
	return op;
}

static AR_ExpNode *_AR_EXP_FromComparisonExpression(const cypher_astnode_t *expr) {
	// 1 < 2 = 2 <= 4
	AR_ExpNode *op;
	uint length = cypher_ast_comparison_get_length(expr);
	if(length > 1) {
		op = AR_EXP_NewOpNodeFromAST(OP_AND, length);
		for(uint i = 0; i < length; i++) {
			const cypher_operator_t *operator = cypher_ast_comparison_get_operator(expr, i);
			AST_Operator operator_enum = AST_ConvertOperatorNode(operator);
			const cypher_astnode_t *lhs_node = cypher_ast_comparison_get_argument(expr, i);
			const cypher_astnode_t *rhs_node = cypher_ast_comparison_get_argument(expr, i + 1);

			AR_ExpNode *inner_op = AR_EXP_NewOpNodeFromAST(operator_enum, 2);
			inner_op->op.children[0] = _AR_EXP_FromASTNode(lhs_node);
			inner_op->op.children[1] = _AR_EXP_FromASTNode(rhs_node);
			op->op.children[i] = inner_op;
		}
	} else {
		const cypher_operator_t *operator = cypher_ast_comparison_get_operator(expr, 0);
		AST_Operator operator_enum = AST_ConvertOperatorNode(operator);
		op = AR_EXP_NewOpNodeFromAST(operator_enum, 2);
		const cypher_astnode_t *lhs_node = cypher_ast_comparison_get_argument(expr, 0);
		const cypher_astnode_t *rhs_node = cypher_ast_comparison_get_argument(expr, 1);
		op->op.children[0] = _AR_EXP_FromASTNode(lhs_node);
		op->op.children[1] = _AR_EXP_FromASTNode(rhs_node);
	}
	return op;
}

static AR_ExpNode *_AR_EXP_FromCaseExpression(const cypher_astnode_t *expr) {
	//Determin number of child expressions:
	unsigned int arg_count;
	const cypher_astnode_t *expression = cypher_ast_case_get_expression(expr);
	unsigned int alternatives = cypher_ast_case_nalternatives(expr);

	/* Simple form: 2 * alternatives + default
	 * Generic form: 2 * alternatives + default */
	if(expression) arg_count = 1 + 2 * alternatives + 1;
	else arg_count = 2 * alternatives + 1;

	// Create Expression and child expressions
	AR_ExpNode *op = AR_EXP_NewOpNode("case", arg_count);

	// Value to compare against
	int offset = 0;
	if(expression != NULL) {
		op->op.children[offset++] = _AR_EXP_FromASTNode(expression);
	}

	// Alternatives
	for(uint i = 0; i < alternatives; i++) {
		const cypher_astnode_t *predicate = cypher_ast_case_get_predicate(expr, i);
		op->op.children[offset++] = _AR_EXP_FromASTNode(predicate);
		const cypher_astnode_t *value = cypher_ast_case_get_value(expr, i);
		op->op.children[offset++] = _AR_EXP_FromASTNode(value);
	}

	// Default value.
	const cypher_astnode_t *deflt = cypher_ast_case_get_default(expr);
	if(deflt == NULL) {
		// Default not specified, use NULL.
		op->op.children[offset] = AR_EXP_NewConstOperandNode(SI_NullVal());
	} else {
		op->op.children[offset] = _AR_EXP_FromASTNode(deflt);
	}

	return op;
}

static AR_ExpNode *_AR_ExpFromCollectionExpression(const cypher_astnode_t *expr) {
	uint expCount = cypher_ast_collection_length(expr);
	AR_ExpNode *op = AR_EXP_NewOpNode("tolist", expCount);
	for(uint i = 0; i < expCount; i ++) {
		const cypher_astnode_t *exp_node = cypher_ast_collection_get(expr, i);
		op->op.children[i] = AR_EXP_FromASTNode(exp_node);
	}
	return op;
}

static AR_ExpNode *_AR_ExpFromMapExpression(const cypher_astnode_t *expr) {
	/* create a new map construction expression
	 * determine number of elements in map
	 * double argument count to accommodate both key and value */
	uint element_count = cypher_ast_map_nentries(expr);
	AR_ExpNode *op = AR_EXP_NewOpNode("tomap", element_count * 2);

	// process each key value pair
	for(uint i = 0; i < element_count; i++) {
		const cypher_astnode_t *key_node = cypher_ast_map_get_key(expr, i);
		const char *key = cypher_ast_prop_name_get_value(key_node);
		const cypher_astnode_t *val = cypher_ast_map_get_value(expr, i);
		// this is a bit of an overkill, as key is supposed to be a const string
		op->op.children[i * 2] = AR_EXP_NewConstOperandNode(SI_ConstStringVal((char *)key));
		op->op.children[i * 2 + 1] = AR_EXP_FromASTNode(val);
	}

	return op;
}

static AR_ExpNode *_AR_ExpFromMapProjection(const cypher_astnode_t *expr) {
	// MATCH (n) RETURN n { .name, .age, scores: collect(m.score) }

	cypher_astnode_type_t t;
	const cypher_astnode_t *identifier = cypher_ast_map_projection_get_expression(expr);
	// Return an error if the identifier is not a string literal, like 5 in:
	// RETURN 5 {v: 'b'}
	if(cypher_astnode_type(identifier) != CYPHER_AST_IDENTIFIER) {
		ErrorCtx_SetError("Encountered unhandled type when trying to read map projection identifier");
		return AR_EXP_NewConstOperandNode(SI_NullVal());
	}
	const char *entity_name = cypher_ast_identifier_get_name(identifier);

	const cypher_astnode_t *selector = NULL;
	unsigned int n_selectors = cypher_ast_map_projection_nselectors(expr);

	AR_ExpNode *op = AR_EXP_NewOpNode("tomap", n_selectors * 2);
	AR_ExpNode **children = op->op.children;

	for(uint i = 0; i < n_selectors; i++) {
		selector = cypher_ast_map_projection_get_selector(expr, i);

		const char *prop_name = NULL;
		const cypher_astnode_t *prop = NULL;
		t = cypher_astnode_type(selector);

		if(t == CYPHER_AST_MAP_PROJECTION_PROPERTY) {
			// { .name }
			prop = cypher_ast_map_projection_property_get_prop_name(selector);
			prop_name = cypher_ast_prop_name_get_value(prop);
			children[i * 2] = AR_EXP_NewConstOperandNode(SI_ConstStringVal((char *)prop_name));
			AR_ExpNode *entity = AR_EXP_NewVariableOperandNode(entity_name);
			children[i * 2 + 1] = AR_EXP_NewAttributeAccessNode(entity, prop_name);
		} else if(t == CYPHER_AST_MAP_PROJECTION_LITERAL) {
			// { v: n.v }
			prop = cypher_ast_map_projection_literal_get_prop_name(selector);
			prop_name = cypher_ast_prop_name_get_value(prop);
			const cypher_astnode_t *literal_exp =
				cypher_ast_map_projection_literal_get_expression(selector);
			children[i * 2] = AR_EXP_NewConstOperandNode(SI_ConstStringVal((char *)prop_name));
			children[i * 2 + 1] = AR_EXP_FromASTNode(literal_exp);
		} else if(t == CYPHER_AST_MAP_PROJECTION_IDENTIFIER) {
			// { v }
			prop = cypher_ast_map_projection_identifier_get_identifier(selector);
			prop_name = cypher_ast_identifier_get_name(prop);

			children[i * 2] = AR_EXP_NewConstOperandNode(SI_ConstStringVal((char *)prop_name));

			children[i * 2 + 1] = AR_EXP_NewVariableOperandNode(prop_name);
		} else {
			ASSERT("Unexpected AST node type" && false);
		}
	}

	return op;
}

static AR_ExpNode *_AR_ExpFromSubscriptExpression(const cypher_astnode_t *expr) {
	AR_ExpNode *op = AR_EXP_NewOpNode("subscript", 2);
	const cypher_astnode_t *exp_node = cypher_ast_subscript_operator_get_expression(expr);
	op->op.children[0] = AR_EXP_FromASTNode(exp_node);
	const cypher_astnode_t *subscript_node = cypher_ast_subscript_operator_get_subscript(expr);
	op->op.children[1] = AR_EXP_FromASTNode(subscript_node);
	return op;
}

static AR_ExpNode *_AR_ExpFromSliceExpression(const cypher_astnode_t *expr) {
	AR_ExpNode *op = AR_EXP_NewOpNode("slice", 3);
	const cypher_astnode_t *exp_node = cypher_ast_slice_operator_get_expression(expr);
	const cypher_astnode_t *start_node = cypher_ast_slice_operator_get_start(expr);
	const cypher_astnode_t *end_node = cypher_ast_slice_operator_get_end(expr);

	op->op.children[0] = AR_EXP_FromASTNode(exp_node);

	if(start_node) op->op.children[1] = AR_EXP_FromASTNode(start_node);
	else op->op.children[1] = AR_EXP_NewConstOperandNode(SI_LongVal(0));

	if(end_node) op->op.children[2] = AR_EXP_FromASTNode(end_node);
	else op->op.children[2] = AR_EXP_NewConstOperandNode(SI_LongVal(INT32_MAX));

	return op;
}

static AR_ExpNode *_AR_ExpFromPath(const cypher_astnode_t *path) {
	uint path_len = cypher_ast_pattern_path_nelements(path);
	/* The method TO_PATH accepts as its first parameter the ast node which represents the path.
	 * The other parameters are the graph entities (node, edge, path) which the path builder implemented
	 * in TO_PATH requires in order to build a complete path. The order of the evaluated graph entities
	 * is the same order in which they apeare in the AST.*/
	AR_ExpNode *op = AR_EXP_NewOpNode("topath", 1 + path_len);

	// Set path AST as first paramerter.
	op->op.children[0] = AR_EXP_NewConstOperandNode(SI_PtrVal((void *)path));
	AST *ast = QueryCtx_GetAST();
	for(uint i = 0; i < path_len; i ++) {
		// Set graph entities as parameters, ordered according to the path AST.
		const cypher_astnode_t *entity = cypher_ast_pattern_path_get_element(path, i);
		const char *alias = AST_GetEntityName(ast, entity);
		// TODO: skip anonymous entities
		op->op.children[i + 1] = _AR_EXP_FromASTNode(entity);
	}

	return op;
}

static AR_ExpNode *_AR_ExpFromShortestPath(const cypher_astnode_t *path) {
	uint path_len = cypher_ast_pattern_path_nelements(path);
	if(path_len != 3) {
		ErrorCtx_SetError("shortestPath requires a path containing a single relationship");
		return AR_EXP_NewConstOperandNode(SI_NullVal());
	}

	// Retrieve the minimum and maximum number of hops, if specified.
	uint start = 1;
	uint end = EDGE_LENGTH_INF;
	const cypher_astnode_t *edge = cypher_ast_pattern_path_get_element(path, 1);
	const cypher_astnode_t *range = cypher_ast_rel_pattern_get_varlength(edge);
	if(range == NULL) {
		end = 1; // Not a variable-length edge
	} else {
		const cypher_astnode_t *range_start = cypher_ast_range_get_start(range);
		if(range_start) {
			// If specified, the edge's minimum hop value must be 0 or 1
			start = AST_ParseIntegerNode(range_start);
			if(start > 1) {
				ErrorCtx_SetError("shortestPath does not support a minimal length different from 0 or 1");
				return AR_EXP_NewConstOperandNode(SI_NullVal());
			}
		}
		const cypher_astnode_t *range_end = cypher_ast_range_get_end(range);
		if(range_end) end = AST_ParseIntegerNode(range_end);

		if(end != EDGE_LENGTH_INF && end < start) {
			ErrorCtx_SetError("Maximum number of hops must be greater than or equal to minimum number of hops");
			return AR_EXP_NewConstOperandNode(SI_NullVal());
		}
	}

	if(!cypher_ast_shortest_path_is_single(path)) {
		ErrorCtx_SetError("RedisGraph does not currently support allShortestPaths");
		return AR_EXP_NewConstOperandNode(SI_NullVal());
	}

	enum cypher_rel_direction dir = cypher_ast_rel_pattern_get_direction(edge);
	if(dir == CYPHER_REL_BIDIRECTIONAL) {
		ErrorCtx_SetError("RedisGraph does not currently support undirected shortestPath traversals");
		return AR_EXP_NewConstOperandNode(SI_NullVal());
	}

	if(cypher_ast_rel_pattern_get_properties(edge)) {
		ErrorCtx_SetError("RedisGraph does not currently support filters on relationships in shortestPath");
		return AR_EXP_NewConstOperandNode(SI_NullVal());
	}

	if(cypher_ast_node_pattern_get_properties(cypher_ast_pattern_path_get_element(path, 0)) ||
	   cypher_ast_node_pattern_get_properties(cypher_ast_pattern_path_get_element(path, 2))) {
		ErrorCtx_SetError("Node filters may not be introduced in shortestPath");
		return AR_EXP_NewConstOperandNode(SI_NullVal());
	}

	// Collect the IDs of all relationship types
	uint reltype_count = cypher_ast_rel_pattern_nreltypes(edge);
	const char **reltype_names = NULL;
	if(reltype_count > 0) {
		reltype_names = array_new(const char *, reltype_count);
		for(uint i = 0; i < reltype_count; i ++) {
			const char *reltype = cypher_ast_reltype_get_name(cypher_ast_rel_pattern_get_reltype(edge, i));
			array_append(reltype_names, reltype);
		}
	}

	AR_ExpNode *op = AR_EXP_NewOpNode("shortestpath", 2);

	// Instantiate a context struct with traversal details.
	ShortestPathCtx *ctx = rm_malloc(sizeof(ShortestPathCtx));
	ctx->R              =  GrB_NULL;
	ctx->TR             =  GrB_NULL;
	ctx->minHops        =  start;
	ctx->maxHops        =  end;
	ctx->reltypes       =  NULL;
	ctx->reltype_names  =  reltype_names;
	ctx->reltype_count  =  array_len(reltype_names);
	ctx->free_matrices  =  false;

	// Add the context to the function descriptor as the function's private data.
	op->op.f = AR_SetPrivateData(op->op.f, ctx);
	AR_ExpNode *src;
	AR_ExpNode *dest;
	const cypher_astnode_t *ast_src = cypher_ast_pattern_path_get_element(path, 0);
	const cypher_astnode_t *ast_dest = cypher_ast_pattern_path_get_element(path, 2);
	if(dir == CYPHER_REL_OUTBOUND) {
		// Standard traversal
		src = _AR_ExpNodeFromGraphEntity(ast_src);
		dest = _AR_ExpNodeFromGraphEntity(ast_dest);
	} else {
		// Inbound traversal, swap source and dest
		dest = _AR_ExpNodeFromGraphEntity(ast_src);
		src = _AR_ExpNodeFromGraphEntity(ast_dest);
	}
	op->op.children[0] = src;
	op->op.children[1] = dest;

	return op;
}

static AR_ExpNode *_AR_ExpNodeFromGraphEntity(const cypher_astnode_t *entity) {
	AST *ast = QueryCtx_GetAST();
	const char *alias = AST_GetEntityName(ast, entity);
	return AR_EXP_NewVariableOperandNode(alias);
}

static AR_ExpNode *_AR_ExpNodeFromParameter(const cypher_astnode_t *param) {
	const char *identifier = cypher_ast_parameter_get_name(param);
	return AR_EXP_NewParameterOperandNode(identifier);
}

static AR_ExpNode *_AR_ExpNodeFromComprehensionFunction(const cypher_astnode_t *comp_exp,
														cypher_astnode_type_t type) {
	// set the appropriate function name according to the node type
	const char *func_name;
	if(type == CYPHER_AST_ANY) func_name = "ANY";
	else if(type == CYPHER_AST_ALL) func_name = "ALL";
	else if(type == CYPHER_AST_SINGLE) func_name = "SINGLE";
	else if(type == CYPHER_AST_NONE) func_name = "NONE";
	else func_name = "LIST_COMPREHENSION";

	/* Using the sample query:
	 * WITH [1,2,3] AS arr RETURN [val IN arr WHERE val % 2 = 1 | val * 2] AS comp
	 */

	/* The comprehension's local variable, WHERE expression, and eval routine
	 * do not change for each invocation, so are bundled together in the function's context. */
	ListComprehensionCtx *ctx = rm_malloc(sizeof(ListComprehensionCtx));
	ctx->ft            =  NULL;
	ctx->eval_exp      =  NULL;
	ctx->local_record  =  NULL;
	ctx->variable_str  =  NULL;
	ctx->variable_idx  =  INVALID_INDEX;

	/* Retrieve the variable name introduced in this context to iterate over list elements.
	 * In the above query, this is 'val'. */
	const cypher_astnode_t *variable_node = cypher_ast_list_comprehension_get_identifier(comp_exp);
	ASSERT(cypher_astnode_type(variable_node) == CYPHER_AST_IDENTIFIER);

	// retrieve the variable string for the local variable
	ctx->variable_str = cypher_ast_identifier_get_name(variable_node);

	// the predicate node is the set of WHERE conditions in the comprehension
	// if any
	const cypher_astnode_t *predicate_node =
		cypher_ast_list_comprehension_get_predicate(comp_exp);

	// build a FilterTree to represent this predicate
	if(predicate_node) {
		AST_ConvertFilters(&ctx->ft, predicate_node);
	} else if(type != CYPHER_AST_LIST_COMPREHENSION) {
		// Functions like any() and all() must have a predicate node.
		ErrorCtx_SetError("'%s' function requires a WHERE predicate", func_name);
		rm_free(ctx);
		return AR_EXP_NewConstOperandNode(SI_NullVal());
	}

	// construct the operator node that will generate updated values,
	// if one is provided
	//
	// in the above query, this will be an operation node representing "val * 2"
	// this will always be NULL for comprehensions like any() and all()
	const cypher_astnode_t *eval_node = cypher_ast_list_comprehension_get_eval(comp_exp);
	if(eval_node) ctx->eval_exp = _AR_EXP_FromASTNode(eval_node);

	// build an operation node to represent the list comprehension
	AR_ExpNode *op = AR_EXP_NewOpNode(func_name, 2);

	// add the context to the function descriptor as the function's private data
	op->op.f = AR_SetPrivateData(op->op.f, ctx);

	// 'arr' is the list expression
	// note that this value could resolve to an alias, a literal array,
	// a function call, and so on
	const cypher_astnode_t *list_node = cypher_ast_list_comprehension_get_expression(comp_exp);
	AR_ExpNode *list = _AR_EXP_FromASTNode(list_node);

	// the list expression is the function's first child
	op->op.children[0] = list;

	// the second child will be a pointer to the Record being evaluated
	op->op.children[1] = AR_EXP_NewRecordNode();

	return op;
}

<<<<<<< HEAD
static AR_ExpNode *_AR_ExpFromPatternPath(const cypher_astnode_t *expr) {
	// Build a placeholder operation node to contain the toPath call.
	AR_ExpNode *op = AR_EXP_NewPlaceholderOpNode("pattern_path", 1);
	op->op.children[0] = _AR_ExpFromPath(expr);
	return op;
}

static AR_ExpNode *_AR_ExpFromPatternComprehension(const cypher_astnode_t *comp_exp) {
	/* Using the sample query:
	 * WITH [1,2,3] AS arr RETURN [val IN arr WHERE val % 2 = 1 | val * 2] AS comp
	 */

	/* The comprehension's local variable, WHERE expression, and eval routine
	 * do not change for each invocation, so are bundled together in the function's context. */
	ListComprehensionCtx *ctx = rm_malloc(sizeof(ListComprehensionCtx));
	ctx->ft            =  NULL;
	ctx->eval_exp      =  NULL;
	ctx->local_record  =  NULL;
	ctx->variable_str  =  NULL;
	ctx->variable_idx  =  INVALID_INDEX;

	/* Retrieve the variable name introduced in this context to iterate over pattern elements.
	 * In the above query, this is 'val'. */
	const cypher_astnode_t *variable_node = cypher_ast_pattern_comprehension_get_identifier(comp_exp);
	ASSERT(variable_node == NULL);
	/*
	if(variable_node) {
	    ASSERT(cypher_astnode_type(variable_node) == CYPHER_AST_IDENTIFIER);

	    // retrieve the variable string for the local variable
	    ctx->variable_str = cypher_ast_identifier_get_name(variable_node);
	}
	*/

	// the predicate node is the set of WHERE conditions in the comprehension
	// if any
	const cypher_astnode_t *predicate_node =
		cypher_ast_pattern_comprehension_get_predicate(comp_exp);

	// build a FilterTree to represent this predicate
	if(predicate_node) AST_ConvertFilters(&ctx->ft, predicate_node);

	// construct the operator node that will generate updated values,
	// if one is provided
	//
	// in the above query, this will be an operation node representing "val * 2"
	// this will always be NULL for comprehensions like any() and all()
	const cypher_astnode_t *eval_node = cypher_ast_pattern_comprehension_get_eval(comp_exp);
	if(eval_node) ctx->eval_exp = _AR_EXP_FromASTNode(eval_node);
	ASSERT(eval_node != NULL); // TODO

	// build an operation node to represent the pattern comprehension
	AR_ExpNode *op = AR_EXP_NewOpNode("PATTERN_COMPREHENSION", 2);

	// add the context to the function descriptor as the function's private data
	op->op.f = AR_SetPrivateData(op->op.f, ctx);

	// 'arr' is the pattern expression
	const cypher_astnode_t *pattern_node = cypher_ast_pattern_comprehension_get_pattern(comp_exp);
	AR_ExpNode *pattern = _AR_EXP_FromASTNode(pattern_node);

	// the pattern expression is the function's first child
	op->op.children[0] = pattern;

	// the second child will be a pointer to the Record being evaluated
	op->op.children[1] = AR_EXP_NewRecordNode();
=======
static AR_ExpNode *_AR_ExpFromLabelsOperatorFunction(const cypher_astnode_t *exp) {
	const char *func_name = "hasLabels";

	// create node expression
	const cypher_astnode_t *node = cypher_ast_labels_operator_get_expression(exp);
	AR_ExpNode *node_exp = _AR_EXP_FromASTNode(node);

	// create labels expression
	uint nlabels = cypher_ast_labels_operator_nlabels(exp);
	SIValue labels = SI_Array(nlabels);
	for (uint i = 0; i < nlabels; i++)
	{
		const cypher_astnode_t *label = cypher_ast_labels_operator_get_label(exp, i);
		const char *label_str = cypher_ast_label_get_name(label);
		SIArray_Append(&labels, SI_ConstStringVal((char *)label_str));
	}
	AR_ExpNode *labels_exp = AR_EXP_NewConstOperandNode(labels);

	// create func expression
	AR_ExpNode *op = AR_EXP_NewOpNode(func_name, 2);

	// set function arguments
	op->op.children[0] = node_exp;
	op->op.children[1] = labels_exp;
>>>>>>> c9987460

	return op;
}

static AR_ExpNode *_AR_EXP_FromASTNode(const cypher_astnode_t *expr) {

	const cypher_astnode_type_t t = cypher_astnode_type(expr);

	// function invocations
	if(t == CYPHER_AST_APPLY_OPERATOR) {
		return _AR_EXP_FromApplyExpression(expr);
		// function invocations with STAR projections
	} else if(t == CYPHER_AST_APPLY_ALL_OPERATOR) {
		return _AR_EXP_FromApplyAllExpression(expr);
		// variables (full nodes and edges, UNWIND artifacts
	} else if(t == CYPHER_AST_IDENTIFIER) {
		return _AR_EXP_FromIdentifier(expr);
		// entity-property pair
	} else if(t == CYPHER_AST_PROPERTY_OPERATOR) {
		return _AR_EXP_FromPropertyExpression(expr);
		// SIValue constant types
	} else if(t == CYPHER_AST_INTEGER) {
		return _AR_EXP_FromIntegerExpression(expr);
	} else if(t == CYPHER_AST_FLOAT) {
		return _AR_EXP_FromFloatExpression(expr);
	} else if(t == CYPHER_AST_STRING) {
		return _AR_EXP_FromStringExpression(expr);
	} else if(t == CYPHER_AST_TRUE) {
		return _AR_EXP_FromTrueExpression();
	} else if(t == CYPHER_AST_FALSE) {
		return _AR_EXP_FromFalseExpression();
	} else if(t == CYPHER_AST_NULL) {
		return _AR_EXP_FromNullExpression();
		// handling for unary operators (-5, +a.val)
	} else if(t == CYPHER_AST_UNARY_OPERATOR) {
		return _AR_EXP_FromUnaryOpExpression(expr);
	} else if(t == CYPHER_AST_BINARY_OPERATOR) {
		return _AR_EXP_FromBinaryOpExpression(expr);
	} else if(t == CYPHER_AST_COMPARISON) {
		return _AR_EXP_FromComparisonExpression(expr);
	} else if(t == CYPHER_AST_CASE) {
		return _AR_EXP_FromCaseExpression(expr);
	} else if(t == CYPHER_AST_COLLECTION) {
		return _AR_ExpFromCollectionExpression(expr);
	} else if(t == CYPHER_AST_SUBSCRIPT_OPERATOR) {
		return _AR_ExpFromSubscriptExpression(expr);
	} else if(t == CYPHER_AST_SLICE_OPERATOR) {
		return _AR_ExpFromSliceExpression(expr);
	} else if(t == CYPHER_AST_NAMED_PATH) {
		return _AR_ExpFromPath(expr);
	} else if(t == CYPHER_AST_SHORTEST_PATH) {
		return _AR_ExpFromShortestPath(expr);
	} else if(t == CYPHER_AST_NODE_PATTERN || t == CYPHER_AST_REL_PATTERN) {
		return _AR_ExpNodeFromGraphEntity(expr);
	} else if(t == CYPHER_AST_PARAMETER) {
		return _AR_ExpNodeFromParameter(expr);
	} else if(t == CYPHER_AST_LIST_COMPREHENSION || 
			  t == CYPHER_AST_ANY ||
			  t == CYPHER_AST_ALL || 
			  t == CYPHER_AST_SINGLE ||
			  t == CYPHER_AST_NONE) {
		return _AR_ExpNodeFromComprehensionFunction(expr, t);
	} else if(t == CYPHER_AST_MAP) {
		return _AR_ExpFromMapExpression(expr);
	} else if(t == CYPHER_AST_MAP_PROJECTION) {
		return _AR_ExpFromMapProjection(expr);
<<<<<<< HEAD
	} else if(t == CYPHER_AST_PATTERN_PATH) {
		return _AR_ExpFromPatternPath(expr);
	} else if(t == CYPHER_AST_PATTERN_COMPREHENSION) {
		return _AR_ExpFromPatternComprehension(expr);
=======
	} else if(t == CYPHER_AST_LABELS_OPERATOR) {
		return _AR_ExpFromLabelsOperatorFunction(expr);
>>>>>>> c9987460
	} else {
		/*
		   Unhandled types:
		   CYPHER_AST_PATTERN_COMPREHENSION
		   CYPHER_AST_REDUCE
		*/
		Error_UnsupportedASTNodeType(expr);
		return AR_EXP_NewConstOperandNode(SI_NullVal());
	}

	ASSERT(false);
	return NULL;
}

AR_ExpNode *AR_EXP_FromASTNode(const cypher_astnode_t *expr) {
	AR_ExpNode *root = _AR_EXP_FromASTNode(expr);
	AR_EXP_ReduceToScalar(root, false, NULL);

	/* Make sure expression doesn't contains nested aggregation functions
	 * count(max(n.v)) */
	if(_AR_EXP_ContainsNestedAgg(root)) {
		// Set error (compile-time), this error will be raised later on.
		ErrorCtx_SetError("Can't use aggregate functions inside of aggregate functions.");
	}

	return root;
}
<|MERGE_RESOLUTION|>--- conflicted
+++ resolved
@@ -644,7 +644,6 @@
 	return op;
 }
 
-<<<<<<< HEAD
 static AR_ExpNode *_AR_ExpFromPatternPath(const cypher_astnode_t *expr) {
 	// Build a placeholder operation node to contain the toPath call.
 	AR_ExpNode *op = AR_EXP_NewPlaceholderOpNode("pattern_path", 1);
@@ -711,7 +710,10 @@
 
 	// the second child will be a pointer to the Record being evaluated
 	op->op.children[1] = AR_EXP_NewRecordNode();
-=======
+
+	return op;
+}
+
 static AR_ExpNode *_AR_ExpFromLabelsOperatorFunction(const cypher_astnode_t *exp) {
 	const char *func_name = "hasLabels";
 
@@ -736,7 +738,6 @@
 	// set function arguments
 	op->op.children[0] = node_exp;
 	op->op.children[1] = labels_exp;
->>>>>>> c9987460
 
 	return op;
 }
@@ -803,19 +804,15 @@
 		return _AR_ExpFromMapExpression(expr);
 	} else if(t == CYPHER_AST_MAP_PROJECTION) {
 		return _AR_ExpFromMapProjection(expr);
-<<<<<<< HEAD
 	} else if(t == CYPHER_AST_PATTERN_PATH) {
 		return _AR_ExpFromPatternPath(expr);
 	} else if(t == CYPHER_AST_PATTERN_COMPREHENSION) {
 		return _AR_ExpFromPatternComprehension(expr);
-=======
 	} else if(t == CYPHER_AST_LABELS_OPERATOR) {
 		return _AR_ExpFromLabelsOperatorFunction(expr);
->>>>>>> c9987460
 	} else {
 		/*
 		   Unhandled types:
-		   CYPHER_AST_PATTERN_COMPREHENSION
 		   CYPHER_AST_REDUCE
 		*/
 		Error_UnsupportedASTNodeType(expr);
