/*
* Copyright 2018-2020 Redis Labs Ltd. and Contributors
*
* This file is available under the Redis Labs Source Available License Agreement
*/
#include "../algebraic_expression.h"
#include "utils.h"
#include "../../RG.h"
#include "../../util/arr.h"
#include "../../query_ctx.h"
#include "../../algorithms/algorithms.h"

/* Node with (income + outcome degree) > 2
 * is considered a highly connected node. */
static bool _highly_connected_node(const QueryGraph *qg, const char *alias) {
	// Look up node in qg.
	QGNode *n = QueryGraph_GetNodeByAlias(qg, alias);
	return n->highly_connected;
}

static inline bool _referred_entity(const char *alias) {
	AST *ast = QueryCtx_GetAST();
	return AST_AliasIsReferenced(ast, alias);
}

/* If the edge is referenced or of a variable length, it should populate the AlgebraicExpression. */
static inline bool _should_populate_edge(QGEdge *e) {
	return (_referred_entity(e->alias) || QGEdge_VariableLength(e));
}

/* Checks if given expression contains a variable length edge. */
static bool _AlgebraicExpression_ContainsVariableLengthEdge
(
	const QueryGraph *qg,
	const AlgebraicExpression *root
) {
	uint child_count = 0;
	switch(root->type) {
	case AL_OPERATION:
		child_count = AlgebraicExpression_ChildCount(root);
		for(uint i = 0; i < child_count; i++) {
			if(_AlgebraicExpression_ContainsVariableLengthEdge(qg, root->operation.children[i])) return true;
		}
		return false;
	case AL_OPERAND:
		if(root->operand.edge) {
			QGEdge *e = QueryGraph_GetEdgeByAlias(qg, root->operand.edge);
			return QGEdge_VariableLength(e);
		}
		break;
	default:
		ASSERT("Unknow algebraic expression node type" && false);
	}
	return false;
}

static void _RemovePathFromGraph(QueryGraph *g, QGEdge **path) {
	uint edge_count = array_len(path);
	for(uint i = 0; i < edge_count; i++) {
		QGEdge *e = path[i];
		QGNode *src = e->src;
		QGNode *dest = e->dest;

		QueryGraph_RemoveEdge(g, e);
		QGEdge_Free(e);
		if(QGNode_EdgeCount(src) == 0) {
			QueryGraph_RemoveNode(g, src);
			QGNode_Free(src);
		}
		if(src != dest && QGNode_EdgeCount(dest) == 0) {
			QueryGraph_RemoveNode(g, dest);
			QGNode_Free(dest);
		}
	}
}

static inline bool _should_divide_expression(QGEdge **path, int idx, const QueryGraph *qg) {
	QGEdge *e = path[idx];

	return (_should_populate_edge(e)                    ||  // This edge is populated.
			_should_populate_edge(path[idx + 1])        ||  // The next edge is populated.
			_highly_connected_node(qg, e->dest->alias)  ||  // Destination node in+out degree > 2.
			_referred_entity(e->dest->alias));              // Destination node is referenced.
}

/* Variable length expression must contain only a single operand, the edge being
 * traversed multiple times, in cases such as (:labelA)-[e*]->(:labelB) both label A and B
 * are applied via a label matrix operand, this function migrates A and B from a
 * variable length expression to other expressions. */
static AlgebraicExpression **_AlgebraicExpression_IsolateVariableLenExps(
	const QueryGraph *qg, AlgebraicExpression **expressions) {
	/* Return value is a new set of expressions, where each variable length expression
	 * is guaranteed to have a single operand, as such in the worst case the number of
	 * expressions doubles + 1. */
	size_t expCount = array_len(expressions);
	AlgebraicExpression **res = array_new(AlgebraicExpression *, expCount * 2 + 1);

	/* Scan through each expression, locate expression which
	 * have a variable length edge in them. */
	for(size_t expIdx = 0; expIdx < expCount; expIdx++) {
		AlgebraicExpression *exp = expressions[expIdx];
		if(!_AlgebraicExpression_ContainsVariableLengthEdge(qg, exp)) {
			array_append(res, exp);
			continue;
		}

		// Expression contains a variable length edge.
		QGNode *src = QueryGraph_GetNodeByAlias(qg, AlgebraicExpression_Source(exp));

		// A variable length expression with a labeled source node
		// We only care about the source label matrix, when it comes to
		// the first expression, as in the following expressions
		// src is the destination of the previous expression.
<<<<<<< HEAD
		uint label_count = 0;
		AlgebraicExpression *op = NULL;
		if(expIdx == 0) {
			label_count = QGNode_LabelCount(src);
			if(label_count == 1) {
				// Remove src node matrix from expression.
				op = AlgebraicExpression_RemoveSource(&exp);
			} else if(label_count > 1) {
				// Remove src node matrix from expression.
				op = AlgebraicExpression_RemoveSourceOp(&exp);
			}
			if(op != NULL) res = array_append(res, op);
=======
		if(expIdx == 0 && src->label) {
			// Remove src node matrix from expression.
			AlgebraicExpression *op = AlgebraicExpression_RemoveSource(&exp);
			array_append(res, op);
>>>>>>> a51c13d0
		}

		array_append(res, exp);

		// If the expression has a labeled destination, separate it into its own expression.
		op = NULL;
		QGNode *dest = QueryGraph_GetNodeByAlias(qg, AlgebraicExpression_Destination(exp));
		label_count = QGNode_LabelCount(dest);
		if(label_count == 1) {
			// Remove dest node matrix from expression.
			op = AlgebraicExpression_RemoveDest(&exp);
		} else if(label_count > 1) {
			// Remove dest node matrix from expression.
			op = AlgebraicExpression_RemoveDestOp(&exp);
		}
		if(op != NULL) {
			/* See if dest exp can be prepended to the following expression.
			 * If not create a new expression. */
			if(expIdx < expCount - 1 &&
			   !_AlgebraicExpression_ContainsVariableLengthEdge(qg, expressions[expIdx + 1])) {
				expressions[expIdx + 1] = _AlgebraicExpression_MultiplyToTheLeft(op, expressions[expIdx + 1]);
			} else {
				array_append(res, op);
			}
		}
	}

	array_free(expressions);
	return res;
}

/* Break down path into sub paths.
 * Considering referenced intermidate nodes and edges. */
static QGEdge ***_Intermediate_Paths
(
	QGEdge **path,
	const QueryGraph *qg
) {
	QGEdge *e = NULL;
	int pathLen = array_len(path);

	/* Allocating maximum number of expression possible. */
	QGEdge ***paths = array_new(QGEdge **, pathLen);
	QGEdge **intermediate_path = array_new(QGEdge *, pathLen);
	array_append(paths, intermediate_path);

	/* Scan path left to right,
	 * construct intermidate paths by "breaking" on referenced entities. */
	for(int i = 0; i < pathLen - 1; i++) {
		e = path[i];
		array_append(intermediate_path, e);
		if(_should_divide_expression(path, i, qg)) {
			// Break! add current path to paths and create a new path.
			intermediate_path = array_new(QGEdge *, pathLen);
			array_append(paths, intermediate_path);
		}
	}

	// Handle last hop.
	e = path[pathLen - 1];
	array_append(intermediate_path, e);

	return paths;
}

static AlgebraicExpression *_AlgebraicExpression_OperandFromNode
(
	QGNode *n
) {
	const char *l = NULL;
	bool diagonal = true;
	bool transpose = false;
<<<<<<< HEAD
	AlgebraicExpression *exp = NULL;
	uint label_count = QGNode_LabelCount(n);

	if(label_count == 0) {
		return AlgebraicExpression_NewOperand(GrB_NULL, diagonal, n->alias, n->alias, NULL, NULL);
	}

	if(label_count == 1) {
		l = QGNode_GetLabel(n, 0);
		exp = AlgebraicExpression_NewOperand(GrB_NULL, diagonal, n->alias, n->alias, NULL, l);
		return exp;
	}

	exp = AlgebraicExpression_NewOperation(AL_EXP_MUL);
	for(int i = 0; i < label_count; i++) {
		l = QGNode_GetLabel(n, i);
		AlgebraicExpression *op = AlgebraicExpression_NewOperand(GrB_NULL, diagonal, n->alias, n->alias, NULL, l);
		AlgebraicExpression_AddChild(exp, op);
	}

	return exp;
=======
	return AlgebraicExpression_NewOperand(NULL, diagonal, n->alias, n->alias, NULL, n->label);
>>>>>>> a51c13d0
}

static AlgebraicExpression *_AlgebraicExpression_OperandFromEdge
(
	QGEdge *e,
	bool transpose
) {
	uint reltype_id;
	AlgebraicExpression *add = NULL;
	AlgebraicExpression *root = NULL;
	AlgebraicExpression *src_filter = NULL;

	QGNode *src_node = e->src;
	QGNode *dest_node = e->dest;

	// Use original `src` and `dest` for algebraic operands.
	const char *src = (transpose) ? dest_node->alias : src_node->alias;
	const char *dest = (transpose) ? src_node->alias : dest_node->alias;
	const char *edge = _should_populate_edge(e) ? e->alias : NULL;
	bool var_len_traversal = QGEdge_VariableLength(e);

	// If src node has a label, multiply to the left by label matrix.
	if(QGNode_LabelCount(src_node) > 0) {
		src_filter = _AlgebraicExpression_OperandFromNode(src_node);
	}

	/* No hops: (a)-[:R*0]->(b)
	 * in this case we want to use the identity matrix
	 * f * I  = f */
	if(!var_len_traversal && e->minHops == 0) {
		root = AlgebraicExpression_NewOperand(IDENTITY_MATRIX, true, src, dest, edge, "I");
	} else {
		uint reltype_count = array_len(e->reltypeIDs);
		switch(reltype_count) {
		case 0: // No relationship types specified; use the full adjacency matrix
			root = AlgebraicExpression_NewOperand(NULL, false, src, dest, edge, NULL);
			break;
		case 1: // One relationship type
			root = AlgebraicExpression_NewOperand(NULL, false, src, dest, edge, e->reltypes[0]);
			break;
		default: // Multiple edge type: -[:A|:B]->
			add = AlgebraicExpression_NewOperation(AL_EXP_ADD);
			for(uint i = 0; i < reltype_count; i++) {
				AlgebraicExpression *operand = AlgebraicExpression_NewOperand(NULL, false, src, dest,
																			  edge, e->reltypes[i]);
				AlgebraicExpression_AddChild(add, operand);
			}
			root = add;
			break;
		}

		if(e->bidirectional) {
			/* ()-[]-()
			 * The Adj + Transpose(The Adj)
			 *
			 * ()-[:R]-()
			 * R + Transpose(R)
			 *
			 * ()-[:R0|R1]-()
			 * (R0 + R1) + Transpose(R0 + R1) */
			add = AlgebraicExpression_NewOperation(AL_EXP_ADD);
			AlgebraicExpression_AddChild(add, root);

			AlgebraicExpression *op_transpose = AlgebraicExpression_NewOperation(AL_EXP_TRANSPOSE);
			AlgebraicExpression_AddChild(op_transpose, AlgebraicExpression_Clone(root));
			AlgebraicExpression_AddChild(add, op_transpose);
			root = add;
		}

		/* Expand fixed variable length edge.
		 * -[A*2..2]->
		 * A*A
		 * -[A|B*2..2]->
		 * (A+B) * (A+B) */
		if(!var_len_traversal && e->minHops > 1) {
			AlgebraicExpression *mul = AlgebraicExpression_NewOperation(AL_EXP_MUL);
			AlgebraicExpression_AddChild(mul, root);
			for(int i = 1; i < e->minHops; i++) {
				// Clone to avoid double free.
				AlgebraicExpression_AddChild(mul, AlgebraicExpression_Clone(root));
			}
			root = mul;
		}
	}

	// Transpose entire expression.
	if(transpose) {
		AlgebraicExpression *op_transpose = AlgebraicExpression_NewOperation(AL_EXP_TRANSPOSE);
		AlgebraicExpression_AddChild(op_transpose, root);
		root = op_transpose;
	}

	// Apply source filter by multiplying to the left.
	if(src_filter) {
		root = _AlgebraicExpression_MultiplyToTheLeft(src_filter, root);
	}

	return root;
}

/* In case edges `a` and `b` share a node:
 * (a)-[E0]->(b)<-[E1]-(c)
 * than the shared entity is returned
 * if edges are disjoint, NULL is returned. */
static QGNode *_SharedNode
(
	const QGEdge *a,
	const QGEdge *b
) {
	ASSERT(a && b);
	if(a->dest == b->src) return a->dest;   // (a)-[E0]->(b)-[E1]->(c)
	if(a->src == b->dest) return a->src;    // (a)<-[E0]-(b)<-[E1]-(c)
	if(a->src == b->src) return a->src;     // (a)<-[E0]-(b)-[E1]->(c)
	if(a->dest == b->dest) return a->dest;  // (a)-[E0]->(b)<-[E1]-(c)
	return NULL;
}

static void _reversePath
(
	QGEdge **path,
	uint path_len,
	bool *transpositions
) {
	for(uint i = 0; i < path_len; i++) {
		/* A reversed path should have its transpositions flipped
		 * transpose(transpose(A)) = A */
		transpositions[i] = !transpositions[i];
	}

	/* Transpose(A*B) = Transpose(B) * Transpose(A)
	 * (a)<-[A]-(b)<-[B]-(c)-[C]->(d)
	 * At * Bt * C
	 * Transpose(At * Bt * C) =
	 * = Ct * B * A
	 * (d)-[Ct]->(c)-[B]->(b)-[A]->(a) */

	// Reverse the path array as well as the transposition array
	for(uint i = 0; i < path_len / 2; i++) {
		uint opposite = path_len - i - 1;
		QGEdge *tmp = path[opposite];
		path[opposite] = path[i];
		path[i] = tmp;

		bool transpose_tmp = transpositions[opposite];
		transpositions[opposite] = transpositions[i];
		transpositions[i] = transpose_tmp;
	}
}

static void _normalizePath
(
	QGEdge **path,          // Path to normalize.
	uint path_len,          // Path length.
	bool *transpositions    // Specifies which edges need to be transposed.
) {
	// Initialize `transpositions` array.
	for(uint i = 0; i < path_len; i++) transpositions[i] = false;

	// A single leg path.
	if(path_len <= 1) return;

	uint transposeCount = 0;
	// For every edge except the last:
	for(uint i = 0; i < path_len - 1; i++) {
		QGEdge *e = path[i];
		QGEdge *follow = path[i + 1];
		QGNode *shared = _SharedNode(e, follow);
		ASSERT(shared);

		/* The edge should be transposed if its destination is not shared.
		 * (dest)<-[e]-(shared)-[follow]->()
		 * (dest)<-[e]-(shared)<-[follow]-() */
		if(e->dest != shared) {
			transpositions[i] = true;
			transposeCount++;
		}
	}

	// For the last edge, transpose if its source is not shared.
	QGEdge *e = path[path_len - 1];
	QGNode *shared = _SharedNode(path[path_len - 2], e);
	if(e->src != shared) {
		transposeCount++;
		transpositions[path_len - 1] = true;
	}

	// Reverse entire path if the majority of edges must be transposed.
	if(transposeCount > (path_len - transposeCount)) {
		_reversePath(path, path_len, transpositions);
	}

	// Apply transpose.
	for(uint i = 0; i < path_len; i++) {
		QGEdge *e = path[i];
		if(transpositions[i]) QGEdge_Reverse(e);
	}
}

static AlgebraicExpression *_AlgebraicExpression_FromPath
(
	QGEdge **path,
	bool *transpositions
) {
	ASSERT(path);

	QGEdge *e = NULL;
	uint path_len = array_len(path);
	ASSERT(path_len > 0);
	AlgebraicExpression *root = NULL;

	/* Treating path as a chain
	 * we're aligning all edges to "point right"
	 * (A)-[E0]->(B)-[E0]->(C)-[E0]->(D).
	 * e.g.
	 * (A)-[E0]->(B)<-[E1]-(C)-[E2]->(D)
	 * E1 will be transposed:
	 * (A)-[E0]->(B)-[E1']->(C)-[E2]->(D) */

	// Construct expression.
	for(int i = 0; i < path_len; i++) {
		e = path[i];
		// Add Edge matrix.
		AlgebraicExpression *op = _AlgebraicExpression_OperandFromEdge(e, transpositions[i]);

		if(!root) {
			root = op;
		} else {
			// Connect via a multiplication node.
			root = _AlgebraicExpression_MultiplyToTheRight(root, op);
		}
	}   // End of path traversal.

	// If last node on path has a label, multiply by label matrix.
	if(QGNode_LabelCount(e->dest) > 0) {
		root = _AlgebraicExpression_MultiplyToTheRight(root, _AlgebraicExpression_OperandFromNode(e->dest));
	}

	return root;
}

//------------------------------------------------------------------------------
// AlgebraicExpression construction.
//------------------------------------------------------------------------------

// Construct algebraic expression form query graph.
AlgebraicExpression **AlgebraicExpression_FromQueryGraph
(
	const QueryGraph *qg    // Query-graph to process
) {
	ASSERT(qg);

	/* Construct algebraic expression(s) from query-graph.
	 * Trying to take advantage of long multiplications with as few
	 * transpose as possible we'll transform paths crossing the graph
	 * "diameter", these are guarantee to be the longest, although
	 * there might be situations in which these are not the most optimal paths
	 * to explore.
	 *
	 * Once a path been transformed it's removed from the query-graph and the process
	 * repeat itself. */

	/* A graph with no edges implies an empty algebraic expression
	 * the reasoning behind this decission is that algebraic expression
	 * represent graph traversals, no edges means no traversals. */
	AlgebraicExpression **exps = array_new(AlgebraicExpression *, 1);
	uint edge_count = QueryGraph_EdgeCount(qg);

	if(edge_count == 0) {
		ASSERT(QueryGraph_NodeCount(qg) == 1);
		QGNode *n = qg->nodes[0];
		exps = array_append(exps, _AlgebraicExpression_OperandFromNode(n));
		return exps;
	}

	bool acyclic = IsAcyclicGraph(qg);
	QueryGraph *g = QueryGraph_Clone(qg);

	// As long as the query-graph isn't empty.
	while(QueryGraph_EdgeCount(g) > 0) {
		// Get leaf nodes at the deepest level.
		int depth;
		QGNode *n;
		if(acyclic) n = LongestPathTree(g, &depth); // Graph is a tree.
		else n = LongestPathGraph(g, &depth);       // Graph contains cycles.

		// Get a path of length level, allow closing a cycle if the graph is not acyclic.
		QGEdge **path = DFS(n, depth, !acyclic);
		uint path_len = array_len(path);
		ASSERT(path_len == depth);

		/* TODO:
		 * In case path is a cycle, e.g. (b)-[]->(a)-[]->(b)
		 * make sure the first node on the path is referenced, _should_divide_expression(path, 0) is true.
		 * if this is not the case we will unnecessarily break the generated expression into 2 sub expressions
		 * while what we can do is simply rotate the cycle, (a)-[]->(b)-[]->(a)
		 * this is exactly the same only now we won't sub divide.
		 * Checking if path is a cycle done by testing the start and end node. */

		// Split path into sub paths.
		bool transpositions[path_len];
		_normalizePath(path, path_len, transpositions);

		QGEdge ***paths = _Intermediate_Paths(path, qg);
		AlgebraicExpression **sub_exps = array_new(AlgebraicExpression *, 1);

		uint path_count = array_len(paths);
		uint edge_converted = 0;
		for(uint i = 0; i < path_count; i++) {
			// Construct expression.
			AlgebraicExpression *exp = _AlgebraicExpression_FromPath(paths[i], transpositions + edge_converted);
			edge_converted += array_len(paths[i]);
			array_append(sub_exps, exp);

			/* Remove exp[i] src label matrix (left most operand) as it's
			 * being used by exp[i-1] dest label matrix.
			 * (:A)-[:X]->(:B)-[:Y]->(:C)
			 * exp0: A * X * B
			 * exp1: B * Y * C
			 * should become
			 * exp0: A * X * B
			 * exp1: Y * C */
			if(i > 0) {
				// Make sure expression i follows previous expression.
				QGNode *src = QueryGraph_GetNodeByAlias(qg, AlgebraicExpression_Source(exp));
				uint label_count = QGNode_LabelCount(src);
				AlgebraicExpression *redundent = NULL;
				/* exp[i] shares a label matrix with exp[i-1]
				 * remove redundancy. */
				if(label_count == 1) {
					redundent = AlgebraicExpression_RemoveSource(&exp);
				} else if(label_count > 1) {
					redundent = AlgebraicExpression_RemoveSourceOp(&exp);
				}
				if(redundent) AlgebraicExpression_Free(redundent);
			}
			// Expression can not be empty.
			ASSERT(AlgebraicExpression_OperandCount(exp) > 0);
		}

		sub_exps = _AlgebraicExpression_IsolateVariableLenExps(qg, sub_exps);

		uint sub_count = array_len(sub_exps);
		for(uint i = 0; i < sub_count; i++) {
			AlgebraicExpression *exp = sub_exps[i];
			// Add constructed expression to return value.
			array_append(exps, exp);
		}

		// Remove path from graph.
		_RemovePathFromGraph(g, path);

		// Clean up
		for(uint i = 0; i < path_count; i++) array_free(paths[i]);
		array_free(path);
		array_free(paths);
		array_free(sub_exps);

		/* If original graph contained a cycle
		 * see now after we've removed a path if this is still the case. */
		if(!acyclic) acyclic = IsAcyclicGraph(g);
	}

	QueryGraph_Free(g);
	return exps;
}
<|MERGE_RESOLUTION|>--- conflicted
+++ resolved
@@ -111,7 +111,6 @@
 		// We only care about the source label matrix, when it comes to
 		// the first expression, as in the following expressions
 		// src is the destination of the previous expression.
-<<<<<<< HEAD
 		uint label_count = 0;
 		AlgebraicExpression *op = NULL;
 		if(expIdx == 0) {
@@ -123,13 +122,7 @@
 				// Remove src node matrix from expression.
 				op = AlgebraicExpression_RemoveSourceOp(&exp);
 			}
-			if(op != NULL) res = array_append(res, op);
-=======
-		if(expIdx == 0 && src->label) {
-			// Remove src node matrix from expression.
-			AlgebraicExpression *op = AlgebraicExpression_RemoveSource(&exp);
-			array_append(res, op);
->>>>>>> a51c13d0
+			if(op != NULL) array_append(res, op);
 		}
 
 		array_append(res, exp);
@@ -202,31 +195,27 @@
 	const char *l = NULL;
 	bool diagonal = true;
 	bool transpose = false;
-<<<<<<< HEAD
 	AlgebraicExpression *exp = NULL;
 	uint label_count = QGNode_LabelCount(n);
 
 	if(label_count == 0) {
-		return AlgebraicExpression_NewOperand(GrB_NULL, diagonal, n->alias, n->alias, NULL, NULL);
+		return AlgebraicExpression_NewOperand(NULL, diagonal, n->alias, n->alias, NULL, NULL);
 	}
 
 	if(label_count == 1) {
 		l = QGNode_GetLabel(n, 0);
-		exp = AlgebraicExpression_NewOperand(GrB_NULL, diagonal, n->alias, n->alias, NULL, l);
+		exp = AlgebraicExpression_NewOperand(NULL, diagonal, n->alias, n->alias, NULL, l);
 		return exp;
 	}
 
 	exp = AlgebraicExpression_NewOperation(AL_EXP_MUL);
 	for(int i = 0; i < label_count; i++) {
 		l = QGNode_GetLabel(n, i);
-		AlgebraicExpression *op = AlgebraicExpression_NewOperand(GrB_NULL, diagonal, n->alias, n->alias, NULL, l);
+		AlgebraicExpression *op = AlgebraicExpression_NewOperand(NULL, diagonal, n->alias, n->alias, NULL, l);
 		AlgebraicExpression_AddChild(exp, op);
 	}
 
 	return exp;
-=======
-	return AlgebraicExpression_NewOperand(NULL, diagonal, n->alias, n->alias, NULL, n->label);
->>>>>>> a51c13d0
 }
 
 static AlgebraicExpression *_AlgebraicExpression_OperandFromEdge
@@ -497,7 +486,7 @@
 	if(edge_count == 0) {
 		ASSERT(QueryGraph_NodeCount(qg) == 1);
 		QGNode *n = qg->nodes[0];
-		exps = array_append(exps, _AlgebraicExpression_OperandFromNode(n));
+		array_append(exps, _AlgebraicExpression_OperandFromNode(n));
 		return exps;
 	}
 
