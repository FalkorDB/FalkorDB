--- conflicted
+++ resolved
@@ -180,26 +180,15 @@
 ) {
 	AlgebraicExpression *node = rm_malloc(sizeof(AlgebraicExpression));
 
-<<<<<<< HEAD
-	node->type                =  AL_OPERAND;
-	node->operand.src         =  src;
-	node->operand.dest        =  dest;
-	node->operand.edge        =  edge;
-	node->operand.label       =  label;
-	node->operand.bfree       =  false;
-	node->operand.diagonal    =  diagonal;
-	node->operand.matrix      =  mat;
-	node->operand.transpose   =  false;
-=======
-	node->type             = AL_OPERAND;
-	node->operand.src      = src;
-	node->operand.dest     = dest;
-	node->operand.edge     = edge;
-	node->operand.label    = label;
-	node->operand.bfree    = false;
-	node->operand.diagonal = diagonal;
-	node->operand.matrix   = mat;
->>>>>>> 31c86c6c
+	node->type              = AL_OPERAND;
+	node->operand.src       = src;
+	node->operand.dest      = dest;
+	node->operand.edge      = edge;
+	node->operand.label     = label;
+	node->operand.bfree     = false;
+	node->operand.diagonal  = diagonal;
+	node->operand.matrix    = mat;
+	node->operand.transpose =  false;
 
 	return node;
 }
