--- conflicted
+++ resolved
@@ -275,9 +275,9 @@
 		}
 
 		// Retrieve the property.
-<<<<<<< HEAD
-		SIValue *value = GraphEntity_GetProperty(graph_entity, prop_idx);
-		if(value->allocation == M_DISK) {
+		SIValue value;
+		GraphEntity_GetProperty(graph_entity, prop_idx, &value);
+		if(SI_TYPE(value) == T_STRING && value.stringval == NULL) {
 			char node_key[ROCKSDB_KEY_SIZE];
 			RocksDB_set_key(node_key, ENTITY_GET_ID(graph_entity), prop_idx);
 			char *str = RocksDB_get(node_key);
@@ -285,12 +285,7 @@
 			free(str);
 			return res;
 		}
-		return SI_ConstValue(value);
-=======
-		SIValue value;
-		GraphEntity_GetProperty(graph_entity, prop_idx, &value);
 		return SI_ConstValue(&value);
->>>>>>> cbaaa496
 	} else if(SI_TYPE(obj) & T_MAP) {
 		// retrieve map key
 		SIValue key = argv[1];
