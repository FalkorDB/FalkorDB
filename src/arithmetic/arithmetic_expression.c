--- conflicted
+++ resolved
@@ -1,9 +1,5 @@
 /*
-<<<<<<< HEAD
-* Copyright 2018-2021 Redis Labs Ltd. and Contributors
-=======
 * Copyright 2018-2022 Redis Labs Ltd. and Contributors
->>>>>>> 60627bfc
 *
 * This file is available under the Redis Labs Source Available License Agreement
 */
@@ -745,11 +741,7 @@
 			_AR_EXP_ToString(root->op.children[1], str, str_size, bytes_written);
 		} else {
 			/* Operation isn't necessarily a binary operation, use function call representation. */
-<<<<<<< HEAD
-			*bytes_written += sprintf((*str + *bytes_written), "%s(", root->op.f->name);
-=======
 			*bytes_written += sprintf((*str + *bytes_written), "%s(", AR_EXP_GetFuncName(root));
->>>>>>> 60627bfc
 
 			for(int i = 0; i < root->op.child_count ; i++) {
 				_AR_EXP_ToString(root->op.children[i], str, str_size, bytes_written);
@@ -782,20 +774,19 @@
 	_AR_EXP_ToString(root, str, &str_size, &bytes_written);
 }
 
-<<<<<<< HEAD
 const char *AR_EXP_GetResolvedName(AR_ExpNode *root) {
 	if(root->alias) return root->alias;
 
 	char *name = NULL;
 	AR_EXP_ToString(root, &name);
 	return name;
-=======
+}
+
 inline const char *AR_EXP_GetFuncName(const AR_ExpNode *exp) {
 	ASSERT(exp != NULL);
 	ASSERT(exp->type == AR_EXP_OP);
 
 	return exp->op.f->name;
->>>>>>> 60627bfc
 }
 
 AR_ExpNode *AR_EXP_Clone(AR_ExpNode *exp) {
