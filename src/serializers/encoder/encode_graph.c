--- conflicted
+++ resolved
@@ -4,16 +4,15 @@
  * This file is available under the Redis Labs Source Available License Agreement
  */
 
-<<<<<<< HEAD
 #include "encode_io.h"
-#include "v11/encode_v11.h"
+#include "v12/encode_v12.h"
 
 static inline void _SaveGraph
 (
 	IOEncoder *encoder,
 	void *value
 ) {
-	RdbSaveGraph_v11(encoder, value);
+	RdbSaveGraph_v12(encoder, value);
 }
 
 // graph encoder used by Redis to produce RDB
@@ -36,11 +35,4 @@
 	IOEncoder *encoder = IOEncoder_New(IOEncoderType_Pipe, pipe);
 	_SaveGraph(encoder, value);
 	IOEncoder_Free(encoder);
-=======
-#include "encode_graph.h"
-#include "v12/encode_v12.h"
-
-void RdbSaveGraph(RedisModuleIO *rdb, void *value) {
-	RdbSaveGraph_v12(rdb, value);
->>>>>>> 34ef6368
 }
