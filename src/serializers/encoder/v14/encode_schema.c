/*
 * Copyright Redis Ltd. 2018 - present
 * Licensed under your choice of the Redis Source Available License 2.0 (RSALv2) or
 * the Server Side Public License v1 (SSPLv1).
 */

#include "encode_v14.h"
#include "../../../util/arr.h"

static void _RdbSaveAttributeKeys
(
	SerializerIO rdb,
	GraphContext *gc
) {
	/* Format:
	 * #attribute keys
	 * attribute keys
	*/

	uint count = GraphContext_AttributeCount(gc);
	SerializerIO_WriteUnsigned(rdb, count);
	for(uint i = 0; i < count; i ++) {
		char *key = gc->string_mapping[i];
		SerializerIO_WriteBuffer(rdb, key, strlen(key) + 1);
	}
}

// encode index field
static void _RdbSaveIndexField
(
	SerializerIO rdb,    // io
	const IndexField *f  // index field to encode
) {
	// format:
	// name
	// type
	// options:
	//   weight
	//   nostem
	//   phonetic
	//   dimension

	ASSERT(f != NULL);

	// encode field name
	SerializerIO_WriteBuffer(rdb, f->name, strlen(f->name) + 1);

	// encode field type
	SerializerIO_WriteUnsigned(rdb, f->type);

	//--------------------------------------------------------------------------
	// encode field options
	//--------------------------------------------------------------------------

	// encode field weight
	SerializerIO_WriteDouble(rdb, f->options.weight);

	// encode field nostem
	SerializerIO_WriteUnsigned(rdb, f->options.nostem);

	// encode field phonetic
	SerializerIO_WriteBuffer(rdb, f->options.phonetic,
			strlen(f->options.phonetic) + 1);

	// encode field dimension
	SerializerIO_WriteUnsigned(rdb, f->options.dimension);
}

static inline void _RdbSaveIndexData
(
	SerializerIO rdb,
	SchemaType type,
	Index idx
) {
	if(idx == NULL) return;

	/* Format:
	 * language
	 * #stopwords - N
	 * N * stopword
	 * #properties - M
	 * M * property {options} */

	// encode language
	const char *language = Index_GetLanguage(idx);
	SerializerIO_WriteBuffer(rdb, language, strlen(language) + 1);

	size_t stopwords_count;
	char **stopwords = Index_GetStopwords(idx, &stopwords_count);
	// encode stopwords count
	SerializerIO_WriteUnsigned(rdb, stopwords_count);
	for (size_t i = 0; i < stopwords_count; i++) {
		char *stopword = stopwords[i];
		SerializerIO_WriteBuffer(rdb, stopword, strlen(stopword) + 1);
		rm_free(stopword);
	}
	rm_free(stopwords);

	// encode field count
	uint fields_count = Index_FieldsCount(idx);
	SerializerIO_WriteUnsigned(rdb, fields_count);

	// encode fields
	const IndexField *fields = Index_GetFields(idx);
	for(uint i = 0; i < fields_count; i++) {
		_RdbSaveIndexField(rdb, fields + i);
	}
}

static void _RdbSaveConstraint
(
	SerializerIO rdb,
	const Constraint c
) {
	/* Format:
	 * constraint type
	 * fields count
	 * field IDs */

	// only encode active constraint
	ASSERT(Constraint_GetStatus(c) == CT_ACTIVE);

	//--------------------------------------------------------------------------
	// encode constraint type
	//--------------------------------------------------------------------------

	ConstraintType t = Constraint_GetType(c);
	SerializerIO_WriteUnsigned(rdb, t);

	//--------------------------------------------------------------------------
	// encode constraint fields count
	//--------------------------------------------------------------------------

	const AttributeID *attrs;
	uint8_t n = Constraint_GetAttributes(c, &attrs, NULL);
	SerializerIO_WriteUnsigned(rdb, n);

	//--------------------------------------------------------------------------
	// encode constraint fields
	//--------------------------------------------------------------------------

	for(uint8_t i = 0; i < n; i++) {
<<<<<<< HEAD
		Attribute_ID attr = attrs[i];
		SerializerIO_WriteUnsigned(rdb, attr);
=======
		AttributeID attr = attrs[i];
		RedisModule_SaveUnsigned(rdb, attr);
>>>>>>> bcb4cdb1
	}
}

static void _RdbSaveConstraintsData
(
	SerializerIO rdb,
	Constraint *constraints
) {
	uint n_constraints = array_len(constraints);
	Constraint *active_constraints = array_new(Constraint, n_constraints);

	// collect active constraints
	for (uint i = 0; i < n_constraints; i++) {
		Constraint c = constraints[i];
		if (Constraint_GetStatus(c) == CT_ACTIVE) {
			array_append(active_constraints, c);
		}
	}

	// encode number of active constraints
	uint n_active_constraints = array_len(active_constraints);
	SerializerIO_WriteUnsigned(rdb, n_active_constraints);

	// encode constraints
	for (uint i = 0; i < n_active_constraints; i++) {
		Constraint c = active_constraints[i];
		_RdbSaveConstraint(rdb, c);
	}

	// clean up
	array_free(active_constraints);
}

static void _RdbSaveSchema(SerializerIO rdb, Schema *s) {
	/* Format:
	 * id
	 * name
	 * #indices
	 * (indexed property) X M 
	 * #constraints 
	 * (constraint type, constraint fields) X N
	 */

	// Schema ID.
	SerializerIO_WriteUnsigned(rdb, s->id);

	// Schema name.
	SerializerIO_WriteBuffer(rdb, s->name, strlen(s->name) + 1);

	// Number of indices.
	SerializerIO_WriteUnsigned(rdb, Schema_HasIndices(s));

	// index, prefer pending over active
	Index idx = PENDING_IDX(s)
		? PENDING_IDX(s)
		: ACTIVE_IDX(s);

	_RdbSaveIndexData(rdb, s->type, idx);

	// constraints
	_RdbSaveConstraintsData(rdb, s->constraints);
}

void RdbSaveGraphSchema_v14(SerializerIO rdb, GraphContext *gc) {
	/* Format:
	 * attribute keys (unified schema)
	 * #node schemas
	 * node schema X #node schemas
	 * #relation schemas
	 * relation schema X #relation schemas
	*/

	// Serialize all attribute keys
	_RdbSaveAttributeKeys(rdb, gc);

	// #Node schemas.
	unsigned short schema_count = GraphContext_SchemaCount(gc, SCHEMA_NODE);
	SerializerIO_WriteUnsigned(rdb, schema_count);

	// Name of label X #node schemas.
	for(int i = 0; i < schema_count; i++) {
		Schema *s = gc->node_schemas[i];
		_RdbSaveSchema(rdb, s);
	}

	// #Relation schemas.
	unsigned short relation_count = GraphContext_SchemaCount(gc, SCHEMA_EDGE);
	SerializerIO_WriteUnsigned(rdb, relation_count);

	// Name of label X #relation schemas.
	for(unsigned short i = 0; i < relation_count; i++) {
		Schema *s = gc->relation_schemas[i];
		_RdbSaveSchema(rdb, s);
	}
}
<|MERGE_RESOLUTION|>--- conflicted
+++ resolved
@@ -140,13 +140,8 @@
 	//--------------------------------------------------------------------------
 
 	for(uint8_t i = 0; i < n; i++) {
-<<<<<<< HEAD
-		Attribute_ID attr = attrs[i];
+		AttributeID attr = attrs[i];
 		SerializerIO_WriteUnsigned(rdb, attr);
-=======
-		AttributeID attr = attrs[i];
-		RedisModule_SaveUnsigned(rdb, attr);
->>>>>>> bcb4cdb1
 	}
 }
 
