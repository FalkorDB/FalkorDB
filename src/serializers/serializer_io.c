--- conflicted
+++ resolved
@@ -240,11 +240,7 @@
 	ASSERT(n > 0);
 
 	// flush in case there's not enough room in buffer
-<<<<<<< HEAD
-	if( (buffer->cap - buffer->count) < n) {
-=======
 	if((buffer->cap - buffer->count) < n) {
->>>>>>> 170d789c
 		_flush_buffer(buffer);
 
 		// once flushed we can accommodate only if n <= buffer's capacity
@@ -516,8 +512,6 @@
 	return serializer;
 }
 
-<<<<<<< HEAD
-=======
 // free BufferedIO
 void _BufferedIO_Free
 (
@@ -537,7 +531,6 @@
 	*io = NULL;
 }
 
->>>>>>> 170d789c
 // create a buffered serializer which uses RedisIO
 SerializerIO SerializerIO_FromBufferedRedisModuleIO
 (
@@ -598,13 +591,6 @@
 	SerializerIO _io = *io;
 
 	// free internal buffer
-<<<<<<< HEAD
-	if(_io->encoder == true &&
-       _io->WriteUnsigned == BufferSerializerIO_WriteUnsigned) {
-		// flush remaining content before free
-		_flush_buffer(_io->stream);
-		rm_free(_io->stream);
-=======
 	if(_io->WriteUnsigned == BufferSerializerIO_WriteUnsigned) {
 
 		// free bufferedIO
@@ -617,7 +603,6 @@
 
 		// free buffer io
 		_BufferedIO_Free((BufferedIO**) &_io->stream);
->>>>>>> 170d789c
 	}
 
 	rm_free(*io);
