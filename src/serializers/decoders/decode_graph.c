/*
 * Copyright 2018-2022 Redis Labs Ltd. and Contributors
 *
 * This file is available under the Redis Labs Source Available License Agreement
 */

<<<<<<< HEAD
#include "decode_io.h"
#include "current/v11/decode_v11.h"

static inline GraphContext *_LoadGraph
(
	IODecoder *decoder
) {
	return RdbLoadGraphContext_v11(decoder);
}

// load graph from pipe
GraphContext *PipeLoadGraph
(
	Pipe *p
) { 
	IODecoder *decoder = IODecoder_New(IODecoderType_Pipe, p);
	GraphContext *gc = _LoadGraph(decoder);
	IODecoder_Free(decoder);
	return gc;
}

// load graph from RDB
GraphContext *RdbLoadGraph
(
	RedisModuleIO *rdb
) {
	IODecoder *decoder = IODecoder_New(IODecoderType_RDB, rdb);
	GraphContext *gc = _LoadGraph(decoder);
	IODecoder_Free(decoder);
	return gc;
=======
#include "decode_graph.h"
#include "current/v12/decode_v12.h"

GraphContext *RdbLoadGraph(RedisModuleIO *rdb) {
	return RdbLoadGraphContext_v12(rdb);
>>>>>>> 34ef6368
}
<|MERGE_RESOLUTION|>--- conflicted
+++ resolved
@@ -4,15 +4,14 @@
  * This file is available under the Redis Labs Source Available License Agreement
  */
 
-<<<<<<< HEAD
 #include "decode_io.h"
-#include "current/v11/decode_v11.h"
+#include "current/v12/decode_v12.h"
 
 static inline GraphContext *_LoadGraph
 (
 	IODecoder *decoder
 ) {
-	return RdbLoadGraphContext_v11(decoder);
+	return RdbLoadGraphContext_v12(decoder);
 }
 
 // load graph from pipe
@@ -35,11 +34,4 @@
 	GraphContext *gc = _LoadGraph(decoder);
 	IODecoder_Free(decoder);
 	return gc;
-=======
-#include "decode_graph.h"
-#include "current/v12/decode_v12.h"
-
-GraphContext *RdbLoadGraph(RedisModuleIO *rdb) {
-	return RdbLoadGraphContext_v12(rdb);
->>>>>>> 34ef6368
 }
