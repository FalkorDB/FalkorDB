--- conflicted
+++ resolved
@@ -60,11 +60,7 @@
 #define array_sizeof(hdr) (sizeof(array_hdr_t) + (uint64_t)hdr->cap * hdr->elem_sz)
 /* Internal - get a pointer to the array header */
 #define array_hdr(arr) ((array_hdr_t *)(((char *)arr) - sizeof(array_hdr_t)))
-<<<<<<< HEAD
-/* Interanl - get a pointer to an element inside the array at a given index */
-=======
 /* Internal - get a pointer to an element inside the array at a given index */
->>>>>>> 4cff7892
 #define array_elem(arr, idx) ((void *)((char *)arr + (idx * array_hdr(arr)->elem_sz)))
 
 static inline uint32_t array_len(array_t arr);
@@ -110,11 +106,7 @@
 // Reallocates the array setting the new capacity. If there were more
 // elements, those are deleted (cut off), if less, then there will be
 // space enough to fit (capacity - length) elements.
-<<<<<<< HEAD
-static inline array_t array_reset_cap(array_t arr, uint32_t cap) {
-=======
 static inline array_t array_reset_cap(array_t arr, const uint32_t cap) {
->>>>>>> 4cff7892
   array_hdr_t *hdr = array_hdr(arr);
   hdr->cap = cap;
   hdr->len = hdr->len > hdr->cap ? hdr->cap : hdr->len;
