--- conflicted
+++ resolved
@@ -21,7 +21,6 @@
 ) {
 	bool      config_read     =  true;
 	int       reader_count    =  1;
-	int       bulk_count      =  1;
 	int       writer_count    =  1;
 	uint64_t  max_queue_size  =  UINT64_MAX;
 
@@ -31,9 +30,8 @@
 
 	config_read = Config_Option_get(Config_MAX_QUEUED_QUERIES, &max_queue_size);
 	ASSERT(config_read == true);
-
-	return ThreadPools_CreatePools(reader_count, writer_count, bulk_count,
-			max_queue_size);
+  
+	return ThreadPools_CreatePools(reader_count, writer_count, max_queue_size);
 }
 
 // set up thread pools  (readers and writers)
@@ -41,13 +39,8 @@
 int ThreadPools_CreatePools
 (
 	uint reader_count,
-<<<<<<< HEAD
-	uint writer_count
-=======
 	uint writer_count,
-	uint bulk_count,
 	uint64_t max_pending_work
->>>>>>> 1460284c
 ) {
 	ASSERT(_readers_thpool == NULL);
 	ASSERT(_writers_thpool == NULL);
@@ -58,14 +51,8 @@
 	_writers_thpool = thpool_init(writer_count, "writer");
 	if(_writers_thpool == NULL) return 0;
 
-<<<<<<< HEAD
-=======
-	_bulk_thpool = thpool_init(bulk_count, "bulk_loader");
-	if(_bulk_thpool == NULL) return 0;
-
 	ThreadPools_SetMaxPendingWork(max_pending_work);
 
->>>>>>> 1460284c
 	return 1;
 }
 
@@ -173,22 +160,8 @@
 
 	return thpool_add_work(_writers_thpool, function_p, arg_p);
 }
-<<<<<<< HEAD
-=======
-
-// add task for bulk loader thread
-int ThreadPools_AddWorkBulkLoader
-(
-	void (*function_p)(void *),
-	void *arg_p
-) {
-	ASSERT(_bulk_thpool != NULL);
-
-	return thpool_add_work(_bulk_thpool, function_p, arg_p);
-}
 
 void ThreadPools_SetMaxPendingWork(uint64_t val) {
 	if(_readers_thpool != NULL) thpool_set_jobqueue_cap(_readers_thpool, val);
 	if(_writers_thpool != NULL) thpool_set_jobqueue_cap(_writers_thpool, val);
-}
->>>>>>> 1460284c
+}