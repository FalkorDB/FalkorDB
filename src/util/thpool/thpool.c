--- conflicted
+++ resolved
@@ -211,11 +211,7 @@
 
 	// Wake up the threads so that they exit and will become ready to be
 	// destroyed.
-<<<<<<< HEAD
 	while(thpool_p->num_threads_alive) {
-=======
-	while (thpool_p->num_threads_alive) {
->>>>>>> 4cff7892
 		bsem_post_all(thpool_p->jobqueue.has_jobs);
 	}
 
@@ -361,12 +357,7 @@
 		bsem_wait(thpool_p->jobqueue.has_jobs);
 
 		if(threads_keepalive) {
-
-<<<<<<< HEAD
-			thpool_p->num_threads_working++;
-=======
 			++thpool_p->num_threads_working;
->>>>>>> 4cff7892
 
 			/* Read job from queue and execute it */
 			void (*func_buff)(void *);
@@ -387,10 +378,7 @@
 			pthread_mutex_unlock(&thpool_p->thcount_lock);
 		}
 	}
-<<<<<<< HEAD
-=======
-
->>>>>>> 4cff7892
+
 	--thpool_p->num_threads_alive;
 
 	return NULL;
