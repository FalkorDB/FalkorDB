/*
 * Copyright Redis Ltd. 2018 - present
 * Licensed under your choice of the Redis Source Available License 2.0 (RSALv2) or
 * the Server Side Public License v1 (SSPLv1).
 */

#include "json_encoder.h"
#include "sds/sds.h"
#include "rmalloc.h"
#include "strutil.h"
#include "../value.h"
#include "../query_ctx.h"
#include "../errors/errors.h"
#include "../graph/graphcontext.h"
#include "../graph/entities/node.h"
#include "../graph/entities/edge.h"
#include "../datatypes/datatypes.h"

// Forward declaration
sds _JsonEncoder_SIValue(SIValue v, sds s);

static inline sds _JsonEncoder_String
(
	SIValue v,
	sds s
) {
	return sdscatfmt(s, "\"%s\"", v.stringval);
}

static sds _JsonEncoder_Properties
(
	const GraphEntity *ge,
	sds s
) {
	s = sdscat(s, "\"properties\": {");
	const AttributeSet set = GraphEntity_GetAttributes(ge);
	uint prop_count = AttributeSet_Count(set);
	GraphContext *gc = QueryCtx_GetGraphCtx();

	// TODO: introduce an unsafe attribute-set iterator
	for(uint i = 0; i < prop_count; i++) {
		SIValue     value;
		AttributeID attr_id;
<<<<<<< HEAD
		SIValue value = AttributeSet_GetIdx(set, i, &attr_id);
		if(value.allocation == M_DISK) {
			value = SIValue_FromDisk(ENTITY_GET_ID(ge), attr_id);
		}
=======
		AttributeSet_GetIdx(set, i, &attr_id, &value);
>>>>>>> cbaaa496
		const char *key = GraphContext_GetAttributeString(gc, attr_id);
		s = sdscatfmt(s, "\"%s\": ", key);
		s = _JsonEncoder_SIValue(value, s);
		if(value.allocation == M_DISK) {
			free(value.stringval);
			value.stringval = NULL;
		}
		if(i < prop_count - 1) s = sdscat(s, ", ");
	}

	s = sdscat(s, "}");
	return s;
}

static sds _JsonEncoder_Node(const Node *n, sds s) {
	s = sdscatfmt(s, "\"id\": %U", ENTITY_GET_ID(n));
	s = sdscat(s, ", \"labels\": [");
	// Retrieve node labels
	uint label_count;
	GraphContext *gc = QueryCtx_GetGraphCtx();
	NODE_GET_LABELS(gc->g, n, label_count);
	for(uint i = 0; i < label_count; i ++) {
		Schema *schema = GraphContext_GetSchemaByID(gc, labels[i], SCHEMA_NODE);
		ASSERT(schema);
		const char *label = Schema_GetName(schema);
		ASSERT(label);
		s = sdscatfmt(s, "\"%s\"", label);
		if(i != label_count - 1) s = sdscat(s, ", ");
	}
	s = sdscat(s, "], ");
	s = _JsonEncoder_Properties((const GraphEntity *)n, s);
	return s;
}

static sds _JsonEncoder_Edge(Edge *e, sds s) {
	s = sdscatfmt(s, "\"id\": %U", ENTITY_GET_ID(e));
	GraphContext *gc = QueryCtx_GetGraphCtx();
	// Retrieve reltype data.
	int id = Edge_GetRelationID(e);
	Schema *schema = GraphContext_GetSchemaByID(gc, id, SCHEMA_EDGE);
	ASSERT(schema);
	const char *relationship = Schema_GetName(schema);
	ASSERT(relationship);
	s = sdscatfmt(s, ", \"relationship\": \"%s\", ", relationship);

	s = _JsonEncoder_Properties((const GraphEntity *)e, s);

	s = sdscat(s, ", \"start\": {");
	// Retrieve source node data.
	Node src;
	Graph_GetNode(gc->g, e->src_id, &src);
	s = _JsonEncoder_Node(&src, s);

	s = sdscat(s, "}, \"end\": {");
	// Retrieve dest node data.
	Node dest;
	Graph_GetNode(gc->g, e->dest_id, &dest);
	s = _JsonEncoder_Node(&dest, s);

	s = sdscat(s, "}");
	return s;
}

static sds _JsonEncoder_GraphEntity(GraphEntity *ge, sds s, GraphEntityType type) {
	switch(type) {
	case GETYPE_NODE:
		s = sdscat(s, "{\"type\": \"node\", ");
		s = _JsonEncoder_Node((const Node *)ge, s);
		break;
	case GETYPE_EDGE:
		s = sdscat(s, "{\"type\": \"relationship\", ");
		s = _JsonEncoder_Edge((Edge *)ge, s);
		break;
	default:
		ASSERT(false);
	}
	s = sdscat(s, "}");
	return s;
}

static sds _JsonEncoder_Path(SIValue p, sds s) {
	// open path with "["
	s = sdscat(s, "[");

	size_t nodeCount = SIPath_NodeCount(p);
	for(size_t i = 0; i < nodeCount - 1; i ++) {
		// write the next value
		SIValue node = SIPath_GetNode(p, i);
		s = _JsonEncoder_GraphEntity((GraphEntity *)node.ptrval, s, GETYPE_NODE);
		s = sdscat(s, ", ");
		SIValue edge = SIPath_GetRelationship(p, i);
		s = _JsonEncoder_GraphEntity((GraphEntity *)edge.ptrval, s, GETYPE_EDGE);
		s = sdscat(s, ", ");
	}
	// Handle last node.
	if(nodeCount > 0) {
		SIValue node = SIPath_GetNode(p, nodeCount - 1);
		s = _JsonEncoder_GraphEntity((GraphEntity *)node.ptrval, s, GETYPE_NODE);
	}

	// close array with "]"
	s = sdscat(s, "]");
	return s;
}

static sds _JsonEncoder_Point(SIValue point, sds s) {
	ASSERT(SI_TYPE(point) & T_POINT);

	// default crs == wgs-84 till we support other CRS formats 
	s = sdscat(s, "{\"crs\":\"wgs-84\",\"latitude\":");

	s = sdscatprintf(s, "%f", Point_lat(point));
	s = sdscat(s, ",\"longitude\":");
	s = sdscatprintf(s, "%f", Point_lon(point));

	// height is not supported yet
	s = sdscat(s, ",\"height\":null");
	s = sdscat(s, "}");
	return s;
}

static sds _JsonEncoder_Array(SIValue list, sds s) {
	// open array with "["
	s = sdscat(s, "[");
	uint arrayLen = SIArray_Length(list);
	for(uint i = 0; i < arrayLen; i ++) {
		// write the next value
		s = _JsonEncoder_SIValue(SIArray_Get(list, i), s);
		// if it is not the last element, add ", "
		if(i != arrayLen - 1) s = sdscat(s, ", ");
	}

	// close array with "]"
	s = sdscat(s, "]");
	return s;
}

static sds _JsonEncoder_Map
(
	SIValue map,
	sds s
) {
	ASSERT(SI_TYPE(map) & T_MAP);

	// "{" marks the beginning of a map
	s = sdscat(s, "{");

	uint key_count = Map_KeyCount(map);
	for(uint i = 0; i < key_count; i ++) {
		Pair p = map.map[i];

		// write the next key/value pair
		s = _JsonEncoder_String(p.key, s);
		s = sdscat(s, ": ");
		s = _JsonEncoder_SIValue(p.val, s);

		// if this is not the last element, add ", "
		if(i != key_count - 1) s = sdscat(s, ", ");
	}

	// "}" marks the end of a map
	s = sdscat(s, "}");
	return s;
}

sds _JsonEncoder_SIValue
(
	SIValue v,
	sds s
) {
	switch(v.type) {
		case T_STRING:
			s = _JsonEncoder_String(v, s);
			break;
		case T_INT64:
			s = sdscatfmt(s, "%I", v.longval);
			break;
		case T_BOOL:
			if(v.longval) s = sdscat(s, "true");
			else s = sdscat(s, "false");
			break;
		case T_DOUBLE:
			s = sdscatprintf(s, "%.15g", v.doubleval);
			break;
		case T_NODE:
			s = _JsonEncoder_GraphEntity(v.ptrval, s, GETYPE_NODE);
			break;
		case T_EDGE:
			s = _JsonEncoder_GraphEntity(v.ptrval, s, GETYPE_EDGE);
			break;
		case T_ARRAY:
			s = _JsonEncoder_Array(v, s);
			break;
		case T_MAP:
			s = _JsonEncoder_Map(v, s);
			break;
		case T_PATH:
			s = _JsonEncoder_Path(v, s);
			break;
		case T_NULL:
			s = sdscat(s, "null");
			break;
		case T_POINT:
			s = _JsonEncoder_Point(v, s);
			break;		
		default:
			// unrecognized type
			ErrorCtx_RaiseRuntimeException("JSON encoder encountered unrecognized type: %d\n", v.type);
			ASSERT(false);
			break;
	}
	return s;
}

char *JsonEncoder_SIValue
(
	SIValue v
) {
	// create an empty sds string
	sds s = sdsempty();

	// populate the sds string with encoded data
	s = _JsonEncoder_SIValue(v, s);

	// duplicate the sds string into a standard C string
	char *retval = rm_strdup(s);

	// free the sds string
	sdsfree(s);
	return retval;
}
<|MERGE_RESOLUTION|>--- conflicted
+++ resolved
@@ -41,14 +41,10 @@
 	for(uint i = 0; i < prop_count; i++) {
 		SIValue     value;
 		AttributeID attr_id;
-<<<<<<< HEAD
-		SIValue value = AttributeSet_GetIdx(set, i, &attr_id);
-		if(value.allocation == M_DISK) {
+		AttributeSet_GetIdx(set, i, &attr_id, &value);
+		if(SI_TYPE(value) == T_STRING && value.stringval == NULL) {
 			value = SIValue_FromDisk(ENTITY_GET_ID(ge), attr_id);
 		}
-=======
-		AttributeSet_GetIdx(set, i, &attr_id, &value);
->>>>>>> cbaaa496
 		const char *key = GraphContext_GetAttributeString(gc, attr_id);
 		s = sdscatfmt(s, "\"%s\": ", key);
 		s = _JsonEncoder_SIValue(value, s);
