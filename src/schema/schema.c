--- conflicted
+++ resolved
@@ -1,5 +1,5 @@
 /*
-* Copyright 2018-2020 Redis Labs Ltd. and Contributors
+* Copyright 2018-2021 Redis Labs Ltd. and Contributors
 *
 * This file is available under the Redis Labs Source Available License Agreement
 */
@@ -25,15 +25,9 @@
 }
 
 int Schema_GetID(const Schema *s) {
-<<<<<<< HEAD
-	ASSERT(s);
-	return s->id;
+  ASSERT(s);
+  return s->id;
 }
-=======
- 	ASSERT(s);
- 	return s->id;
- }
->>>>>>> 68fb9156
 
 bool Schema_HasIndices(const Schema *s) {
 	ASSERT(s);
