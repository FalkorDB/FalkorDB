--- conflicted
+++ resolved
@@ -60,7 +60,22 @@
 	rm_free(ctx);
 }
 
-<<<<<<< HEAD
+void static abort_and_check_timeout
+(
+	GraphQueryCtx *gq_ctx,
+	ExecutionPlan *plan
+) {
+	// abort timeout if set
+	if(gq_ctx->timeout != 0) {
+		Cron_AbortTask(gq_ctx->timeout);
+	}
+
+	// emit error if query timed out
+	if(ExecutionPlan_Drained(plan)) {
+		ErrorCtx_SetError("Query timed out");
+	}
+}
+
 static bool _index_operation_delete
 (
 	GraphContext *gc,
@@ -70,26 +85,6 @@
 	*idx = NULL;
 	Schema *s = NULL;
 	SchemaType schema_type = SCHEMA_NODE;
-=======
-void abort_and_check_timeout(GraphQueryCtx *gq_ctx, ExecutionPlan *plan) {
-	// abort timeout if set
-	if(gq_ctx->timeout != 0) {
-		Cron_AbortTask(gq_ctx->timeout);
-	}
-
-	// emit error if query timed out
-	if(ExecutionPlan_Drained(plan)) {
-		ErrorCtx_SetError("Query timed out");
-	}
-}
-
-static void _index_operation(RedisModuleCtx *ctx, GraphContext *gc, AST *ast,
-							 ExecutionType exec_type) {
-	Index       *idx         =  NULL;
-	SchemaType  schema_type  =  SCHEMA_NODE;
-	IndexType   idx_type     =  IDX_EXACT_MATCH;
-
->>>>>>> 94500b38
 	const cypher_astnode_t *index_op = ast->root;
 
 	// retrieve strings from AST node
