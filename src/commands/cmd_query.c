/*
 * Copyright Redis Ltd. 2018 - present
 * Licensed under your choice of the Redis Source Available License 2.0 (RSALv2) or
 * the Server Side Public License v1 (SSPLv1).
 */

#include "RG.h"
#include "../errors.h"
#include "cmd_context.h"
#include "../ast/ast.h"
#include "../util/arr.h"
#include "../util/cron.h"
#include "../query_ctx.h"
#include "../graph/graph.h"
#include "../index/indexer.h"
#include "../util/rmalloc.h"
#include "../util/cache/cache.h"
#include "../util/thpool/pools.h"
#include "../execution_plan/execution_plan.h"
#include "execution_ctx.h"

// GraphQueryCtx stores the allocations required to execute a query.
typedef struct {
	GraphContext *graph_ctx;  // graph context
	RedisModuleCtx *rm_ctx;   // redismodule context
	QueryCtx *query_ctx;      // query context
	ExecutionCtx *exec_ctx;   // execution context
	CommandCtx *command_ctx;  // command context
	bool readonly_query;      // read only query
	bool profile;             // profile query
	CronTaskHandle timeout;   // timeout cron task
} GraphQueryCtx;

static GraphQueryCtx *GraphQueryCtx_New
(
	GraphContext *graph_ctx,
	RedisModuleCtx *rm_ctx,
	ExecutionCtx *exec_ctx,
	CommandCtx *command_ctx,
	bool readonly_query,
	bool profile,
	CronTaskHandle timeout
) {
	GraphQueryCtx *ctx = rm_malloc(sizeof(GraphQueryCtx));

	ctx->rm_ctx          =  rm_ctx;
	ctx->exec_ctx        =  exec_ctx;
	ctx->graph_ctx       =  graph_ctx;
	ctx->query_ctx       =  QueryCtx_GetQueryCtx();
	ctx->command_ctx     =  command_ctx;
	ctx->readonly_query  =  readonly_query;
	ctx->profile         =  profile;
	ctx->timeout         =  timeout;

	return ctx;
}

void static inline GraphQueryCtx_Free(GraphQueryCtx *ctx) {
	ASSERT(ctx != NULL);
	rm_free(ctx);
}

static bool _index_operation_delete
(
	GraphContext *gc,
	AST *ast,
	Index **idx
) {
	*idx = NULL;
	Schema *s = NULL;
	SchemaType schema_type = SCHEMA_NODE;
	const cypher_astnode_t *index_op = ast->root;

	// retrieve strings from AST node
	const char *label = cypher_ast_label_get_name(
			cypher_ast_drop_props_index_get_label(index_op));
	const char *attr = cypher_ast_prop_name_get_value(
			cypher_ast_drop_props_index_get_prop_name(index_op, 0));

	Attribute_ID attr_id = GraphContext_GetAttributeID(gc, attr);

	//--------------------------------------------------------------------------
	// make sure index exists
	//--------------------------------------------------------------------------

	// try locating a NODE EXACT-MATCH index
	s = GraphContext_GetSchema(gc, label, schema_type);
	if(s != NULL) {
		*idx = Schema_GetIndex(s, &attr_id, IDX_EXACT_MATCH);
	}

	// try locating a EDGE EXACT-MATCH index
	if(*idx == NULL) {
		schema_type = SCHEMA_EDGE;
		s = GraphContext_GetSchema(gc, label, schema_type);
		if(s != NULL) {
			*idx = Schema_GetIndex(s, &attr_id, IDX_EXACT_MATCH);
		}
	}

	// no matching index
	if(*idx == NULL) {
		ErrorCtx_SetError("ERR Unable to drop index on :%s(%s): no such index.",
				label, attr);
		return false;
	}

	QueryCtx_LockForCommit();
	int res = GraphContext_DeleteIndex(gc, schema_type, label, attr,
			IDX_EXACT_MATCH);

	QueryCtx_UnlockCommit(NULL);

	return res == INDEX_OK;
}

// create index structure
static bool _index_operation_create
(
	RedisModuleCtx *ctx,
	GraphContext *gc,
	AST *ast,
	Index **idx
) {
	ASSERT(gc  != NULL);
	ASSERT(ctx != NULL);
	ASSERT(ast != NULL);
	ASSERT(idx != NULL);

<<<<<<< HEAD
	uint nprops            = 0;            // number of fields indexed
	const char *label      = NULL;         // label being indexed
	SchemaType schema_type = SCHEMA_NODE;  // type of entities being indexed

	const cypher_astnode_t *index_op = ast->root;
	cypher_astnode_type_t t = cypher_astnode_type(index_op);

	//--------------------------------------------------------------------------
	// retrieve label and attributes from AST
	//--------------------------------------------------------------------------

	if(t == CYPHER_AST_CREATE_NODE_PROPS_INDEX) {
		// old format
		// CREATE INDEX ON :N(name)
		nprops = cypher_ast_create_node_props_index_nprops(index_op);
		label  = cypher_ast_label_get_name(
				cypher_ast_create_node_props_index_get_label(index_op));
	} else {
		// new format
		// CREATE INDEX FOR (n:N) ON n.name
		nprops = cypher_ast_create_pattern_props_index_nprops(index_op);
		label  = cypher_ast_label_get_name(
				cypher_ast_create_pattern_props_index_get_label(index_op));
=======
		// populate the index only when at least one attribute was introduced
		if(index_added) Index_Construct(idx, gc->g);
	} else if(exec_type == EXECUTION_TYPE_INDEX_DROP) {
		// retrieve strings from AST node
		const char *label = cypher_ast_label_get_name(
				cypher_ast_drop_props_index_get_label(index_op));
		const char *prop = cypher_ast_prop_name_get_value(
				cypher_ast_drop_props_index_get_prop_name(index_op, 0));
>>>>>>> 469595da

		// determine if index is created over node label or edge relationship
		// default to node
		if(cypher_ast_create_pattern_props_index_pattern_is_relation(index_op)) {
			schema_type = SCHEMA_EDGE;
		}
	}

<<<<<<< HEAD
	ASSERT(nprops > 0);
	ASSERT(label != NULL);
=======
		QueryCtx_LockForCommit();
		int res = GraphContext_DeleteIndex(gc, schema_type, label, prop,
				idx_type);
>>>>>>> 469595da

	const char *fields[nprops];
	for(uint i = 0; i < nprops; i++) {
		const cypher_astnode_t *prop_name =
			(t == CYPHER_AST_CREATE_NODE_PROPS_INDEX) ?
			cypher_ast_create_node_props_index_get_prop_name(index_op, i) :
			cypher_ast_property_operator_get_prop_name
			(cypher_ast_create_pattern_props_index_get_property_operator(index_op, i));

		fields[i] = cypher_ast_prop_name_get_value(prop_name);
	}

	// lock
	QueryCtx_LockForCommit();

	// add fields to index
	bool index_added = GraphContext_AddExactMatchIndex(idx, gc, schema_type,
					label, fields, nprops);

	// unlock
	QueryCtx_UnlockCommit(NULL);

	return index_added;
}

// handle index operation
// either index creation or index deletion
static void _index_operation
(
	RedisModuleCtx *ctx,
	GraphContext *gc,
	AST *ast,
	ExecutionType exec_type
) {
	Index *idx = NULL;

	switch(exec_type) {
		case EXECUTION_TYPE_INDEX_CREATE:
			if(_index_operation_create(ctx, gc, ast, &idx)) {
				Indexer_PopulateIndex(gc, idx);
			}
			break;
		case EXECUTION_TYPE_INDEX_DROP:
			if(_index_operation_delete(gc, ast, &idx)) {
				// if idx field count > 0 reindex
				// otherwise drop
				if(Index_FieldsCount(idx) > 0) {
					Indexer_PopulateIndex(gc, idx);
				} else {
					Indexer_DropIndex(idx);
				}
			}
			break;
		default:
			ErrorCtx_SetError("ERR Encountered unknown query execution type.");
	}
}

//------------------------------------------------------------------------------
// Query timeout
//------------------------------------------------------------------------------

// timeout handler
void QueryTimedOut(void *pdata) {
	ASSERT(pdata != NULL);
	ExecutionPlan *plan = (ExecutionPlan *)pdata;
	ExecutionPlan_Drain(plan);
}

// set timeout for query execution
CronTaskHandle Query_SetTimeOut(uint timeout, ExecutionPlan *plan) {
	// increase execution plan ref count
	return Cron_AddTask(timeout, QueryTimedOut, plan);
}

inline static bool _readonly_cmd_mode(CommandCtx *ctx) {
	return strcasecmp(CommandCtx_GetCommandName(ctx), "graph.RO_QUERY") == 0;
}

// _ExecuteQuery accepts a GraphQeuryCtx as an argument
// it may be called directly by a reader thread or the Redis main thread,
// or dispatched as a worker thread job
static void _ExecuteQuery(void *args) {
	ASSERT(args != NULL);

	GraphQueryCtx   *gq_ctx       =  args;
	QueryCtx        *query_ctx    =  gq_ctx->query_ctx;
	GraphContext    *gc           =  gq_ctx->graph_ctx;
	RedisModuleCtx  *rm_ctx       =  gq_ctx->rm_ctx;
	bool            profile       =  gq_ctx->profile;
	bool            readonly      =  gq_ctx->readonly_query;
	ExecutionCtx    *exec_ctx     =  gq_ctx->exec_ctx;
	CommandCtx      *command_ctx  =  gq_ctx->command_ctx;
	AST             *ast          =  exec_ctx->ast;
	ExecutionPlan   *plan         =  exec_ctx->plan;
	ExecutionType   exec_type     =  exec_ctx->exec_type;

	// if we have migrated to a writer thread,
	// update thread-local storage and track the CommandCtx
	if(command_ctx->thread == EXEC_THREAD_WRITER) {
		QueryCtx_SetTLS(query_ctx);
		CommandCtx_TrackCtx(command_ctx);
	}

	// instantiate the query ResultSet
	bool compact = command_ctx->compact;
	ResultSetFormatterType resultset_format = profile
		? FORMATTER_NOP 
		: (compact) 
			? FORMATTER_COMPACT 
			: FORMATTER_VERBOSE;
	ResultSet *result_set = NewResultSet(rm_ctx, resultset_format);
	if(exec_ctx->cached) ResultSet_CachedExecution(result_set); // indicate a cached execution

	QueryCtx_SetResultSet(result_set);

	// acquire the appropriate lock
	if(readonly) {
		Graph_AcquireReadLock(gc->g);
	} else {
		/* if this is a writer query `we need to re-open the graph key with write flag
		 * this notifies Redis that the key is "dirty" any watcher on that key will
		 * be notified */
		CommandCtx_ThreadSafeContextLock(command_ctx);
		{
			GraphContext_MarkWriter(rm_ctx, gc);
		}
		CommandCtx_ThreadSafeContextUnlock(command_ctx);
	}

	if(exec_type == EXECUTION_TYPE_QUERY) {  // query operation
		// set policy after lock acquisition,
		// avoid resetting policies between readers and writers
		Graph_SetMatrixPolicy(gc->g, SYNC_POLICY_FLUSH_RESIZE);

		ExecutionPlan_PreparePlan(plan);
		if(profile) {
			ExecutionPlan_Profile(plan);
			if(!ErrorCtx_EncounteredError()) ExecutionPlan_Print(plan, rm_ctx);
		}
		else {
			result_set = ExecutionPlan_Execute(plan);
		}

		// abort timeout if set
		if(gq_ctx->timeout != 0) Cron_AbortTask(gq_ctx->timeout);

		// emit error if query timed out
		if(ExecutionPlan_Drained(plan)) ErrorCtx_SetError("Query timed out");

		ExecutionPlan_Free(plan);
		exec_ctx->plan = NULL;
	} else if(exec_type == EXECUTION_TYPE_INDEX_CREATE ||
			exec_type == EXECUTION_TYPE_INDEX_DROP) {
		_index_operation(rm_ctx, gc, ast, exec_type);
	} else {
		ASSERT("Unhandled query type" && false);
	}

	// in case of an error, rollback any modifications
	if(ErrorCtx_EncounteredError()) {
		UndoLog_Rollback(query_ctx->undo_log);
		// clear resultset statistics, avoiding commnad being replicated
		ResultSet_Clear(result_set);
	}
	
	// replicate command if graph was modified
	if(ResultSetStat_IndicateModification(&result_set->stats)) {
		QueryCtx_Replicate(query_ctx);
	}
	
	QueryCtx_UnlockCommit();

	if(!profile || ErrorCtx_EncounteredError()) {
		// if we encountered an error, ResultSet_Reply will emit the error
		// send result-set back to client
		ResultSet_Reply(result_set);
	}

	if(readonly) Graph_ReleaseLock(gc->g); // release read lock

	// log query to slowlog
	SlowLog *slowlog = GraphContext_GetSlowLog(gc);
	SlowLog_Add(slowlog, command_ctx->command_name, command_ctx->query,
				QueryCtx_GetExecutionTime(), NULL);

	// clean up
	ExecutionCtx_Free(exec_ctx);
	GraphContext_DecreaseRefCount(gc);
	CommandCtx_Free(command_ctx);
	QueryCtx_Free(); // reset the QueryCtx and free its allocations
	ErrorCtx_Clear();
	ResultSet_Free(result_set);
	GraphQueryCtx_Free(gq_ctx);
}

static void _DelegateWriter(GraphQueryCtx *gq_ctx) {
	ASSERT(gq_ctx != NULL);

	//---------------------------------------------------------------------------
	// Migrate to writer thread
	//---------------------------------------------------------------------------

	// write queries will be executed on a dedicated writer thread,
	// clear this thread data
	ErrorCtx_Clear();
	QueryCtx_RemoveFromTLS();

	// untrack the CommandCtx
	CommandCtx_UntrackCtx(gq_ctx->command_ctx);

	// update execution thread to writer
	gq_ctx->command_ctx->thread = EXEC_THREAD_WRITER;

	// dispatch work to the writer thread
	int res = ThreadPools_AddWorkWriter(_ExecuteQuery, gq_ctx, 0);
	ASSERT(res == 0);
}

void _query(bool profile, void *args) {
	CommandCtx     *command_ctx = (CommandCtx *)args;
	RedisModuleCtx *ctx         = CommandCtx_GetRedisCtx(command_ctx);
	GraphContext   *gc          = CommandCtx_GetGraphContext(command_ctx);
	ExecutionCtx   *exec_ctx    = NULL;

	CommandCtx_TrackCtx(command_ctx);
	QueryCtx_SetGlobalExecutionCtx(command_ctx);

	if(strcmp(command_ctx->query, "") == 0) {
		ErrorCtx_SetError("Error: empty query.");
		goto cleanup;
	}

	QueryCtx_BeginTimer(); // start query timing

	// parse query parameters and build an execution plan or retrieve it from the cache
	exec_ctx = ExecutionCtx_FromQuery(command_ctx->query);
	if(exec_ctx == NULL) goto cleanup;

	ExecutionType exec_type = exec_ctx->exec_type;
	bool readonly = AST_ReadOnly(exec_ctx->ast->root);
	bool index_op = (exec_type == EXECUTION_TYPE_INDEX_CREATE ||
	     exec_type == EXECUTION_TYPE_INDEX_DROP);

	if(profile && index_op) {
		RedisModule_ReplyWithError(ctx, "Can't profile index operations.");
		goto cleanup;
	}

	// write query executing via GRAPH.RO_QUERY isn't allowed
	if(!profile && !readonly && _readonly_cmd_mode(command_ctx)) {
		ErrorCtx_SetError("graph.RO_QUERY is to be executed only on read-only queries");
		goto cleanup;
	}

	// TODO: at the moment we can't timeout index operation
	CronTaskHandle timeout_task = 0;

	// enforce specified timeout when query is readonly
	// or timeout applies to both read and write
	if(command_ctx->timeout != 0 && (readonly || command_ctx->timeout_rw)) {
		timeout_task = Query_SetTimeOut(command_ctx->timeout, exec_ctx->plan);
	}

	// populate the container struct for invoking _ExecuteQuery.
	GraphQueryCtx *gq_ctx = GraphQueryCtx_New(gc, ctx, exec_ctx, command_ctx,
											  readonly, profile, timeout_task);

	// if 'thread' is redis main thread, continue running
	// if readonly is true we're executing on a worker thread from
	// the read-only threadpool
	if(readonly || command_ctx->thread == EXEC_THREAD_MAIN) {
		_ExecuteQuery(gq_ctx);
	} else {
		_DelegateWriter(gq_ctx);
	}

	return;

cleanup:
	// if there were any query compile time errors, report them
	if(ErrorCtx_EncounteredError()) ErrorCtx_EmitException();

	// Cleanup routine invoked after encountering errors in this function.
	ExecutionCtx_Free(exec_ctx);
	GraphContext_DecreaseRefCount(gc);
	CommandCtx_Free(command_ctx);
	QueryCtx_Free(); // Reset the QueryCtx and free its allocations.
	ErrorCtx_Clear();
}

void Graph_Profile(void *args) {
	_query(true, args);
}

void Graph_Query(void *args) {
	_query(false, args);
}<|MERGE_RESOLUTION|>--- conflicted
+++ resolved
@@ -127,7 +127,6 @@
 	ASSERT(ast != NULL);
 	ASSERT(idx != NULL);
 
-<<<<<<< HEAD
 	uint nprops            = 0;            // number of fields indexed
 	const char *label      = NULL;         // label being indexed
 	SchemaType schema_type = SCHEMA_NODE;  // type of entities being indexed
@@ -151,16 +150,6 @@
 		nprops = cypher_ast_create_pattern_props_index_nprops(index_op);
 		label  = cypher_ast_label_get_name(
 				cypher_ast_create_pattern_props_index_get_label(index_op));
-=======
-		// populate the index only when at least one attribute was introduced
-		if(index_added) Index_Construct(idx, gc->g);
-	} else if(exec_type == EXECUTION_TYPE_INDEX_DROP) {
-		// retrieve strings from AST node
-		const char *label = cypher_ast_label_get_name(
-				cypher_ast_drop_props_index_get_label(index_op));
-		const char *prop = cypher_ast_prop_name_get_value(
-				cypher_ast_drop_props_index_get_prop_name(index_op, 0));
->>>>>>> 469595da
 
 		// determine if index is created over node label or edge relationship
 		// default to node
@@ -169,14 +158,8 @@
 		}
 	}
 
-<<<<<<< HEAD
 	ASSERT(nprops > 0);
 	ASSERT(label != NULL);
-=======
-		QueryCtx_LockForCommit();
-		int res = GraphContext_DeleteIndex(gc, schema_type, label, prop,
-				idx_type);
->>>>>>> 469595da
 
 	const char *fields[nprops];
 	for(uint i = 0; i < nprops; i++) {
