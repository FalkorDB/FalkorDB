--- conflicted
+++ resolved
@@ -383,15 +383,10 @@
 
 	// parse query parameters and build an execution plan
 	// or retrieve it from the cache
-<<<<<<< HEAD
 	exec_ctx = ExecutionCtx_FromQuery(command_ctx->query);
 	if(exec_ctx == NULL || ErrorCtx_EncounteredError()) {
 		goto cleanup;
 	}
-=======
-	exec_ctx = ExecutionCtx_FromQuery(command_ctx);
-	if(exec_ctx == NULL) goto cleanup;
->>>>>>> c4a3bc3a
 
 	// update cached flag
 	QueryCtx_SetUtilizedCache(query_ctx, exec_ctx->cached);
@@ -490,4 +485,4 @@
 
 void Graph_Query(void *args) {
 	_query(false, args);
-}
+}