--- conflicted
+++ resolved
@@ -25,12 +25,8 @@
 	RedisModuleString **argv,   // commands arguments
   	int argc,                   // number of arguments
   	bool *compact,              // compact result-set format
-<<<<<<< HEAD
-	bool *should_track_info,    // whether or not we should track the info data
-	long long *timeout,         // query level timeout
-=======
-  	long long *timeout,         // query level timeout
->>>>>>> 4cff7892
+    bool *should_track_info,    // whether or not we should track the info data
+	  long long *timeout,         // query level timeout
   	bool *timeout_rw,           // apply timeout on both read and write queries
   	uint *graph_version,        // graph version [UNUSED]
   	char **errmsg               // reported error message
@@ -233,11 +229,8 @@
 		return REDISMODULE_OK;
 	}
 
-<<<<<<< HEAD
-	/* Determine query execution context
-=======
+
 	/* Determine the query execution context.
->>>>>>> 4cff7892
 	 * queries issued within a LUA script or multi exec block must
 	 * run on Redis main thread, others can run on different threads. */
 	int flags = RedisModule_GetContextFlags(ctx);
