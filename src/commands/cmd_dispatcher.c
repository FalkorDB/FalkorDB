/*
 * Copyright Redis Ltd. 2018 - present
 * Licensed under your choice of the Redis Source Available License 2.0 (RSALv2) or
 * the Server Side Public License v1 (SSPLv1).
 */

#include "RG.h"
#include "commands.h"
#include "cmd_context.h"
#include "../util/thpool/pools.h"
#include "../util/blocked_client.h"
#include "../configuration/config.h"

#define GRAPH_VERSION_MISSING -1

// command handler function pointer
typedef void(*Command_Handler)(void *args);

// read configuration flags
// returning REDIS_MODULE_ERR if flag parsing failed
static int _read_flags
(
	RedisModuleString **argv,   // commands arguments
  	int argc,                   // number of arguments
  	bool *compact,              // compact result-set format
  	long long *timeout,         // query level timeout 
  	bool *timeout_rw,           // apply timeout on both read and write queries
  	uint *graph_version,        // graph version [UNUSED]
  	char **errmsg               // reported error message
) {
	ASSERT(compact != NULL);
	ASSERT(timeout != NULL);

	long long max_timeout;

	// set defaults
	*compact = false;  // verbose
	*graph_version = GRAPH_VERSION_MISSING;
	Config_Option_get(Config_TIMEOUT_DEFAULT, timeout);
	Config_Option_get(Config_TIMEOUT_MAX, &max_timeout);

	if(max_timeout != CONFIG_TIMEOUT_NO_TIMEOUT ||
	   *timeout != CONFIG_TIMEOUT_NO_TIMEOUT) {
		*timeout_rw = true;
		if(*timeout == CONFIG_TIMEOUT_NO_TIMEOUT) {
			*timeout = max_timeout;
		}
	} else {
		Config_Option_get(Config_TIMEOUT, timeout);
		*timeout_rw = false;
	}

	// GRAPH.QUERY <GRAPH_KEY> <QUERY>
	// make sure we've got more than 3 arguments
	if(argc <= 3) return REDISMODULE_OK;

	// scan arguments
	for(int i = 3; i < argc; i++) {
		const char *arg = RedisModule_StringPtrLen(argv[i], NULL);

		if(!strcasecmp(arg, "--compact")) {
			// compact result-set
			*compact = true;
		} else if(!strcasecmp(arg, "timeout")) {
			// query timeout
			int err = REDISMODULE_ERR;
			if(i < argc - 1) {
				i++; // Set the current argument to the timeout value.
				err = RedisModule_StringToLongLong(argv[i], timeout);

				if(max_timeout != CONFIG_TIMEOUT_NO_TIMEOUT &&
				   *timeout > max_timeout) {
					asprintf(errmsg, "The query TIMEOUT parameter value cannot exceed the TIMEOUT_MAX configuration parameter value");
					return REDISMODULE_ERR;
				}

				if(*timeout == CONFIG_TIMEOUT_NO_TIMEOUT && timeout_rw) {
					Config_Option_get(Config_TIMEOUT_DEFAULT, timeout);
					if(timeout == CONFIG_TIMEOUT_NO_TIMEOUT) {
						*timeout = max_timeout;
					}
				}
			}

			// Emit error on missing, negative, or non-numeric timeout values.
			if(err != REDISMODULE_OK || *timeout < 0) {
				asprintf(errmsg, "Failed to parse query timeout value");
				return REDISMODULE_ERR;
			}
		} else if(!strcasecmp(arg, "version")) {
			long long v = GRAPH_VERSION_MISSING;
			int err = REDISMODULE_ERR;
			if(i < argc - 1) {
				i++; // Set the current argument to the version value.
				err = RedisModule_StringToLongLong(argv[i], &v);
				*graph_version = v;
			}

			// Emit error on missing, negative, or non-numeric version values.
			if(err != REDISMODULE_OK || v < 0 || v > UINT_MAX) {
				asprintf(errmsg, "Failed to parse graph version value");
				return REDISMODULE_ERR;
			}

			continue;
		}
	}
	return REDISMODULE_OK;
}

// Returns false if client provided a graph version
// which mismatch the current graph version
static bool _verifyGraphVersion(GraphContext *gc, uint version) {
	// caller did not specify graph version
	if(version == GRAPH_VERSION_MISSING) return true;
	return (GraphContext_GetVersion(gc) == version);
}

static void _rejectOnVersionMismatch(RedisModuleCtx *ctx, uint version) {
	RedisModule_ReplyWithArray(ctx, 2);
	RedisModule_ReplyWithError(ctx, "version mismatch");
	RedisModule_ReplyWithLongLong(ctx, version);
}

// Return true if the command has a valid number of arguments.
static inline bool _validate_command_arity(GRAPH_Commands cmd, int arity) {
	switch(cmd) {
		case CMD_QUERY:
		case CMD_RO_QUERY:
		case CMD_EXPLAIN:
		case CMD_PROFILE:
		case CMD_JIT:
			// Expect a command, graph name, a query, and optional config flags.
			return arity >= 3 && arity <= 8;
		default:
			ASSERT("encountered unhandled query type" && false);
			return false;
	}
}

// Get command handler.
static Command_Handler get_command_handler(GRAPH_Commands cmd) {
	switch(cmd) {
		case CMD_QUERY:
		case CMD_RO_QUERY:
			return Graph_Query;
		case CMD_EXPLAIN:
			return Graph_Explain;
		case CMD_PROFILE:
			return Graph_Profile;
<<<<<<< HEAD
		case CMD_SLOWLOG:
			return Graph_Slowlog;
		case CMD_JIT:
			return Graph_Jit;
=======
>>>>>>> 14cf8b26
		default:
			ASSERT(false);
	}
	return NULL;
}

// Convert from string representation to an enum.
static GRAPH_Commands determine_command(const char *cmd_name) {
	if(strcasecmp(cmd_name, "graph.QUERY")    == 0) return CMD_QUERY;
	if(strcasecmp(cmd_name, "graph.RO_QUERY") == 0) return CMD_RO_QUERY;
	if(strcasecmp(cmd_name, "graph.EXPLAIN")  == 0) return CMD_EXPLAIN;
	if(strcasecmp(cmd_name, "graph.PROFILE")  == 0) return CMD_PROFILE;
<<<<<<< HEAD
	if(strcasecmp(cmd_name, "graph.SLOWLOG")  == 0) return CMD_SLOWLOG;
	if(strcasecmp(cmd_name, "graph.JIT")      == 0) return CMD_JIT;
=======
>>>>>>> 14cf8b26

	// we shouldn't reach this point
	ASSERT(false);
	return CMD_UNKNOWN;
}

static bool should_command_create_graph(GRAPH_Commands cmd) {
	switch(cmd) {
		case CMD_QUERY:
		case CMD_PROFILE:
		case CMD_JIT:
			return true;
		case CMD_EXPLAIN:
		case CMD_RO_QUERY:
			return false;
		default:
			ASSERT(false);
	}
	return false;
}

int CommandDispatch(RedisModuleCtx *ctx, RedisModuleString **argv, int argc) {
	char *errmsg;
	uint version;
	bool compact;
	bool timeout_rw;
	long long timeout;
	CommandCtx *context = NULL;

	RedisModuleString *graph_name = argv[1];
	RedisModuleString *query = (argc > 2) ? argv[2] : NULL;
	const char *command_name = RedisModule_StringPtrLen(argv[0], NULL);
	GRAPH_Commands cmd = determine_command(command_name);

	if(_validate_command_arity(cmd, argc) == false) return RedisModule_WrongArity(ctx);

	// parse additional arguments
	int res = _read_flags(argv, argc, &compact, &timeout, &timeout_rw, &version,
		&errmsg);
	if(res == REDISMODULE_ERR) {
		// emit error and exit if argument parsing failed
		RedisModule_ReplyWithError(ctx, errmsg);
		free(errmsg);
		// the API reference dictates that registered functions should always return OK
		return REDISMODULE_OK;
	}

	bool shouldCreate = should_command_create_graph(cmd);
	GraphContext *gc = GraphContext_Retrieve(ctx, graph_name, true, shouldCreate);
	// if GraphContext is null, key access failed and an error been emitted
	if(!gc) return REDISMODULE_ERR;

	// return incase caller provided a mismatched graph version
	if(!_verifyGraphVersion(gc, version)) {
		_rejectOnVersionMismatch(ctx, GraphContext_GetVersion(gc));
		// Release the GraphContext, as we increased its reference count
		// when retrieving it.
		GraphContext_DecreaseRefCount(gc);
		return REDISMODULE_OK;
	}

	/* Determin query execution context
	 * queries issued within a LUA script or multi exec block must
	 * run on Redis main thread, others can run on different threads. */
	int flags = RedisModule_GetContextFlags(ctx);
	bool is_replicated = RedisModule_GetContextFlags(ctx) & REDISMODULE_CTX_FLAGS_REPLICATED;

	bool main_thread = (is_replicated || 
		(flags & (REDISMODULE_CTX_FLAGS_MULTI       |
				REDISMODULE_CTX_FLAGS_LUA           |
				REDISMODULE_CTX_FLAGS_DENY_BLOCKING |
				REDISMODULE_CTX_FLAGS_LOADING)));
	ExecutorThread exec_thread =  main_thread ? EXEC_THREAD_MAIN : EXEC_THREAD_READER;

	Command_Handler handler = get_command_handler(cmd);
	if(exec_thread == EXEC_THREAD_MAIN) {
		// run query on Redis main thread
		context = CommandCtx_New(ctx, NULL, argv[0], query, gc, exec_thread,
								 is_replicated, compact, timeout, timeout_rw);
		handler(context);
	} else {
		// run query on a dedicated thread
		RedisModuleBlockedClient *bc = RedisGraph_BlockClient(ctx);
		context = CommandCtx_New(NULL, bc, argv[0], query, gc, exec_thread,
								 is_replicated, compact, timeout, timeout_rw);

		if(ThreadPools_AddWorkReader(handler, context) == THPOOL_QUEUE_FULL) {
			// Report an error once our workers thread pool internal queue
			// is full, this error usually happens when the server is
			// under heavy load and is unable to catch up
			RedisModule_ReplyWithError(ctx, "Max pending queries exceeded");
			// Release the GraphContext, as we increased its reference count
			// when retrieving it.
			GraphContext_DecreaseRefCount(gc);
			CommandCtx_Free(context);
		}
	}

	return REDISMODULE_OK;
}
<|MERGE_RESOLUTION|>--- conflicted
+++ resolved
@@ -148,13 +148,8 @@
 			return Graph_Explain;
 		case CMD_PROFILE:
 			return Graph_Profile;
-<<<<<<< HEAD
-		case CMD_SLOWLOG:
-			return Graph_Slowlog;
 		case CMD_JIT:
 			return Graph_Jit;
-=======
->>>>>>> 14cf8b26
 		default:
 			ASSERT(false);
 	}
@@ -167,11 +162,7 @@
 	if(strcasecmp(cmd_name, "graph.RO_QUERY") == 0) return CMD_RO_QUERY;
 	if(strcasecmp(cmd_name, "graph.EXPLAIN")  == 0) return CMD_EXPLAIN;
 	if(strcasecmp(cmd_name, "graph.PROFILE")  == 0) return CMD_PROFILE;
-<<<<<<< HEAD
-	if(strcasecmp(cmd_name, "graph.SLOWLOG")  == 0) return CMD_SLOWLOG;
 	if(strcasecmp(cmd_name, "graph.JIT")      == 0) return CMD_JIT;
-=======
->>>>>>> 14cf8b26
 
 	// we shouldn't reach this point
 	ASSERT(false);
