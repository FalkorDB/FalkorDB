--- conflicted
+++ resolved
@@ -712,18 +712,14 @@
 
 		if(t == T_STRING) {
 			node  = RediSearch_CreateTagNode(rsIdx, field);
-<<<<<<< HEAD
-			if(v->allocation == M_DISK) {
-				*v = SIValue_FromDisk(ENTITY_GET_ID(e), attr_id);
+			if(v.stringval == NULL) {
+				v = SIValue_FromDisk(ENTITY_GET_ID(e), attr_id);
 			}
-			RSQNode *child = RediSearch_CreateTagTokenNode(rsIdx, v->stringval);
-=======
 			RSQNode *child = RediSearch_CreateTagTokenNode(rsIdx, v.stringval);
->>>>>>> cbaaa496
 			RediSearch_QueryNodeAddChild(node, child);
-			if(v->allocation == M_DISK) {
-				free(v->stringval);
-				v->stringval = NULL;
+			if(v.allocation == M_DISK) {
+				free(v.stringval);
+				v.stringval = NULL;
 			}
 		} else {
 			double d = SI_GET_NUMERIC(v);
