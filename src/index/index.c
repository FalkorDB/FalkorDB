/*
 * Copyright Redis Ltd. 2018 - present
 * Licensed under your choice of the Redis Source Available License 2.0 (RSALv2) or
 * the Server Side Public License v1 (SSPLv1).
 */

#include "RG.h"
#include "index.h"
#include "../value.h"
#include "../util/arr.h"
#include "../query_ctx.h"
#include "../util/rmalloc.h"
#include "../datatypes/array.h"
#include "../datatypes/point.h"
#include "../datatypes/vector.h"

#include <stdatomic.h>

// gets type aware index field name
void Index_RangeFieldName
(
	char *type_aware_name,  // [out] type aware name
	const char *name,       // field name
	SIType *multi_val_type  // [optional] multi-val type
) {
	ASSERT(name            != NULL);
	ASSERT(type_aware_name != NULL);
	ASSERT(multi_val_type  == NULL ||
		   *multi_val_type & (T_STRING | SI_NUMERIC | T_BOOL));

	if(unlikely(multi_val_type != NULL)) {
		if(*multi_val_type == T_STRING) {
			sprintf(type_aware_name, "range:%s:string:arr", name);
		} else {
			sprintf(type_aware_name, "range:%s:numeric:arr", name);
		}
	} else {
		// prefix range field name with "range:"
		sprintf(type_aware_name, "range:%s", name);
	}
}

// gets type aware index field name
void Index_FulltextxFieldName
(
	char *type_aware_name,  // [out] type aware name
	const char *name        // field name
) {
	ASSERT(name != NULL);
	ASSERT(type_aware_name != NULL);

	// maintain original name for full text fields
	strcpy(type_aware_name, name);
}

// gets type aware index field name
void Index_VectorFieldName
(
	char *type_aware_name,  // [out] type aware name
	const char *name        // field name
) {
	ASSERT(name != NULL);
	ASSERT(type_aware_name != NULL);

	// prefix vector field name with "vector:"
	sprintf(type_aware_name, "vector:%s", name);
}

// index structure
struct _Index {
	char *label;                   // indexed label
	int label_id;                  // indexed label ID
	IndexField *fields;            // indexed fields
	char *language;                // language
	char **stopwords;              // stopwords
	GraphEntityType entity_type;   // entity type (node/edge) indexed
	RSIndex *rsIdx;                // RediSearch index
	uint _Atomic pending_changes;  // number of pending changes
};

// merge field 'b' into 'a'
static void _Index_MergeFields
(
	IndexField *a,
	const IndexField *b
) {
	ASSERT(a != NULL);
	ASSERT(b != NULL);
	ASSERT((a->type & b->type) == 0);

	// merge type
	a->type |= b->type;

	// merge options
	if(b->type & INDEX_FLD_FULLTEXT) {
		a->options.weight   = b->options.weight;
		a->options.nostem   = b->options.nostem;
		a->fulltext_name    = a->name;
		IndexField_OptionsSetPhonetic(a, b->options.phonetic);
	} else if(b->type & INDEX_FLD_RANGE) {
		a->range_name             = strdup(b->range_name);
		a->range_string_arr_name  = strdup(b->range_string_arr_name);
		a->range_numeric_arr_name = strdup(b->range_numeric_arr_name);
	} else if(b->type & INDEX_FLD_VECTOR) {
		a->hnsw_options.dimension = b->hnsw_options.dimension;
		a->vector_name = strdup(b->vector_name);
	} else {
		assert(false && "unexpected field type");
	}
}

static void _Index_ConstructStructure
(
	Index idx,
	RSIndex *rsIdx
) {
	ASSERT(idx != NULL);
	ASSERT(rsIdx != NULL);

	uint fields_count = array_len(idx->fields);

	for(uint i = 0; i < fields_count; i++) {
		IndexField *field = idx->fields + i;

		//----------------------------------------------------------------------
		// fulltext field
		//----------------------------------------------------------------------

		if(field->type & INDEX_FLD_FULLTEXT) {
			// introduce text field
			unsigned options = RSFLDOPT_NONE;

			if(field->options.nostem) {
				options |= RSFLDOPT_TXTNOSTEM;
			}

			if(strcmp(field->options.phonetic,
						INDEX_FIELD_DEFAULT_PHONETIC) != 0) {
				options |= RSFLDOPT_TXTPHONETIC;
			}

			RSFieldID fieldID = RediSearch_CreateField(rsIdx,
					field->fulltext_name, RSFLDTYPE_FULLTEXT, options);

			RediSearch_TextFieldSetWeight(rsIdx, fieldID, field->options.weight);
		}

		//----------------------------------------------------------------------
		// vector field
		//----------------------------------------------------------------------

		if(field->type & INDEX_FLD_VECTOR) {
			RSFieldID fieldID = RediSearch_CreateVectorField(rsIdx,
					field->vector_name);

			RediSearch_VectorFieldSetDim(rsIdx, fieldID, field->hnsw_options.dimension);
			RediSearch_VectorFieldSetHNSWParams(rsIdx, fieldID, IndexField_OptionsGetM(field), IndexField_OptionsGetEfConstruction(field), IndexField_OptionsGetEfRuntime(field), IndexField_OptionsGetSimFunc(field));
		}

		//----------------------------------------------------------------------
		// numeric, string and geo fields
		//----------------------------------------------------------------------

		if(field->type & INDEX_FLD_RANGE) {
			// introduce both text, numeric and geo fields
			unsigned types = RSFLDTYPE_NUMERIC | RSFLDTYPE_GEO | RSFLDTYPE_TAG;

			RSFieldID fieldID = RediSearch_CreateField(rsIdx, field->range_name,
					types, RSFLDOPT_NONE);

			RediSearch_TagFieldSetSeparator(rsIdx, fieldID, INDEX_SEPARATOR);
			RediSearch_TagFieldSetCaseSensitive(rsIdx, fieldID, 1);

			// numeric array field
			types = RSFLDTYPE_NUMERIC;

			RediSearch_CreateField(rsIdx, field->range_numeric_arr_name, types,
					RSFLDOPT_NONE);

			// string array field
			types = RSFLDTYPE_TAG;

			fieldID = RediSearch_CreateField(rsIdx,
					field->range_string_arr_name, types, RSFLDOPT_NONE);

			RediSearch_TagFieldSetSeparator(rsIdx, fieldID, INDEX_SEPARATOR);
			RediSearch_TagFieldSetCaseSensitive(rsIdx, fieldID, 1);
		}
	}

	//--------------------------------------------------------------------------
	// none indexable types
	//--------------------------------------------------------------------------

	// for none indexable types e.g. Array introduce an additional field
	// "none_indexable_fields" which will hold a list of attribute names
	// that were not indexed
	RSFieldID fieldID = RediSearch_CreateField(rsIdx, INDEX_FIELD_NONE_INDEXED,
			RSFLDTYPE_TAG, RSFLDOPT_NONE);
	RediSearch_TagFieldSetSeparator(rsIdx, fieldID, INDEX_SEPARATOR);
	RediSearch_TagFieldSetCaseSensitive(rsIdx, fieldID, 1);

	//--------------------------------------------------------------------------
	// edge index specifics
	//--------------------------------------------------------------------------

	// introduce edge src and dest node ids as additional index fields
	if(idx->entity_type == GETYPE_EDGE) {
		RediSearch_CreateField(rsIdx, "range:_src_id", RSFLDTYPE_NUMERIC,
				RSFLDOPT_NONE);
		RediSearch_CreateField(rsIdx, "range:_dest_id", RSFLDTYPE_NUMERIC,
				RSFLDOPT_NONE);
	}
}

// responsible for creating the index structure only!
// e.g. fields, stopwords, language
void Index_ConstructStructure
(
	Index idx
) {
	ASSERT(idx != NULL);
	ASSERT(idx->rsIdx == NULL);

	RSIndex *rsIdx = NULL;
	RSIndexOptions *idx_options = RediSearch_CreateIndexOptions();
	RediSearch_IndexOptionsSetLanguage(idx_options, idx->language);
	// TODO: Remove this comment when https://github.com/RediSearch/RediSearch/issues/1100 is closed
	// RediSearch_IndexOptionsSetGetValueCallback(idx_options, _getNodeAttribute, gc);

	#ifndef MEMCHECK
	// enable GC, every 30 seconds gc will check if there's garbage
	// if there are over 100 docs to remove GC will perform clean up
	RediSearch_IndexOptionsSetGCPolicy(idx_options, GC_POLICY_FORK);
	#endif

	RediSearch_IndexOptionsSetStopwords(idx_options, NULL, 0);
	if(idx->stopwords) {
		RediSearch_IndexOptionsSetStopwords(idx_options,
				(const char**)idx->stopwords, array_len(idx->stopwords));
	}

	rsIdx = RediSearch_CreateIndex(idx->label, idx_options);
	RediSearch_FreeIndexOptions(idx_options);

	// create indexed fields
	_Index_ConstructStructure(idx, rsIdx);

	// set RediSearch index
	ASSERT(idx->rsIdx == NULL);
	idx->rsIdx = rsIdx;
}

// add a new string field to doc
static inline void _addStringField
(
	RSDoc *doc,        // document
	const char *name,  // field name
	const char *str    // string value
) {
	RediSearch_DocumentAddFieldCString(doc, name, str, RSFLDTYPE_TAG);
}

// add a new numeric field to document
static inline void _addNumericField
(
	RSDoc *doc,        // document
	const char *name,  // field name
	double num         // numeric value
) {
	RediSearch_DocumentAddFieldNumber(doc, name, num, RSFLDTYPE_NUMERIC);
}

// add a new geo-point field to document
static inline void _addPointField
(
	RSDoc *doc,        // document
	const char *name,  // field name
	SIValue point      // point longitude
) {
	double lat = (double)Point_lat(point);
	double lon = (double)Point_lon(point);
	RediSearch_DocumentAddFieldGeo(doc, name, lat, lon, RSFLDTYPE_GEO);
}

// add a new array field to document
static inline void _addArrayField
(
	RSDoc *doc,               // document
	const IndexField *field,  // field name
	SIValue arr               // array
) {
	ASSERT(doc          != NULL);
	ASSERT(field        != NULL);
	ASSERT(SI_TYPE(arr) == T_ARRAY);

	char *s;   // string value
	double d;  // numerical value

	uint32_t l = SIArray_Length(arr);
	double *numerics = array_new(double, l);
	char **strings = array_new(char *, l);

	// split array into dedicated numerical and string arrays
	for(uint i = 0; i < l; i++) {
		SIValue elem = SIArray_Get(arr, i);
		SIType t = SI_TYPE(elem);
		switch(t) {
			case T_BOOL:
			case T_INT64:
			case T_DOUBLE:
				d = SI_GET_NUMERIC(elem);
				array_append(numerics, d);
				break;
			case T_STRING:
			case T_INTERN_STRING:
				s = elem.stringval;
				array_append(strings, s);
				break;
			default:
				// unsupported value type
				break;
		}
	}

	size_t n_strings  = array_len(strings);
	size_t n_numerics = array_len(numerics);

	//--------------------------------------------------------------------------
	// index numerical values
	//--------------------------------------------------------------------------

	if(n_numerics > 0) {
		RediSearch_DocumentAddFieldNumericArray(doc,
				field->range_numeric_arr_name, &numerics, RSFLDTYPE_NUMERIC);
	}

	//--------------------------------------------------------------------------
	// index string values
	//--------------------------------------------------------------------------

	if(n_strings > 0) {
		RediSearch_DocumentAddFieldStringArray(doc,
				field->range_string_arr_name, &strings, n_strings,
				RSFLDTYPE_TAG);
	}

	// clean up
	if(n_numerics == 0) {
		array_free(numerics);
	}

	if(n_strings == 0) {
		array_free(strings);
	}
}

// index a graph entity
RSDoc *Index_IndexGraphEntity
(
	Index idx,             // index to populate
	const GraphEntity *e,  // entity to index
	const void *key,       // index document key
	size_t key_len,        // index document key length
	uint *doc_field_count  // [output] number of indexed fields
) {
	ASSERT(e               != NULL);
	ASSERT(idx             != NULL);
	ASSERT(key             != NULL);
	ASSERT(doc_field_count != NULL);
	ASSERT(key_len         >  0);

	double     score       = 1;     // default score
	IndexField *field      = NULL;  // current indexed field
	SIValue    *v          = NULL;  // current indexed value
	uint       field_count = array_len(idx->fields);

	*doc_field_count = 0;  // number of indexed fields

	// list of none indexable fields
	uint none_indexable_fields_count = 0; // number of none indexed fields
	const char *none_indexable_fields[field_count]; // none indexed fields

	// create an empty document
	RSDoc *doc = RediSearch_CreateDocument2(key, key_len, NULL, score,
			idx->language);

	// add document field for each indexed attribute
	for(uint i = 0; i < field_count; i++) {
		field = idx->fields + i;

		// try to get attribute value
		v = GraphEntity_GetProperty(e, field->id);

		// entity does not have this attribute
		if(v == ATTRIBUTE_NOTFOUND) {
			continue;
		}

		SIType t = SI_TYPE(*v);

		//----------------------------------------------------------------------
		// fulltext field
		//----------------------------------------------------------------------

		if(field->type & INDEX_FLD_FULLTEXT) {
			// value must be of type string
			if(t & T_STRING) {
				*doc_field_count += 1;

				RediSearch_DocumentAddFieldCString(doc, field->fulltext_name,
						v->stringval, RSFLDTYPE_FULLTEXT);
			}
		}

		//----------------------------------------------------------------------
		// range field
		//----------------------------------------------------------------------

		if(field->type & INDEX_FLD_RANGE) {
			// TODO: is it possible that the field count is incremented twice
			// once for fulltext and one for range?
			// is that OK ?
			// also what if we reach the non indexable field type?
			*doc_field_count += 1;
<<<<<<< HEAD
			if(t == T_STRING) {
				RediSearch_DocumentAddFieldString(doc, field->range_name,
						v->stringval, strlen(v->stringval), RSFLDTYPE_TAG);
			} else if(t & (SI_NUMERIC | T_BOOL)) {
				double d = SI_GET_NUMERIC(*v);
				RediSearch_DocumentAddFieldNumber(doc, field->range_name, d,
						RSFLDTYPE_NUMERIC);
			} else if(t & T_DATETIME) {
				double d = (double)v->datetimeval;
				RediSearch_DocumentAddFieldNumber(doc, field->range_name, d,
						RSFLDTYPE_NUMERIC);
			} else if(t == T_POINT) {
				double lat = (double)Point_lat(*v);
				double lon = (double)Point_lon(*v);
				RediSearch_DocumentAddFieldGeo(doc, field->range_name, lat, lon,
						RSFLDTYPE_GEO);
			} else {
				// none indexable field
				none_indexable_fields[none_indexable_fields_count++] =
					field->name;
=======
			switch(t) {
				case T_STRING:
				case T_INTERN_STRING:
					_addStringField(doc, field->range_name, v->stringval);
					break;
				case T_BOOL:
				case T_INT64:
				case T_DOUBLE:
					_addNumericField(doc, field->range_name, SI_GET_NUMERIC(*v));
					break;
				case T_POINT:
					_addPointField(doc, field->range_name, *v);
					break;
				case T_ARRAY:
					_addArrayField(doc, field, *v);
					// do NOT break, we want to add array field as
					// 'non indexable' to be able to answer queries
					// such as n.v = [1]
				default:
					// none indexable field
					none_indexable_fields[none_indexable_fields_count++] =
						field->name;
					break;
>>>>>>> 7dfae3da
			}
		}

		//----------------------------------------------------------------------
		// vector field
		//----------------------------------------------------------------------

		if(field->type & INDEX_FLD_VECTOR && (t & T_VECTOR)) {
			// make sure entity vector dimension matches index vector dimension
			if(IndexField_OptionsGetDimension(field) != SIVector_Dim(*v)) {
				// vector dimension mis-match, can't index this vector
				continue;
			}

			*doc_field_count += 1;

			size_t   n        = SIVector_ElementsByteSize(*v);
			uint32_t dim      = SIVector_Dim(*v);
			void*    elements = SIVector_Elements(*v);

			// value must be of type array
			RediSearch_DocumentAddFieldVector(doc, field->vector_name, elements,
					dim, n);
		}
	}

	// index name of none index fields
	if(none_indexable_fields_count > 0) {
		// concat all none indexable field names
		size_t len = none_indexable_fields_count - 1; // seperators
		for(uint i = 0; i < none_indexable_fields_count; i++) {
			len += strlen(none_indexable_fields[i]);
		}

		// add room for \0
		len++;

		char *s = NULL;
		if(len < 512) s = alloca(len);          // stack base
		else s = rm_malloc(sizeof(char) * len); // heap base

		// concat
		len = sprintf(s, "%s", none_indexable_fields[0]);
		for(uint i = 1; i < none_indexable_fields_count; i++) {
			len += sprintf(s + len, "%c%s", INDEX_SEPARATOR,
					none_indexable_fields[i]);
		}

		RediSearch_DocumentAddFieldString(doc, INDEX_FIELD_NONE_INDEXED,
				s, len, RSFLDTYPE_TAG);

		// free if heap based
		if(len >= 512) rm_free(s);
	}

	return doc;
}

// create a new index
Index Index_New
(
	const char *label,           // indexed label
	int label_id,                // indexed label id
	GraphEntityType entity_type  // entity type been indexed
) {
	ASSERT(label != NULL);

	Index idx = rm_malloc(sizeof(_Index));

	idx->label           = rm_strdup(label);
	idx->rsIdx           = NULL;
	idx->fields          = array_new(IndexField, 1);
	idx->label_id        = label_id;
	idx->language        = NULL;
	idx->stopwords       = NULL;
	idx->entity_type     = entity_type;
	idx->pending_changes = ATOMIC_VAR_INIT(0);

	return idx;
}

// clone index
Index Index_Clone
(
	const Index idx  // index to clone
) {
	ASSERT(idx != NULL);
	ASSERT(Index_Enabled(idx));

	//--------------------------------------------------------------------------
	// clone index
	//--------------------------------------------------------------------------

	Index clone = rm_malloc(sizeof(_Index));
	memcpy(clone, idx, sizeof(_Index));

	clone->rsIdx           = NULL;
	clone->label           = rm_strdup(idx->label);
	clone->pending_changes = ATOMIC_VAR_INIT(0);
	
	if(clone->stopwords != NULL) {
		array_clone_with_cb(clone->stopwords, idx->stopwords, rm_strdup);
	}

	if(clone->language != NULL) {
		clone->language = rm_strdup(idx->language);
	}

	//--------------------------------------------------------------------------
	// clone index fields
	//--------------------------------------------------------------------------

	int n = array_len(idx->fields);
	clone->fields = array_new(IndexField, n);
	for(int i = 0; i < n; i++) {
		IndexField _f;
		IndexField *f = idx->fields + i;
		IndexField_Clone(f, &_f);
		array_append(clone->fields, _f);
	}

	return clone;
}

// returns number of pending changes
int Index_PendingChanges
(
	const Index idx  // index to inquery
) {
	ASSERT(idx != NULL);

	return idx->pending_changes;
}

// disable index by increasing the number of pending changes
// and re-creating the internal RediSearch index
void Index_Disable
(
	Index idx  // index to disable
) {
	ASSERT(idx != NULL);

	idx->pending_changes++;

	// drop index if exists
	if(idx->rsIdx != NULL) {
		RediSearch_DropIndex(idx->rsIdx);
		idx->rsIdx = NULL;
	}

	// construct index structure
	Index_ConstructStructure(idx);
}

// try to enable index by dropping number of pending changes by 1
// the index is enabled once there are no pending changes
void Index_Enable
(
	Index idx
) {
	ASSERT(idx != NULL);
	ASSERT(idx->rsIdx != NULL);
	ASSERT(idx->pending_changes > 0);

	idx->pending_changes--;
}

// adds field to index
int Index_AddField
(
	Index idx,         // index to update
	IndexField *field  // field to add
) {
	ASSERT(idx   != NULL);
	ASSERT(field != NULL);

	// make sure typed field is not already indexed
	ASSERT(Index_ContainsField(idx, field->id, field->type) == false);

	// see if index already contains field
	IndexField *existing_field = Index_GetField(NULL, idx, field->id);

	if(existing_field == NULL) {
		// first time field is introduced
		array_append(idx->fields, *field);
	} else {
		// field exists, merge fields
		_Index_MergeFields(existing_field, field);
		IndexField_Free(field);
	}

	return INDEX_OK;
}

// removes fields from index
void Index_RemoveField
(
	Index idx,            // index modified
	AttributeID attr_id,  // field to remove
	IndexFieldType t      // field type
) {
	ASSERT(idx != NULL);
	ASSERT(t & (INDEX_FLD_RANGE | INDEX_FLD_FULLTEXT | INDEX_FLD_VECTOR));

	int pos = -1;
	IndexField *f = Index_GetField(&pos, idx, attr_id);
	ASSERT(f   != NULL);
	ASSERT(pos != -1);

	// remove type from field
	IndexField_RemoveType(f, t);

	// if field is typeless, remove it from index
	if(f->type == INDEX_FLD_UNKNOWN) {
		// free field
		IndexField_Free(f);
		array_del_fast(idx->fields, pos);
	}

	Index_Disable(idx);
}

// query index
RSResultsIterator *Index_Query
(
	const Index idx,
	const char *query,
	char **err
) {
	ASSERT(idx   != NULL);
	ASSERT(query != NULL);

	return RediSearch_IterateQuery(idx->rsIdx, query, strlen(query), err);
}

// returns index graph entity type
GraphEntityType Index_GraphEntityType
(
	const Index idx
) {
	ASSERT(idx != NULL);

	return idx->entity_type;
}

// returns number of fields indexed
uint Index_FieldsCount
(
	const Index idx
) {
	ASSERT(idx != NULL);

	return array_len(idx->fields);
}

// returns indexed fields
const IndexField *Index_GetFields
(
	const Index idx
) {
	ASSERT(idx != NULL);

	return (const IndexField *)idx->fields;
}

// retrieve field by id
// returns NULL if field does not exist
IndexField *Index_GetField
(
	int *pos,         // [optional out] field index
	const Index idx,  // index to get field from
	AttributeID id    // field attribute id
) {
	ASSERT(idx     != NULL);
	ASSERT(id != ATTRIBUTE_ID_NONE && id != ATTRIBUTE_ID_ALL);

	// set field index to -1
	if(pos != NULL) *pos = -1;

	IndexField *f = NULL;
	uint n = array_len(idx->fields);

	for(uint i = 0; i < n; i++) {
		IndexField *field = idx->fields + i;
		if(field->id == id) {
			f = field;
			// if required, set field index
			if(pos != NULL) *pos = i;
			break;
		}
	}

	return f;
}

// returns indexed field type
// if field is not indexed, INDEX_FLD_UNKNOWN is returned
IndexFieldType Index_GetFieldType
(
	const Index idx,  // index to query
	AttributeID id    // field to retrieve type of
) {
	ASSERT(idx != NULL);

	IndexField *f = Index_GetField(NULL, idx, id);
	return (f == NULL) ? INDEX_FLD_UNKNOWN : f->type;
}

// checks if index contains field
// returns true if field is indexed, false otherwise
bool Index_ContainsField
(
	const Index idx,     // index to query
	AttributeID id,      // field to look for
	IndexFieldType type  // field type to look for
) {
	ASSERT(idx != NULL);

	if(id == ATTRIBUTE_ID_NONE) {
		return false;
	}

	return Index_GetFieldType(idx, id) & type;
}

// returns indexed label
const char *Index_GetLabel
(
	const Index idx  // index to query
) {
	ASSERT(idx != NULL);

	return idx->label;
}

int Index_GetLabelID
(
	const Index idx
) {
	ASSERT(idx != NULL);

	return idx->label_id;
}

const char *Index_GetLanguage
(
	const Index idx
) {
	ASSERT(idx != NULL);

	RSIndex *_idx = Index_RSIndex(idx);
	if(_idx == NULL) return NULL;

	return RediSearch_IndexGetLanguage(_idx);
}

// check if index contains stopwords
bool Index_ContainsStopwords
(
	const Index idx  // index to query
) {
	ASSERT(idx != NULL);

	return idx->stopwords != NULL;
}

char **Index_GetStopwords
(
	const Index idx,
	size_t *size
) {
	ASSERT(idx != NULL);

	RSIndex *_idx = Index_RSIndex(idx);
	if(_idx == NULL) return NULL;

	return RediSearch_IndexGetStopwords(_idx, size);
}

// set indexed language
bool Index_SetLanguage
(
	Index idx,
	const char *language
) {
	ASSERT(idx      != NULL);
	ASSERT(language != NULL);

	// fail if index already has language
	if(idx->language != NULL && strcasecmp(idx->language, language) != 0) {
		ErrorCtx_SetError(EMSG_INDEX_CANT_RECONFIG);
		return false;
	}

	idx->language = rm_strdup(language);
	return true;
}

// set indexed stopwords
bool Index_SetStopwords
(
	Index idx,
	char ***stopwords
) {
	ASSERT(idx != NULL);
	ASSERT(stopwords != NULL && *stopwords != NULL);

	// fail if index already has stopwords
	if(idx->stopwords != NULL) {
		ErrorCtx_SetError(EMSG_INDEX_CANT_RECONFIG);
		return false;
	}

	idx->stopwords = *stopwords;
	*stopwords = NULL;

	return true;
}

// returns true if index doesn't contains any pending changes
bool Index_Enabled
(
	const Index idx  // index to get state of
) {
	ASSERT(idx != NULL);

	return idx->pending_changes == 0;
}

// returns RediSearch index
RSIndex *Index_RSIndex
(
	const Index idx  // index to get internal RediSearch index from
) {
	ASSERT(idx != NULL);
	
	return idx->rsIdx;
}

// free index
void Index_Free
(
	Index idx
) {
	ASSERT(idx != NULL);

	if(idx->rsIdx) {
		RediSearch_DropIndex(idx->rsIdx);
	}

	if(idx->language != NULL) {
		rm_free(idx->language);
	}

	uint fields_count = array_len(idx->fields);
	for(uint i = 0; i < fields_count; i++) {
		IndexField_Free(idx->fields + i);
	}
	array_free(idx->fields);

	if(idx->stopwords != NULL) {
		array_free_cb(idx->stopwords, rm_free);
	}

	rm_free(idx->label);
	rm_free(idx);
}
<|MERGE_RESOLUTION|>--- conflicted
+++ resolved
@@ -423,28 +423,7 @@
 			// is that OK ?
 			// also what if we reach the non indexable field type?
 			*doc_field_count += 1;
-<<<<<<< HEAD
-			if(t == T_STRING) {
-				RediSearch_DocumentAddFieldString(doc, field->range_name,
-						v->stringval, strlen(v->stringval), RSFLDTYPE_TAG);
-			} else if(t & (SI_NUMERIC | T_BOOL)) {
-				double d = SI_GET_NUMERIC(*v);
-				RediSearch_DocumentAddFieldNumber(doc, field->range_name, d,
-						RSFLDTYPE_NUMERIC);
-			} else if(t & T_DATETIME) {
-				double d = (double)v->datetimeval;
-				RediSearch_DocumentAddFieldNumber(doc, field->range_name, d,
-						RSFLDTYPE_NUMERIC);
-			} else if(t == T_POINT) {
-				double lat = (double)Point_lat(*v);
-				double lon = (double)Point_lon(*v);
-				RediSearch_DocumentAddFieldGeo(doc, field->range_name, lat, lon,
-						RSFLDTYPE_GEO);
-			} else {
-				// none indexable field
-				none_indexable_fields[none_indexable_fields_count++] =
-					field->name;
-=======
+
 			switch(t) {
 				case T_STRING:
 				case T_INTERN_STRING:
@@ -455,6 +434,15 @@
 				case T_DOUBLE:
 					_addNumericField(doc, field->range_name, SI_GET_NUMERIC(*v));
 					break;
+
+        case T_DATE:
+        case T_DATE:
+        case T_DATETIME:
+				  double d = (double)v->datetimeval;
+				  RediSearch_DocumentAddFieldNumber(doc, field->range_name, d,
+						RSFLDTYPE_NUMERIC);
+        break;
+
 				case T_POINT:
 					_addPointField(doc, field->range_name, *v);
 					break;
@@ -468,7 +456,6 @@
 					none_indexable_fields[none_indexable_fields_count++] =
 						field->name;
 					break;
->>>>>>> 7dfae3da
 			}
 		}
 
