/*
 * Copyright Redis Ltd. 2018 - present
 * Licensed under your choice of the Redis Source Available License 2.0 (RSALv2) or
 * the Server Side Public License v1 (SSPLv1).
 */

#include "RG.h"
#include "index.h"
#include "../value.h"
#include "../util/arr.h"
#include "../query_ctx.h"
#include "../util/rmalloc.h"
#include "../datatypes/point.h"
#include "../datatypes/vector.h"
#include "../util/rocksdb.h"

#include <stdatomic.h>

// gets type aware index field name
void Index_RangeFieldName
(
	char *type_aware_name,  // [out] type aware name
	const char *name        // field name
) {
	ASSERT(name != NULL);
	ASSERT(type_aware_name != NULL);

	// prefix range field name with "range:"
	sprintf(type_aware_name, "range:%s", name);
}

// gets type aware index field name
void Index_FulltextxFieldName
(
	char *type_aware_name,  // [out] type aware name
	const char *name        // field name
) {
	ASSERT(name != NULL);
	ASSERT(type_aware_name != NULL);

	// maintain original name for full text fields
	strcpy(type_aware_name, name);
}

// gets type aware index field name
void Index_VectorFieldName
(
	char *type_aware_name,  // [out] type aware name
	const char *name        // field name
) {
	ASSERT(name != NULL);
	ASSERT(type_aware_name != NULL);

	// prefix vector field name with "vector:"
	sprintf(type_aware_name, "vector:%s", name);
}

// index structure
struct _Index {
	char *label;                   // indexed label
	int label_id;                  // indexed label ID
	IndexField *fields;            // indexed fields
	char *language;                // language
	char **stopwords;              // stopwords
	GraphEntityType entity_type;   // entity type (node/edge) indexed
	RSIndex *rsIdx;                // RediSearch index
	uint _Atomic pending_changes;  // number of pending changes
};

// merge field 'b' into 'a'
static void _Index_MergeFields
(
	IndexField *a,
	const IndexField *b
) {
	ASSERT(a != NULL);
	ASSERT(b != NULL);
	ASSERT((a->type & b->type) == 0);

	// merge type
	a->type |= b->type;

	// merge options
	if(b->type & INDEX_FLD_FULLTEXT) {
		a->options.weight   = b->options.weight;
		a->options.nostem   = b->options.nostem;
		a->fulltext_name    = a->name;
		IndexField_OptionsSetPhonetic(a, b->options.phonetic);
	} else if(b->type & INDEX_FLD_RANGE) {
		a->range_name        = rm_strdup(b->range_name);
	} else if(b->type & INDEX_FLD_VECTOR) {
		a->hnsw_options.dimension = b->hnsw_options.dimension;
		a->vector_name = rm_strdup(b->vector_name);
	} else {
		assert(false && "unexpected field type");
	}
}

static void _Index_ConstructStructure
(
	Index idx,
	RSIndex *rsIdx
) {
	ASSERT(idx != NULL);
	ASSERT(rsIdx != NULL);

	uint fields_count = array_len(idx->fields);

	for(uint i = 0; i < fields_count; i++) {
		IndexField *field = idx->fields + i;

		//----------------------------------------------------------------------
		// fulltext field
		//----------------------------------------------------------------------

		if(field->type & INDEX_FLD_FULLTEXT) {
			// introduce text field
			unsigned options = RSFLDOPT_NONE;

			if(field->options.nostem) {
				options |= RSFLDOPT_TXTNOSTEM;
			}

			if(strcmp(field->options.phonetic,
						INDEX_FIELD_DEFAULT_PHONETIC) != 0) {
				options |= RSFLDOPT_TXTPHONETIC;
			}

			RSFieldID fieldID = RediSearch_CreateField(rsIdx,
					field->fulltext_name, RSFLDTYPE_FULLTEXT, options);

			RediSearch_TextFieldSetWeight(rsIdx, fieldID, field->options.weight);
		}

		//----------------------------------------------------------------------
		// vector field
		//----------------------------------------------------------------------

		if(field->type & INDEX_FLD_VECTOR) {
			RSFieldID fieldID = RediSearch_CreateVectorField(rsIdx,
					field->vector_name);

			RediSearch_VectorFieldSetDim(rsIdx, fieldID, field->hnsw_options.dimension);
			RediSearch_VectorFieldSetHNSWParams(rsIdx, fieldID, IndexField_OptionsGetM(field), IndexField_OptionsGetEfConstruction(field), IndexField_OptionsGetEfRuntime(field), IndexField_OptionsGetSimFunc(field));
		}

		//----------------------------------------------------------------------
		// numeric, string and geo fields
		//----------------------------------------------------------------------

		if(field->type & INDEX_FLD_RANGE) {
			// introduce both text, numeric and geo fields
			unsigned types = RSFLDTYPE_NUMERIC | RSFLDTYPE_GEO | RSFLDTYPE_TAG;

			RSFieldID fieldID = RediSearch_CreateField(rsIdx, field->range_name,
					types, RSFLDOPT_NONE);

			RediSearch_TagFieldSetSeparator(rsIdx, fieldID, INDEX_SEPARATOR);
			RediSearch_TagFieldSetCaseSensitive(rsIdx, fieldID, 1);
		}
	}

	//--------------------------------------------------------------------------
	// none indexable types
	//--------------------------------------------------------------------------

	// for none indexable types e.g. Array introduce an additional field
	// "none_indexable_fields" which will hold a list of attribute names
	// that were not indexed
	RSFieldID fieldID = RediSearch_CreateField(rsIdx, INDEX_FIELD_NONE_INDEXED,
			RSFLDTYPE_TAG, RSFLDOPT_NONE);
	RediSearch_TagFieldSetSeparator(rsIdx, fieldID, INDEX_SEPARATOR);
	RediSearch_TagFieldSetCaseSensitive(rsIdx, fieldID, 1);

	//--------------------------------------------------------------------------
	// edge index specifics
	//--------------------------------------------------------------------------

	// introduce edge src and dest node ids as additional index fields
	if(idx->entity_type == GETYPE_EDGE) {
		RediSearch_CreateField(rsIdx, "range:_src_id", RSFLDTYPE_NUMERIC,
				RSFLDOPT_NONE);
		RediSearch_CreateField(rsIdx, "range:_dest_id", RSFLDTYPE_NUMERIC,
				RSFLDOPT_NONE);
	}
}

// responsible for creating the index structure only!
// e.g. fields, stopwords, language
void Index_ConstructStructure
(
	Index idx
) {
	ASSERT(idx != NULL);
	ASSERT(idx->rsIdx == NULL);

	RSIndex *rsIdx = NULL;
	RSIndexOptions *idx_options = RediSearch_CreateIndexOptions();
	RediSearch_IndexOptionsSetLanguage(idx_options, idx->language);
	// TODO: Remove this comment when https://github.com/RediSearch/RediSearch/issues/1100 is closed
	// RediSearch_IndexOptionsSetGetValueCallback(idx_options, _getNodeAttribute, gc);

	#ifndef MEMCHECK
	// enable GC, every 30 seconds gc will check if there's garbage
	// if there are over 100 docs to remove GC will perform clean up
	RediSearch_IndexOptionsSetGCPolicy(idx_options, GC_POLICY_FORK);
	#endif

	RediSearch_IndexOptionsSetStopwords(idx_options, NULL, 0);
	if(idx->stopwords) {
		RediSearch_IndexOptionsSetStopwords(idx_options,
				(const char**)idx->stopwords, array_len(idx->stopwords));
	}

	rsIdx = RediSearch_CreateIndex(idx->label, idx_options);
	RediSearch_FreeIndexOptions(idx_options);

	// create indexed fields
	_Index_ConstructStructure(idx, rsIdx);

	// set RediSearch index
	ASSERT(idx->rsIdx == NULL);
	idx->rsIdx = rsIdx;
}

// index a graph entity
RSDoc *Index_IndexGraphEntity
(
	Index idx,             // index to populate
	const GraphEntity *e,  // entity to index
	const void *key,       // index document key
	size_t key_len,        // index document key length
	uint *doc_field_count  // number of indexed fields
) {
	ASSERT(e               != NULL);
	ASSERT(idx             != NULL);
	ASSERT(key             != NULL);
	ASSERT(doc_field_count != NULL);
	ASSERT(key_len         >  0);

	double     score       = 1;     // default score
	IndexField *field      = NULL;  // current indexed field
	uint       field_count = array_len(idx->fields);

	*doc_field_count = 0;  // number of indexed fields

	// list of none indexable fields
	uint none_indexable_fields_count = 0; // number of none indexed fields
	const char *none_indexable_fields[field_count]; // none indexed fields

	// create an empty document
	RSDoc *doc = RediSearch_CreateDocument2(key, key_len, NULL, score,
			idx->language);

	// add document field for each indexed attribute
	for(uint i = 0; i < field_count; i++) {
		field = idx->fields + i;

		// try to get attribute value
		SIValue v;  // current indexed value
		if(!GraphEntity_GetProperty(e, field->id, &v)) {
			// entity does not have this attribute
			continue;
		}

		SIType t = SI_TYPE(v);

		//----------------------------------------------------------------------
		// fulltext field
		//----------------------------------------------------------------------

		if(field->type & INDEX_FLD_FULLTEXT) {
			// value must be of type string
			if(t == T_STRING) {
				*doc_field_count += 1;
				char *str = v->stringval;
				if(v->allocation == M_DISK) {
					char node_key[ROCKSDB_KEY_SIZE];
					RocksDB_set_key(node_key, ENTITY_GET_ID(e), field->id);
					str = RocksDB_get(node_key);
				}
				RediSearch_DocumentAddFieldString(doc, field->fulltext_name,
<<<<<<< HEAD
					str, strlen(str), RSFLDTYPE_FULLTEXT);
				if(v->allocation == M_DISK) {
					free(str);
				}
=======
						v.stringval, strlen(v.stringval), RSFLDTYPE_FULLTEXT);
>>>>>>> cbaaa496
			}
		}

		//----------------------------------------------------------------------
		// range field
		//----------------------------------------------------------------------

		if(field->type & INDEX_FLD_RANGE) {
			*doc_field_count += 1;
			if(t == T_STRING) {
				char *str = v->stringval;
				if(v->allocation == M_DISK) {
					char node_key[ROCKSDB_KEY_SIZE];
					RocksDB_set_key(node_key, ENTITY_GET_ID(e), field->id);
					str = RocksDB_get(node_key);
				}
				RediSearch_DocumentAddFieldString(doc, field->range_name,
<<<<<<< HEAD
						str, strlen(str), RSFLDTYPE_TAG);
				if(v->allocation == M_DISK) {
					free(str);
				}
=======
						v.stringval, strlen(v.stringval), RSFLDTYPE_TAG);
>>>>>>> cbaaa496
			} else if(t & (SI_NUMERIC | T_BOOL)) {
				double d = SI_GET_NUMERIC(v);
				RediSearch_DocumentAddFieldNumber(doc, field->range_name, d,
						RSFLDTYPE_NUMERIC);
			} else if(t == T_POINT) {
				double lat = (double)Point_lat(v);
				double lon = (double)Point_lon(v);
				RediSearch_DocumentAddFieldGeo(doc, field->range_name, lat, lon,
						RSFLDTYPE_GEO);
			} else {
				// none indexable field
				none_indexable_fields[none_indexable_fields_count++] =
					field->name;
			}
		}

		//----------------------------------------------------------------------
		// vector field
		//----------------------------------------------------------------------

		if(field->type & INDEX_FLD_VECTOR && (t & T_VECTOR)) {
			// make sure entity vector dimension matches index vector dimension
			if(IndexField_OptionsGetDimension(field) != SIVector_Dim(v)) {
				// vector dimension mis-match, can't index this vector
				continue;
			}

			*doc_field_count += 1;

			size_t   n        = SIVector_ElementsByteSize(v);
			uint32_t dim      = SIVector_Dim(v);
			void*    elements = SIVector_Elements(v);

			// value must be of type array
			RediSearch_DocumentAddFieldVector(doc, field->vector_name, elements,
					dim, n);
		}
	}

	// index name of none index fields
	if(none_indexable_fields_count > 0) {
		// concat all none indexable field names
		size_t len = none_indexable_fields_count - 1; // seperators
		for(uint i = 0; i < none_indexable_fields_count; i++) {
			len += strlen(none_indexable_fields[i]);
		}

		// add room for \0
		len++;

		char *s = NULL;
		if(len < 512) s = alloca(len); // stack base
		else s = rm_malloc(sizeof(char) * len); // heap base

		// concat
		len = sprintf(s, "%s", none_indexable_fields[0]);
		for(uint i = 1; i < none_indexable_fields_count; i++) {
			len += sprintf(s + len, "%c%s", INDEX_SEPARATOR, none_indexable_fields[i]);
		}

		RediSearch_DocumentAddFieldString(doc, INDEX_FIELD_NONE_INDEXED,
				s, len, RSFLDTYPE_TAG);

		// free if heap based
		if(len >= 512) rm_free(s);
	}

	return doc;
}

// create a new index
Index Index_New
(
	const char *label,           // indexed label
	int label_id,                // indexed label id
	GraphEntityType entity_type  // entity type been indexed
) {
	ASSERT(label != NULL);

	Index idx = rm_malloc(sizeof(_Index));

	idx->label           = rm_strdup(label);
	idx->rsIdx           = NULL;
	idx->fields          = array_new(IndexField, 1);
	idx->label_id        = label_id;
	idx->language        = NULL;
	idx->stopwords       = NULL;
	idx->entity_type     = entity_type;
	idx->pending_changes = ATOMIC_VAR_INIT(0);

	return idx;
}

// clone index
Index Index_Clone
(
	const Index idx  // index to clone
) {
	ASSERT(idx != NULL);
	ASSERT(Index_Enabled(idx));

	//--------------------------------------------------------------------------
	// clone index
	//--------------------------------------------------------------------------

	Index clone = rm_malloc(sizeof(_Index));
	memcpy(clone, idx, sizeof(_Index));

	clone->rsIdx           = NULL;
	clone->label           = rm_strdup(idx->label);
	clone->pending_changes = ATOMIC_VAR_INIT(0);
	
	if(clone->stopwords != NULL) {
		array_clone_with_cb(clone->stopwords, idx->stopwords, rm_strdup);
	}

	if(clone->language != NULL) {
		clone->language = rm_strdup(idx->language);
	}

	//--------------------------------------------------------------------------
	// clone index fields
	//--------------------------------------------------------------------------

	int n = array_len(idx->fields);
	clone->fields = array_new(IndexField, 1);
	for(int i = 0; i < n; i++) {
		IndexField _f;
		IndexField *f = idx->fields + i;
		IndexField_Clone(f, &_f);
		array_append(clone->fields, _f);
	}

	return clone;
}

// returns number of pending changes
int Index_PendingChanges
(
	const Index idx  // index to inquery
) {
	ASSERT(idx != NULL);

	return idx->pending_changes;
}

// disable index by increasing the number of pending changes
// and re-creating the internal RediSearch index
void Index_Disable
(
	Index idx  // index to disable
) {
	ASSERT(idx != NULL);

	idx->pending_changes++;

	// drop index if exists
	if(idx->rsIdx != NULL) {
		RediSearch_DropIndex(idx->rsIdx);
		idx->rsIdx = NULL;
	}

	// construct index structure
	Index_ConstructStructure(idx);
}

// try to enable index by dropping number of pending changes by 1
// the index is enabled once there are no pending changes
void Index_Enable
(
	Index idx
) {
	ASSERT(idx != NULL);
	ASSERT(idx->rsIdx != NULL);
	ASSERT(idx->pending_changes > 0);

	idx->pending_changes--;
}

// adds field to index
int Index_AddField
(
	Index idx,         // index to update
	IndexField *field  // field to add
) {
	ASSERT(idx   != NULL);
	ASSERT(field != NULL);

	// make sure typed field is not already indexed
	ASSERT(Index_ContainsField(idx, field->id, field->type) == false);

	// see if index already contains field
	IndexField *existing_field = Index_GetField(NULL, idx, field->id);

	if(existing_field == NULL) {
		// first time field is introduced
		array_append(idx->fields, *field);
	} else {
		// field exists, merge fields
		_Index_MergeFields(existing_field, field);
		IndexField_Free(field);
	}

	return INDEX_OK;
}

// removes fields from index
void Index_RemoveField
(
	Index idx,            // index modified
	AttributeID attr_id,  // field to remove
	IndexFieldType t      // field type
) {
	ASSERT(idx != NULL);
	ASSERT(t & (INDEX_FLD_RANGE | INDEX_FLD_FULLTEXT | INDEX_FLD_VECTOR));

	int pos = -1;
	IndexField *f = Index_GetField(&pos, idx, attr_id);
	ASSERT(f   != NULL);
	ASSERT(pos != -1);

	// remove type from field
	IndexField_RemoveType(f, t);

	// if field is typeless, remove it from index
	if(f->type == INDEX_FLD_UNKNOWN) {
		// free field
		IndexField_Free(f);
		array_del_fast(idx->fields, pos);
	}

	Index_Disable(idx);
}

// query index
RSResultsIterator *Index_Query
(
	const Index idx,
	const char *query,
	char **err
) {
	ASSERT(idx   != NULL);
	ASSERT(query != NULL);

	return RediSearch_IterateQuery(idx->rsIdx, query, strlen(query), err);
}

// returns index graph entity type
GraphEntityType Index_GraphEntityType
(
	const Index idx
) {
	ASSERT(idx != NULL);

	return idx->entity_type;
}

// returns number of fields indexed
uint Index_FieldsCount
(
	const Index idx
) {
	ASSERT(idx != NULL);

	return array_len(idx->fields);
}

// returns indexed fields
const IndexField *Index_GetFields
(
	const Index idx
) {
	ASSERT(idx != NULL);

	return (const IndexField *)idx->fields;
}

// retrieve field by id
// returns NULL if field does not exist
IndexField *Index_GetField
(
	int *pos,         // [optional out] field index
	const Index idx,  // index to get field from
	AttributeID id    // field attribute id
) {
	ASSERT(idx     != NULL);
	ASSERT(id != ATTRIBUTE_ID_NONE && id != ATTRIBUTE_ID_ALL);

	// set field index to -1
	if(pos != NULL) *pos = -1;

	IndexField *f = NULL;
	uint n = array_len(idx->fields);

	for(uint i = 0; i < n; i++) {
		IndexField *field = idx->fields + i;
		if(field->id == id) {
			f = field;
			// if required, set field index
			if(pos != NULL) *pos = i;
			break;
		}
	}

	return f;
}

// returns indexed field type
// if field is not indexed, INDEX_FLD_UNKNOWN is returned
IndexFieldType Index_GetFieldType
(
	const Index idx,  // index to query
	AttributeID id    // field to retrieve type of
) {
	ASSERT(idx != NULL);

	IndexField *f = Index_GetField(NULL, idx, id);
	return (f == NULL) ? INDEX_FLD_UNKNOWN : f->type;
}

// checks if index contains field
// returns true if field is indexed, false otherwise
bool Index_ContainsField
(
	const Index idx,     // index to query
	AttributeID id,      // field to look for
	IndexFieldType type  // field type to look for
) {
	ASSERT(idx != NULL);

	if(id == ATTRIBUTE_ID_NONE) {
		return false;
	}

	return Index_GetFieldType(idx, id) & type;
}

// returns indexed label
const char *Index_GetLabel
(
	const Index idx  // index to query
) {
	ASSERT(idx != NULL);

	return idx->label;
}

int Index_GetLabelID
(
	const Index idx
) {
	ASSERT(idx != NULL);

	return idx->label_id;
}

const char *Index_GetLanguage
(
	const Index idx
) {
	ASSERT(idx != NULL);

	RSIndex *_idx = Index_RSIndex(idx);
	if(_idx == NULL) return NULL;

	return RediSearch_IndexGetLanguage(_idx);
}

// check if index contains stopwords
bool Index_ContainsStopwords
(
	const Index idx  // index to query
) {
	ASSERT(idx != NULL);

	return idx->stopwords != NULL;
}

char **Index_GetStopwords
(
	const Index idx,
	size_t *size
) {
	ASSERT(idx != NULL);

	RSIndex *_idx = Index_RSIndex(idx);
	if(_idx == NULL) return NULL;

	return RediSearch_IndexGetStopwords(_idx, size);
}

// set indexed language
bool Index_SetLanguage
(
	Index idx,
	const char *language
) {
	ASSERT(idx      != NULL);
	ASSERT(language != NULL);

	// fail if index already has language
	if(idx->language != NULL && strcasecmp(idx->language, language) != 0) {
		ErrorCtx_SetError(EMSG_INDEX_CANT_RECONFIG);
		return false;
	}

	idx->language = rm_strdup(language);
	return true;
}

// set indexed stopwords
bool Index_SetStopwords
(
	Index idx,
	char ***stopwords
) {
	ASSERT(idx != NULL);
	ASSERT(stopwords != NULL && *stopwords != NULL);

	// fail if index already has stopwords
	if(idx->stopwords != NULL) {
		ErrorCtx_SetError(EMSG_INDEX_CANT_RECONFIG);
		return false;
	}

	idx->stopwords = *stopwords;
	*stopwords = NULL;

	return true;
}

// returns true if index doesn't contains any pending changes
bool Index_Enabled
(
	const Index idx  // index to get state of
) {
	ASSERT(idx != NULL);

	return idx->pending_changes == 0;
}

// returns RediSearch index
RSIndex *Index_RSIndex
(
	const Index idx  // index to get internal RediSearch index from
) {
	ASSERT(idx != NULL);
	
	return idx->rsIdx;
}

// free index
void Index_Free
(
	Index idx
) {
	ASSERT(idx != NULL);

	if(idx->rsIdx) {
		RediSearch_DropIndex(idx->rsIdx);
	}

	if(idx->language != NULL) {
		rm_free(idx->language);
	}

	uint fields_count = array_len(idx->fields);
	for(uint i = 0; i < fields_count; i++) {
		IndexField_Free(idx->fields + i);
	}
	array_free(idx->fields);

	if(idx->stopwords != NULL) {
		array_free_cb(idx->stopwords, rm_free);
	}

	rm_free(idx->label);
	rm_free(idx);
}
<|MERGE_RESOLUTION|>--- conflicted
+++ resolved
@@ -273,21 +273,17 @@
 			// value must be of type string
 			if(t == T_STRING) {
 				*doc_field_count += 1;
-				char *str = v->stringval;
-				if(v->allocation == M_DISK) {
+				char *str = v.stringval;
+				if(str == NULL) {
 					char node_key[ROCKSDB_KEY_SIZE];
 					RocksDB_set_key(node_key, ENTITY_GET_ID(e), field->id);
 					str = RocksDB_get(node_key);
 				}
 				RediSearch_DocumentAddFieldString(doc, field->fulltext_name,
-<<<<<<< HEAD
-					str, strlen(str), RSFLDTYPE_FULLTEXT);
-				if(v->allocation == M_DISK) {
+						str, strlen(str), RSFLDTYPE_FULLTEXT);
+				if(v.stringval == NULL) {
 					free(str);
 				}
-=======
-						v.stringval, strlen(v.stringval), RSFLDTYPE_FULLTEXT);
->>>>>>> cbaaa496
 			}
 		}
 
@@ -298,21 +294,17 @@
 		if(field->type & INDEX_FLD_RANGE) {
 			*doc_field_count += 1;
 			if(t == T_STRING) {
-				char *str = v->stringval;
-				if(v->allocation == M_DISK) {
+				char *str = v.stringval;
+				if(str == NULL) {
 					char node_key[ROCKSDB_KEY_SIZE];
 					RocksDB_set_key(node_key, ENTITY_GET_ID(e), field->id);
 					str = RocksDB_get(node_key);
 				}
 				RediSearch_DocumentAddFieldString(doc, field->range_name,
-<<<<<<< HEAD
 						str, strlen(str), RSFLDTYPE_TAG);
-				if(v->allocation == M_DISK) {
+				if(v.stringval == NULL) {
 					free(str);
 				}
-=======
-						v.stringval, strlen(v.stringval), RSFLDTYPE_TAG);
->>>>>>> cbaaa496
 			} else if(t & (SI_NUMERIC | T_BOOL)) {
 				double d = SI_GET_NUMERIC(v);
 				RediSearch_DocumentAddFieldNumber(doc, field->range_name, d,
