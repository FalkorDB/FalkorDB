--- conflicted
+++ resolved
@@ -33,7 +33,7 @@
 ) {
 	switch(SI_TYPE(v)) {
 	case T_STRING: {
-		if(v.allocation == M_DISK) {
+		if(v.stringval == NULL) {
 			char node_key[ROCKSDB_KEY_SIZE];
 			RocksDB_set_key(node_key, node_id, attr_id);
 			char *str = RocksDB_get(node_key);
@@ -102,13 +102,8 @@
 		// emit the actual string
 		const char *prop_str = GraphContext_GetAttributeString(gc, attr_id);
 		RedisModule_ReplyWithStringBuffer(ctx, prop_str, strlen(prop_str));
-<<<<<<< HEAD
 		// Emit the value
 		_ResultSet_VerboseReplyWithSIValue(ctx, gc, ENTITY_GET_ID(e), attr_id, value);
-=======
-		// emit the value
-		_ResultSet_VerboseReplyWithSIValue(ctx, gc, value);
->>>>>>> cbaaa496
 	}
 }
 
