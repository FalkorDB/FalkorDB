/*
 * Copyright Redis Ltd. 2018 - present
 * Licensed under your choice of the Redis Source Available License 2.0 (RSALv2) or
 * the Server Side Public License v1 (SSPLv1).
 */

#include "../resultset.h"
#include "../../util/arr.h"
#include "../../query_ctx.h"
#include "resultset_formatters.h"
#include "../../datatypes/datatypes.h"

// forward declarations
static void _ResultSet_VerboseReplyWithMap(RedisModuleCtx *ctx, SIValue map);
static void _ResultSet_VerboseReplyWithPath(RedisModuleCtx *ctx, SIValue path);
static void _ResultSet_VerboseReplyWithPoint(RedisModuleCtx *ctx, SIValue point);
static void _ResultSet_VerboseReplyWithArray(RedisModuleCtx *ctx, SIValue array);
static void _ResultSet_VerboseReplyWithNode(RedisModuleCtx *ctx, GraphContext *gc, Node *n);
static void _ResultSet_VerboseReplyWithEdge(RedisModuleCtx *ctx, GraphContext *gc, Edge *e);
static void _ResultSet_VerboseReplyWithVector(RedisModuleCtx *ctx, SIValue vector);
static void _ResultSet_VerboseReplyWithDatetime(RedisModuleCtx *ctx, SIValue v);
static void _ResultSet_VerboseReplyWithDate(RedisModuleCtx *ctx, SIValue v);
static void _ResultSet_VerboseReplyWithTime(RedisModuleCtx *ctx, SIValue v);

// this function has handling for all SIValue scalar types
// the current RESP protocol only has unique support for:
// strings, 8-byte integers, and NULL values
static void _ResultSet_VerboseReplyWithSIValue
(
	RedisModuleCtx *ctx,
	GraphContext *gc,
	const SIValue v
) {
	switch(SI_TYPE(v)) {
<<<<<<< HEAD
		case T_STRING:
			RedisModule_ReplyWithStringBuffer(ctx, v.stringval,
					strlen(v.stringval));
			break;
		case T_INT64:
			RedisModule_ReplyWithLongLong(ctx, v.longval);
			break;
		case T_DOUBLE:
			_ResultSet_ReplyWithRoundedDouble(ctx, v.doubleval);
			break;
		case T_BOOL:
			if(v.longval != 0) RedisModule_ReplyWithStringBuffer(ctx, "true", 4);
			else RedisModule_ReplyWithStringBuffer(ctx, "false", 5);
			break;
		case T_NULL:
			RedisModule_ReplyWithNull(ctx);
			break;
		case T_NODE:
			_ResultSet_VerboseReplyWithNode(ctx, gc, v.ptrval);
			break;
		case T_EDGE:
			_ResultSet_VerboseReplyWithEdge(ctx, gc, v.ptrval);
			break;
		case T_ARRAY:
			_ResultSet_VerboseReplyWithArray(ctx, v);
			break;
		case T_PATH:
			_ResultSet_VerboseReplyWithPath(ctx, v);
			break;
		case T_MAP:
			_ResultSet_VerboseReplyWithMap(ctx, v);
			break;
		case T_POINT:
			_ResultSet_VerboseReplyWithPoint(ctx, v);
			break;
		case T_VECTOR_F32:
			_ResultSet_VerboseReplyWithVector(ctx, v);
			break;
		case T_DATETIME:
			_ResultSet_VerboseReplyWithDatetime(ctx, v);
			break;
		case T_DATE:
			_ResultSet_VerboseReplyWithDate(ctx, v);
			break;
		case T_TIME:
			_ResultSet_VerboseReplyWithTime(ctx, v);
			break;
		default:
			RedisModule_Assert("Unhandled value type" && false);
=======
	case T_STRING:
	case T_INTERN_STRING:
		RedisModule_ReplyWithStringBuffer(ctx, v.stringval, strlen(v.stringval));
		return;
	case T_INT64:
		RedisModule_ReplyWithLongLong(ctx, v.longval);
		return;
	case T_DOUBLE:
		_ResultSet_ReplyWithRoundedDouble(ctx, v.doubleval);
		return;
	case T_BOOL:
		if(v.longval != 0) RedisModule_ReplyWithStringBuffer(ctx, "true", 4);
		else RedisModule_ReplyWithStringBuffer(ctx, "false", 5);
		return;
	case T_NULL:
		RedisModule_ReplyWithNull(ctx);
		return;
	case T_NODE:
		_ResultSet_VerboseReplyWithNode(ctx, gc, v.ptrval);
		return;
	case T_EDGE:
		_ResultSet_VerboseReplyWithEdge(ctx, gc, v.ptrval);
		return;
	case T_ARRAY:
		_ResultSet_VerboseReplyWithArray(ctx, v);
		return;
	case T_PATH:
		_ResultSet_VerboseReplyWithPath(ctx, v);
		return;
	case T_MAP:
		_ResultSet_VerboseReplyWithMap(ctx, v);
		return;
	case T_POINT:
		_ResultSet_VerboseReplyWithPoint(ctx, v);
		return;
	case T_VECTOR_F32:
		_ResultSet_VerboseReplyWithVector(ctx, v);
		return;
	default:
		RedisModule_Assert("Unhandled value type" && false);
>>>>>>> 7dfae3da
	}
}

static void _ResultSet_VerboseReplyWithProperties
(
	RedisModuleCtx *ctx,
	GraphContext *gc,
	const GraphEntity *e
) {
	const AttributeSet set = GraphEntity_GetAttributes(e);
	int prop_count = AttributeSet_Count(set);
	RedisModule_ReplyWithArray(ctx, prop_count);
	// iterate over all properties stored on entity
	for(int i = 0; i < prop_count; i ++) {
		RedisModule_ReplyWithArray(ctx, 2);
		AttributeID attr_id;
		SIValue value = AttributeSet_GetIdx(set, i, &attr_id);
		// Emit the actual string
		const char *prop_str = GraphContext_GetAttributeString(gc, attr_id);
		RedisModule_ReplyWithStringBuffer(ctx, prop_str, strlen(prop_str));
		// Emit the value
		_ResultSet_VerboseReplyWithSIValue(ctx, gc, value);
	}
}

static void _ResultSet_VerboseReplyWithNode(RedisModuleCtx *ctx, GraphContext *gc, Node *n) {
	/*  Verbose node reply format:
	 *  [
	 *      ["id", Node ID (integer)]
	 *      ["label", [label (NULL or string X N)]]
	 *      ["properties", [[name, value, value type] X N]
	 *  ]
	 */
	// 3 top-level entities in node reply
	RedisModule_ReplyWithArray(ctx, 3);

	// ["id", id (integer)]
	EntityID id = ENTITY_GET_ID(n);
	RedisModule_ReplyWithArray(ctx, 2);
	RedisModule_ReplyWithStringBuffer(ctx, "id", 2);
	RedisModule_ReplyWithLongLong(ctx, id);

	// ["labels", [label (string) X N]]
	RedisModule_ReplyWithArray(ctx, 2);
	RedisModule_ReplyWithStringBuffer(ctx, "labels", 6);

	uint lbls_count;
	NODE_GET_LABELS(gc->g, n, lbls_count);
	RedisModule_ReplyWithArray(ctx, lbls_count);
	for(int i = 0; i < lbls_count; i++) {
		Schema *s = GraphContext_GetSchemaByID(gc, labels[i], SCHEMA_NODE);
		const char *lbl_name = Schema_GetName(s);
		RedisModule_ReplyWithStringBuffer(ctx, lbl_name, strlen(lbl_name));
	}

	// [properties, [properties]]
	RedisModule_ReplyWithArray(ctx, 2);
	RedisModule_ReplyWithStringBuffer(ctx, "properties", 10);
	_ResultSet_VerboseReplyWithProperties(ctx, gc, (GraphEntity *)n);
}

static void _ResultSet_VerboseReplyWithEdge(RedisModuleCtx *ctx, GraphContext *gc, Edge *e) {
	/*  Edge reply format:
	 *  [
	 *      ["id", Edge ID (integer)]
	 *      ["type", relation type (string)]
	 *      ["src_node", source node ID (integer)]
	 *      ["dest_node", destination node ID (integer)]
	 *      ["properties", [[name, value, value type] X N]
	 *  ]
	 */
	// 5 top-level entities in edge reply
	RedisModule_ReplyWithArray(ctx, 5);

	// ["id", id (integer)]
	RedisModule_ReplyWithArray(ctx, 2);
	RedisModule_ReplyWithStringBuffer(ctx, "id", 2);
	RedisModule_ReplyWithLongLong(ctx, ENTITY_GET_ID(e));

	// ["type", type (string)]
	RedisModule_ReplyWithArray(ctx, 2);
	RedisModule_ReplyWithStringBuffer(ctx, "type", 4);
	// Retrieve relation type
	Schema *s = GraphContext_GetSchemaByID(gc, Edge_GetRelationID(e), SCHEMA_EDGE);
	const char *reltype = Schema_GetName(s);
	RedisModule_ReplyWithStringBuffer(ctx, reltype, strlen(reltype));

	// ["src_node", src_id (integer)]
	RedisModule_ReplyWithArray(ctx, 2);
	RedisModule_ReplyWithStringBuffer(ctx, "src_node", 8);
	RedisModule_ReplyWithLongLong(ctx, Edge_GetSrcNodeID(e));

	// ["dest_node", dest_id (integer)]
	RedisModule_ReplyWithArray(ctx, 2);
	RedisModule_ReplyWithStringBuffer(ctx, "dest_node", 9);
	RedisModule_ReplyWithLongLong(ctx, Edge_GetDestNodeID(e));

	// [properties, [properties]]
	RedisModule_ReplyWithArray(ctx, 2);
	RedisModule_ReplyWithStringBuffer(ctx, "properties", 10);
	_ResultSet_VerboseReplyWithProperties(ctx, gc, (GraphEntity *)e);
}

static void _ResultSet_VerboseReplyWithArray(RedisModuleCtx *ctx, SIValue array) {
	size_t bufferLen = 512;
	char *str = rm_calloc(bufferLen, sizeof(char));
	size_t bytesWrriten = 0;
	SIValue_ToString(array, &str, &bufferLen, &bytesWrriten);
	RedisModule_ReplyWithStringBuffer(ctx, str, bytesWrriten);
	rm_free(str);
}

static void _ResultSet_VerboseReplyWithPath(RedisModuleCtx *ctx, SIValue path) {
	SIValue path_array = SIPath_ToList(path);
	_ResultSet_VerboseReplyWithArray(ctx, path_array);
	SIValue_Free(path_array);
}

static void _ResultSet_VerboseReplyWithMap(RedisModuleCtx *ctx, SIValue map) {
	size_t bufferLen = 512;
	char *str = rm_calloc(bufferLen, sizeof(char));
	size_t bytesWrriten = 0;
	SIValue_ToString(map, &str, &bufferLen, &bytesWrriten);
	RedisModule_ReplyWithStringBuffer(ctx, str, bytesWrriten);
	rm_free(str);
}

static void _ResultSet_VerboseReplyWithPoint(RedisModuleCtx *ctx, SIValue point) {
	// point({latitude:56.7, longitude:12.78})
	char buffer[256];
	int bytes_written = sprintf(buffer, "point({latitude:%f, longitude:%f})",
			Point_lat(point), Point_lon(point));

	RedisModule_ReplyWithStringBuffer(ctx, buffer, bytes_written);
}

static void _ResultSet_VerboseReplyWithVector
(
	RedisModuleCtx *ctx,
	SIValue vector
) {
	size_t bufferLen = 512;
	char *str = rm_calloc(bufferLen, sizeof(char));
	size_t bytesWrriten = 0;
	SIValue_ToString(vector, &str, &bufferLen, &bytesWrriten);
	RedisModule_ReplyWithStringBuffer(ctx, str, bytesWrriten);
	rm_free(str);
}

static void _ResultSet_VerboseReplyWithDatetime
(
	RedisModuleCtx *ctx,
	SIValue v
) {
	char buffer[32];
	char *bufPtr = buffer;
	size_t bufferLen = 32;
	size_t bytesWrriten = 0;
	DateTime_toString(&v, (char**)&bufPtr, &bufferLen, &bytesWrriten);

	RedisModule_ReplyWithStringBuffer(ctx, bufPtr, strlen(bufPtr));
}

static void _ResultSet_VerboseReplyWithDate
(
	RedisModuleCtx *ctx,
	SIValue v
) {
	char buffer[32];
	char *bufPtr = buffer;
	size_t bufferLen = 32;
	size_t bytesWrriten = 0;
	Date_toString(&v, (char**)&bufPtr, &bufferLen, &bytesWrriten);

	RedisModule_ReplyWithStringBuffer(ctx, bufPtr, strlen(bufPtr));
}

static void _ResultSet_VerboseReplyWithTime
(
	RedisModuleCtx *ctx,
	SIValue v
) {
	char buffer[32];
	char *bufPtr = buffer;
	size_t bufferLen = 32;
	size_t bytesWrriten = 0;
	Time_toString(&v, (char**)&bufPtr, &bufferLen, &bytesWrriten);

	RedisModule_ReplyWithStringBuffer(ctx, bufPtr, strlen(bufPtr));
}

void ResultSet_EmitVerboseRow
(
	ResultSet *set,
	SIValue **row
) {
	RedisModuleCtx *ctx = set->ctx;
	// Prepare return array sized to the number of RETURN entities
	RedisModule_ReplyWithArray(ctx, set->column_count);

	for(int i = 0; i < set->column_count; i++) {
		SIValue v = *row[i];
		_ResultSet_VerboseReplyWithSIValue(ctx, set->gc, v);
	}
}

// Emit the alias or descriptor for each column in the header.
void ResultSet_ReplyWithVerboseHeader
(
	ResultSet *set
) {
	RedisModuleCtx *ctx = set->ctx;
	if(set->column_count > 0) {
		// prepare a response containing a header, records, and statistics
		RedisModule_ReplyWithArray(ctx, 3);
	} else {
		// prepare a response containing only statistics
		RedisModule_ReplyWithArray(ctx, 1);
		return;
	}
	RedisModule_ReplyWithArray(ctx, set->column_count);
	for(uint i = 0; i < set->column_count; i++) {
		// Emit the identifier string associated with the column
		RedisModule_ReplyWithStringBuffer(ctx, set->columns[i], strlen(set->columns[i]));
	}
}

void ResultSet_EmitVerboseStats
(
	ResultSet *set
) {
	RedisModuleCtx *ctx = set->ctx;
	ResultSetStatistics *stats = &set->stats;
	int buflen;
	char buff[512] = {0};
	size_t resultset_size = 2; // execution time, cached

	// compute required space for resultset statistics
	if(stats->index_creation)            resultset_size++;
	if(stats->index_deletion)            resultset_size++;
	if(stats->constraint_creation)       resultset_size++;
	if(stats->constraint_deletion)       resultset_size++;
	if(stats->labels_added          > 0) resultset_size++;
	if(stats->nodes_created         > 0) resultset_size++;
	if(stats->nodes_deleted         > 0) resultset_size++;
	if(stats->labels_removed        > 0) resultset_size++;
	if(stats->properties_set        > 0) resultset_size++;
	if(stats->properties_removed    > 0) resultset_size++;
	if(stats->relationships_deleted > 0) resultset_size++;
	if(stats->relationships_created > 0) resultset_size++;

	RedisModule_ReplyWithArray(ctx, resultset_size);

	if(stats->labels_added > 0) {
		buflen = sprintf(buff, "Labels added: %d", stats->labels_added);
		RedisModule_ReplyWithStringBuffer(ctx, (const char *)buff, buflen);
	}

	if(stats->labels_removed > 0) {
		buflen = sprintf(buff, "Labels removed: %d", stats->labels_removed);
		RedisModule_ReplyWithStringBuffer(ctx, (const char *)buff, buflen);
	}

	if(stats->nodes_created > 0) {
		buflen = sprintf(buff, "Nodes created: %d", stats->nodes_created);
		RedisModule_ReplyWithStringBuffer(ctx, (const char *)buff, buflen);
	}

	if(stats->properties_set > 0) {
		buflen = sprintf(buff, "Properties set: %d", stats->properties_set);
		RedisModule_ReplyWithStringBuffer(ctx, (const char *)buff, buflen);
	}

	if(stats->properties_removed > 0) {
		buflen = sprintf(buff, "Properties removed: %d", stats->properties_removed);
		RedisModule_ReplyWithStringBuffer(ctx, (const char *)buff, buflen);
	}

	if(stats->relationships_created > 0) {
		buflen = sprintf(buff, "Relationships created: %d", stats->relationships_created);
		RedisModule_ReplyWithStringBuffer(ctx, (const char *)buff, buflen);
	}

	if(stats->nodes_deleted > 0) {
		buflen = sprintf(buff, "Nodes deleted: %d", stats->nodes_deleted);
		RedisModule_ReplyWithStringBuffer(ctx, (const char *)buff, buflen);
	}

	if(stats->relationships_deleted > 0) {
		buflen = sprintf(buff, "Relationships deleted: %d", stats->relationships_deleted);
		RedisModule_ReplyWithStringBuffer(ctx, (const char *)buff, buflen);
	}

	if(stats->index_creation) {
		buflen = sprintf(buff, "Indices created: %d", stats->indices_created);
		RedisModule_ReplyWithStringBuffer(ctx, (const char *)buff, buflen);
	}

	if(stats->index_deletion) {
		buflen = sprintf(buff, "Indices deleted: %d", stats->indices_deleted);
		RedisModule_ReplyWithStringBuffer(ctx, (const char *)buff, buflen);
	}

	if(stats->constraint_creation) {
		buflen = sprintf(buff, "Constraints created: %d", stats->constraints_created);
		RedisModule_ReplyWithStringBuffer(ctx, (const char *)buff, buflen);
	}

	if(stats->constraint_deletion) {
		buflen = sprintf(buff, "Constraints deleted: %d", stats->constraints_deleted);
		RedisModule_ReplyWithStringBuffer(ctx, (const char *)buff, buflen);
	}

	buflen = sprintf(buff, "Cached execution: %d", stats->cached ? 1 : 0);
	RedisModule_ReplyWithStringBuffer(ctx, (const char *)buff, buflen);

	// emit query execution time
	double t = QueryCtx_GetRuntime();
	buflen = sprintf(buff, "Query internal execution time: %.6f milliseconds", t);
	RedisModule_ReplyWithStringBuffer(ctx, buff, buflen);
}<|MERGE_RESOLUTION|>--- conflicted
+++ resolved
@@ -32,8 +32,8 @@
 	const SIValue v
 ) {
 	switch(SI_TYPE(v)) {
-<<<<<<< HEAD
 		case T_STRING:
+    case T_INTERN_STRING:
 			RedisModule_ReplyWithStringBuffer(ctx, v.stringval,
 					strlen(v.stringval));
 			break;
@@ -82,48 +82,6 @@
 			break;
 		default:
 			RedisModule_Assert("Unhandled value type" && false);
-=======
-	case T_STRING:
-	case T_INTERN_STRING:
-		RedisModule_ReplyWithStringBuffer(ctx, v.stringval, strlen(v.stringval));
-		return;
-	case T_INT64:
-		RedisModule_ReplyWithLongLong(ctx, v.longval);
-		return;
-	case T_DOUBLE:
-		_ResultSet_ReplyWithRoundedDouble(ctx, v.doubleval);
-		return;
-	case T_BOOL:
-		if(v.longval != 0) RedisModule_ReplyWithStringBuffer(ctx, "true", 4);
-		else RedisModule_ReplyWithStringBuffer(ctx, "false", 5);
-		return;
-	case T_NULL:
-		RedisModule_ReplyWithNull(ctx);
-		return;
-	case T_NODE:
-		_ResultSet_VerboseReplyWithNode(ctx, gc, v.ptrval);
-		return;
-	case T_EDGE:
-		_ResultSet_VerboseReplyWithEdge(ctx, gc, v.ptrval);
-		return;
-	case T_ARRAY:
-		_ResultSet_VerboseReplyWithArray(ctx, v);
-		return;
-	case T_PATH:
-		_ResultSet_VerboseReplyWithPath(ctx, v);
-		return;
-	case T_MAP:
-		_ResultSet_VerboseReplyWithMap(ctx, v);
-		return;
-	case T_POINT:
-		_ResultSet_VerboseReplyWithPoint(ctx, v);
-		return;
-	case T_VECTOR_F32:
-		_ResultSet_VerboseReplyWithVector(ctx, v);
-		return;
-	default:
-		RedisModule_Assert("Unhandled value type" && false);
->>>>>>> 7dfae3da
 	}
 }
 
