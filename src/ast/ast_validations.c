/*
 * Copyright Redis Ltd. 2018 - present
 * Licensed under your choice of the Redis Source Available License 2.0 (RSALv2) or
 * the Server Side Public License v1 (SSPLv1).
 */

#include "RG.h"
#include "ast.h"
#include "util.h"
#include "astnode.h"
#include "../errors.h"
#include "ast_shared.h"
#include "../util/arr.h"
#include "ast_visitor.h"
#include "../util/rax_extensions.h"
#include "../procedures/procedure.h"
#include "../execution_plan/ops/op.h"
#include "../arithmetic/arithmetic_expression.h"
#include <stdio.h>

typedef enum {
	NOT_DEFINED = -0x01,  // Yet to be defined
	REGULAR = 0x00,       // UNION
	ALL = 0x01            // UNION ALL
} is_union_all;

typedef struct {
	rax *defined_identifiers;      // identifiers environment
	cypher_astnode_type_t clause;  // top-level clause type
	is_union_all union_all;        // union type (regular or ALL)
<<<<<<< HEAD
	rax *intermediate_identifiers; // identifiers which are in creation in the pattern
=======
	bool ignore_identifiers;       // ignore identifiers in case `RETURN *` was met in a call {} clause
>>>>>>> c1fb97d0
} validations_ctx;

// ast validation visitor mappings
// number of ast-node types: _MAX_VT_OFF = sizeof(struct cypher_astnode_vts) / sizeof(struct cypher_astnode_vt *) = 115
static visit validations_mapping[115];

// validate that allShortestPaths is in a supported place
static bool _ValidateAllShortestPaths
(
	const cypher_astnode_t *root // root to validate
) {
	ASSERT(root != NULL);

	cypher_astnode_type_t t = cypher_astnode_type(root);
	// if we found allShortestPaths in invalid parent return true
	if(t == CYPHER_AST_SHORTEST_PATH &&
	   !cypher_ast_shortest_path_is_single(root)) {
		return false;
	}

	// allShortestPaths is invalid in the MATCH predicate
	if(t == CYPHER_AST_MATCH) {
		const cypher_astnode_t *predicate = cypher_ast_match_get_predicate(root);
		return predicate == NULL || _ValidateAllShortestPaths(predicate);
	}

	// recursively traverse all children
	uint nchildren = cypher_astnode_nchildren(root);
	for(uint i = 0; i < nchildren; i ++) {
		const cypher_astnode_t *child = cypher_astnode_get_child(root, i);
		if(!_ValidateAllShortestPaths(child)) {
			return false;
		}
	}

	return true;
}

// validate that shortestPaths is in a supported place
static bool _ValidateShortestPaths
(
	const cypher_astnode_t *root // root to validate
) {
	ASSERT(root != NULL);

	cypher_astnode_type_t t = cypher_astnode_type(root);
	// if we found allShortestPaths in invalid parent return true
	if(t == CYPHER_AST_SHORTEST_PATH &&
	   cypher_ast_shortest_path_is_single(root)) {
		return false;
	}

	// shortestPaths is invalid in the MATCH pattern
	if(t == CYPHER_AST_MATCH) {
		const cypher_astnode_t *pattern = cypher_ast_match_get_pattern(root);
		return _ValidateShortestPaths(pattern);
	}

	if(t == CYPHER_AST_WITH || t == CYPHER_AST_RETURN) {
		return true;
	}

	// recursively traverse all children
	uint nchildren = cypher_astnode_nchildren(root);
	for(uint i = 0; i < nchildren; i ++) {
		const cypher_astnode_t *child = cypher_astnode_get_child(root, i);
		if(!_ValidateShortestPaths(child)) {
			return false;
		}
	}

	return true;
}

// introduce aliases of a WITH clause to the bound vars
// return true if no errors where encountered, false otherwise
static bool _AST_GetWithAliases
(
	const cypher_astnode_t *node,  // ast-node from which to retrieve the aliases
	rax *aliases                   // rax to which to insert the aliases
) {
	if(!node || (cypher_astnode_type(node) != CYPHER_AST_WITH)) {
		return false;
	}

	// local env to check for duplicate column names
	rax *local_env = raxNew();

	// traverse the projections
	uint num_with_projections = cypher_ast_with_nprojections(node);
	for(uint i = 0; i < num_with_projections; i ++) {
		const cypher_astnode_t *child = cypher_ast_with_get_projection(node, i);
		const cypher_astnode_t *expr =
			cypher_ast_projection_get_expression(child);
		const cypher_astnode_t *alias_node =
			cypher_ast_projection_get_alias(child);
		void *identifier = NULL;
		const char *alias;
		uint len = 0;

		if(alias_node) {
			// retrieve "a" from "WITH [1, 2, 3] as a" or "x AS a"
			alias = cypher_ast_identifier_get_name(alias_node);
			len = strlen(alias);

			if(cypher_astnode_type(expr) == CYPHER_AST_IDENTIFIER) {
				// This is needed to validate queries where the predicate
				// include projected variables:
				// MATCH (n)-[x:T]->() WITH x AS edge WHERE (edge)-[]->()
				// load "x" from rax and store it with the alias name "edge"
				// with the same type stored previously.
				const char *current_identifier_name =
					cypher_ast_identifier_get_name(expr);
				uint len = strlen(current_identifier_name);

				// load current identifier state to project it
				identifier = raxFind(aliases,
					(unsigned char *)current_identifier_name, len);
			}

			// add the new alias to the bound vars
			raxInsert(aliases, (unsigned char *)alias, strlen(alias),
				(void *)identifier, NULL);
		} else {
			// Retrieve "a" from "WITH a"
			const cypher_astnode_t *expr = cypher_ast_projection_get_expression(child);
			if(cypher_astnode_type(expr) != CYPHER_AST_IDENTIFIER) {
				ErrorCtx_SetError("WITH clause projections must be aliased");
				raxFree(local_env);
				return false;
			}
			alias = cypher_ast_identifier_get_name(expr);
		}

<<<<<<< HEAD
		// check for duplicate column names
		if(raxTryInsert(local_env, (unsigned char *)alias, strlen(alias), NULL, NULL) == 0) {
			ErrorCtx_SetError("Error: Multiple result columns with the same name are not supported");
			raxFree(local_env);
			return false;
=======
		// check for duplicate column names (other than internal representation
		// of outer-context variables)
		if(raxTryInsert(local_env, (unsigned char *)alias, strlen(alias), NULL,
			NULL) == 0 &&
			alias[0] != '@') {
				ErrorCtx_SetError("Error: Multiple result columns with the same name are not supported.");
				raxFree(local_env);
				return false;
>>>>>>> c1fb97d0
		}
	}

	raxFree(local_env);
	return true;
}

// Extract identifiers / aliases from a procedure call.
static void _AST_GetProcCallAliases
(
	const cypher_astnode_t *node,  // ast-node to validate
	rax *identifiers               // rax to extract identifiers to
) {
	// CALL db.labels() yield label
	// CALL db.labels() yield label as l
	ASSERT(node && identifiers);
	ASSERT(cypher_astnode_type(node) == CYPHER_AST_CALL);

	// traverse projections, collecting the identifiers and expressions
	uint projection_count = cypher_ast_call_nprojections(node);
	for(uint i = 0; i < projection_count; i++) {
		const char *identifier = NULL;
		const cypher_astnode_t *proj_node = cypher_ast_call_get_projection(node, i);
		const cypher_astnode_t *alias_node = cypher_ast_projection_get_alias(proj_node);
		if(alias_node) {
			// Alias is given: YIELD label AS l.
			identifier = cypher_ast_identifier_get_name(alias_node);
			raxInsert(identifiers, (unsigned char *)identifier, strlen(identifier), NULL, NULL);
		}
		// Introduce expression-identifier as well
		// Example: YIELD label --> label is introduced (removed outside of scope)
		const cypher_astnode_t *exp_node = cypher_ast_projection_get_expression(proj_node);
		identifier = cypher_ast_identifier_get_name(exp_node);
		raxInsert(identifiers, (unsigned char *)identifier, strlen(identifier), NULL, NULL);
	}
}

// make sure multi-hop traversals has length greater than or equal to zero
static AST_Validation _ValidateMultiHopTraversal
(
	const cypher_astnode_t *edge,  // ast-node to validate
	const cypher_astnode_t *range  // varlength range
) {
	int start = 1;
	int end = INT_MAX - 2;

	const cypher_astnode_t *range_start = cypher_ast_range_get_start(range);
	if(range_start) {
		start = AST_ParseIntegerNode(range_start);
	}

	const cypher_astnode_t *range_end = cypher_ast_range_get_end(range);
	if(range_end) {
		end = AST_ParseIntegerNode(range_end);
	}

	// Validate specified range
	if(start > end) {
		ErrorCtx_SetError("Variable length path, maximum number of hops must be greater or equal to minimum number of hops");
		return AST_INVALID;
	}

	return AST_VALID;
}

// verify that MERGE doesn't redeclare bound relations, that one reltype is
// specified for unbound relations, and that the entity is not a variable
// length pattern
static AST_Validation _ValidateMergeRelation
(
	const cypher_astnode_t *entity,  // ast-node (rel-pattern)
	rax *defined_aliases             // bound variables
) {
	// Verify that this is not a variable length relationship
	const cypher_astnode_t *range = cypher_ast_rel_pattern_get_varlength(entity);
	if(range) {
		ErrorCtx_SetError("Variable length relationships cannot be used in MERGE");
		return AST_INVALID;
	}

	const cypher_astnode_t *identifier = cypher_ast_rel_pattern_get_identifier(entity);
	const char *alias = NULL;
	if(identifier) {
		alias = cypher_ast_identifier_get_name(identifier);
		// Verify that we're not redeclaring a bound variable
		if(raxFind(defined_aliases, (unsigned char *)alias, strlen(alias)) != raxNotFound) {
			ErrorCtx_SetError("The bound variable '%s' can't be redeclared in a MERGE clause", alias);
			return AST_INVALID;
		}
	}

	// Exactly one reltype should be specified for the introduced edge
	uint reltype_count = cypher_ast_rel_pattern_nreltypes(entity);
	if(reltype_count != 1) {
		ErrorCtx_SetError("Exactly one relationship type must be specified for each relation in a MERGE pattern");
		return AST_INVALID;
	}

	// We don't need to validate the MERGE edge's direction, as an undirected edge
	// in MERGE should result a single outgoing edge to be created.

	return AST_VALID;
}

// Verify that MERGE does not introduce labels or properties to bound nodes
static AST_Validation _ValidateMergeNode
(
	const cypher_astnode_t *entity,  // ast-node
	rax *defined_aliases             // bound variables
) {
	if(raxSize(defined_aliases) == 0) {
		return AST_VALID;
	}

	const cypher_astnode_t *identifier = cypher_ast_node_pattern_get_identifier(entity);
	if(!identifier) {
		return AST_VALID;
	}

	const char *alias = cypher_ast_identifier_get_name(identifier);
	// If the entity is unaliased or not previously bound, it cannot be redeclared
	void *alias_type = raxFind(defined_aliases, (unsigned char *)alias, strlen(alias));
	if(alias_type == raxNotFound) {
		return AST_VALID;
	} else if(alias_type == (void *)T_EDGE) {
		// MATCH ()-[n]->() MERGE (n)-[:R]->()
		ErrorCtx_SetError("The alias '%s' was specified for both a node and a relationship",
			alias);
		return AST_INVALID;
	} else if (alias_type == (void *)T_PATH) {
		// MATCH n=() MERGE (n)-[:R]->()
		ErrorCtx_SetError("The alias '%s' was specified for both a path and a node",
			alias);
		return AST_INVALID;
	}

	// If the entity is already bound, the MERGE pattern should not introduce labels or properties
	// MATCH (n)-[:R]->() MERGE (n:L)-[:R]->()
	if(cypher_ast_node_pattern_nlabels(entity) ||
	   cypher_ast_node_pattern_get_properties(entity)) {
		ErrorCtx_SetError("The bound node '%s' can't be redeclared in a MERGE clause", alias);
		return AST_INVALID;
	}

	return AST_VALID;
}

// validate that the relation alias of an edge is not bound
static AST_Validation _ValidateCreateRelation
(
	const cypher_astnode_t *entity,  // ast-node
	rax *defined_aliases             // bounded variables
) {
	const cypher_astnode_t *identifier =
		cypher_ast_rel_pattern_get_identifier(entity);
	if(identifier) {
		const char *alias = cypher_ast_identifier_get_name(identifier);
		if(raxFind(defined_aliases, (unsigned char *)alias, strlen(alias))
				!= raxNotFound) {
			// CREATE ()-[e:R]->()-[e]->()
			ErrorCtx_SetError("The bound variable '%s' can't be redeclared in a CREATE clause", alias);
			return AST_INVALID;
		}
	}

	return AST_VALID;
}

// validate each entity referenced in a single path of a CREATE clause
static AST_Validation _Validate_CREATE_Entities
(
	const cypher_astnode_t *path,  // ast-node (pattern-path)
	rax *defined_aliases           // bound vars
) {
	uint nelems = cypher_ast_pattern_path_nelements(path);
	// redeclaration of a node is not allowed only when the path is of length 0
	// as in: MATCH (a) CREATE (a)
	// otherwise, using a defined alias of a node is allowed
	// as in: MATCH (a) CREATE (a)-[:E]->(:B)
	if(nelems == 1) {
		const cypher_astnode_t *node =
			cypher_ast_pattern_path_get_element(path, 0);
		const cypher_astnode_t *identifier =
			cypher_ast_node_pattern_get_identifier(node);
		if(identifier != NULL) {
			const char *alias = cypher_ast_identifier_get_name(identifier);
			if(raxFind(defined_aliases, (unsigned char *)alias, strlen(alias))
					!= raxNotFound) {
				ErrorCtx_SetError("The bound variable '%s' can't be redeclared in a CREATE clause", alias);
				return AST_INVALID;
			}
		}
	}
	return AST_VALID;
}

// validate each entity referenced in a single path of a MATCH clause
static AST_Validation _Validate_MATCH_Entities
(
	const cypher_astnode_t *path,  // ast-node (pattern-path)
	rax *defined_aliases           // bound vars
) {
	uint nelems = cypher_ast_pattern_path_nelements(path);

	rax *local_env = raxNew();

	for(uint i = 0 ; i < nelems; i++) {
		const cypher_astnode_t *path_elem = cypher_ast_pattern_path_get_element(path, i);
		const cypher_astnode_t *current_identifier = NULL;

		if(i % 2 == 0) {
			current_identifier = cypher_ast_node_pattern_get_identifier(path_elem);
		} else {
			current_identifier = cypher_ast_rel_pattern_get_identifier(path_elem);
		}

		if(current_identifier) {
			const char *identifier_name =
				cypher_ast_identifier_get_name(current_identifier);
			int len = strlen(identifier_name);
			void *identifier = raxFind(defined_aliases,
							  (unsigned char *)identifier_name, len);

			if(i % 2 == 0) {
				// validate nodes

				if(identifier == (void *)T_EDGE) {
					// MATCH ()-[r]->() MATCH(r)
					ErrorCtx_SetError("The alias '%s' was specified for both a node and a relationship",
						identifier_name);
					break;
				} else if (identifier == (void *)T_PATH) {
					// MATCH n=() MATCH (n)-[:R]->()
					ErrorCtx_SetError("The alias '%s' was specified for both a path and a node",
						identifier_name);
					break;
				}

				// MATCH (r)-[r]-() RETURN 0
				void *node_identifier = raxFind(local_env,
									(unsigned char *)identifier_name, len);

				if(node_identifier == raxNotFound) {
					raxInsert(local_env, (unsigned char *) identifier_name,
						len, (void *)T_NODE, NULL);
				} else if(node_identifier != (void *)T_NODE) {
					ErrorCtx_SetError("The alias '%s' was specified for both a node and a relationship",
						identifier_name);
					break;
				}
			} else {
				// validate edges

				// if the identifier was defined previously, out of this
				// pattern, its type must be T_EDGE or NULL.
				// These queries are valid:
				// MATCH (a) WITH a MATCH (a:L)-[e]->(b) RETURN a
				// WITH NULL AS e MATCH (a:L)-[e]->(b) RETURN e
				// but these are not valid:
				// MATCH (n) WITH n AS e MATCH (a:L)-[e]->(b) RETURN e
				// TODO: This query is being accepted, but it is invalid:
				// WITH 1 AS x MATCH ()-[x]->() RETURN 0
				if(identifier == (void *)T_NODE) {
					ErrorCtx_SetError("The alias '%s' was specified for both a node and a relationship",
						identifier_name);
					break;
				} else if (identifier == (void *)T_PATH) {
					ErrorCtx_SetError("The alias '%s' was specified for both a path and a relationship",
						identifier_name);
					break;
				}

				// validation using local env, because until now, these
				// identifiers are not part of the clause context
				void *edge_identifier = raxFind(local_env,
									(unsigned char *)identifier_name, len);

				if(edge_identifier == raxNotFound) {
					raxInsert(local_env, (unsigned char *)identifier_name,
						len, (void *)T_EDGE, NULL);
				} else if(edge_identifier == (void *)T_EDGE) {
					// the edge label must be unique inside the pattern path
					// MATCH (a)-[r]->()-[r]->(a) RETURN 0
					ErrorCtx_SetError("Cannot use the same relationship variable '%s'",
						identifier_name);
					break;
				} else {
					ErrorCtx_SetError("The alias '%s' was specified for both a node and a relationship",
						identifier_name);
					break;
				}
			}
		}
	}

	raxFree(local_env);
	if(ErrorCtx_EncounteredError()) {
		return AST_INVALID;
	}
	return AST_VALID;
}

// make sure an identifier is bound
static AST_Validation _Validate_referred_identifier
(
	const char *identifier, // identifier to check
	ast_visitor *visitor    // visitor
) {
	validations_ctx *vctx = AST_Visitor_GetContext(visitor);
	int len = strlen(identifier);
<<<<<<< HEAD

	// emit error if the identifier is not defined
	// MATCH (n) DELETE x
	if(raxFind(vctx->defined_identifiers, (unsigned char *)identifier, len) == raxNotFound) {
		ErrorCtx_SetError("'%.*s' not defined", len, identifier);
		return AST_INVALID;
	}

	// emit an error if the identifier is an intermediate entity
	// CREATE (a {v:0}), ()-[:R {k:toJSON(a)}]->()
	void *intermediate =
		raxFind(vctx->intermediate_identifiers, (unsigned char *)identifier, len);
	if(intermediate != raxNotFound && intermediate != NULL) {
=======
	if(raxFind(defined_identifiers, (unsigned char *)identifier, len) == raxNotFound) {
>>>>>>> c1fb97d0
		ErrorCtx_SetError("'%.*s' not defined", len, identifier);
		return AST_INVALID;
	}

	return AST_VALID;
}

// validate a list comprehension
static VISITOR_STRATEGY _Validate_list_comprehension
(
	const cypher_astnode_t *n,  // ast-node
	bool start,                 // first traversal
	ast_visitor *visitor        // visitor
) {
	validations_ctx *vctx = AST_Visitor_GetContext(visitor);

	// we enter ONLY when start=true, so no check is needed

	// list comprehension example:
	// RETURN [x IN range(1,5) WHERE x % 3 = 0 | x^2 ] AS r
	// the identifier is: x
	// the expression is: range(1,5)
	// the predicate is:  x % 3 = 0
	// the eval is:       x^2

	// build a new environment of bounded vars from the current one to be
	// used in the traversal of the visitor in the pattern comprehension
	// validation, because they are local to the pattern
	rax *orig_env = vctx->defined_identifiers;
	rax *scoped_env = raxClone(orig_env);
	vctx->defined_identifiers = scoped_env;

	const cypher_astnode_t *id =
		cypher_ast_list_comprehension_get_identifier(n);
	const char *identifier = cypher_ast_identifier_get_name(id);

	// Introduce local identifier if it is not yet
	// if the identifier exists, it will be overwritten in scoped environment
	raxInsert(vctx->defined_identifiers, (unsigned char *)identifier,
		strlen(identifier), NULL, NULL);

	// Visit expression-children
	// Visit expression
	const cypher_astnode_t *exp = cypher_ast_list_comprehension_get_expression(n);
	if(exp) {
		// RETURN [x IN range(1,u) WHERE x > 3 | x ]
		AST_Visitor_visit(exp, visitor);
		if(ErrorCtx_EncounteredError()) {
			goto cleanup;
		}
	}

	// Visit predicate
	const cypher_astnode_t *pred = cypher_ast_list_comprehension_get_predicate(n);
	if(pred) {
		// RETURN [x IN range(1,10) WHERE u > 3 | x ]
		AST_Visitor_visit(pred, visitor);
		if(ErrorCtx_EncounteredError()) {
			goto cleanup;
		}
	}

	// Visit eval
	const cypher_astnode_t *eval = cypher_ast_list_comprehension_get_eval(n);
	if(eval) {
		// RETURN [x IN range(1,10) WHERE x > 3 | u ]
		AST_Visitor_visit(eval, visitor);
		if(ErrorCtx_EncounteredError()) {
			goto cleanup;
		}
	}

cleanup:
	// restore original environment of bounded vars
	vctx->defined_identifiers = orig_env;
	raxFree(scoped_env);

	// check for errors
	if(ErrorCtx_EncounteredError()) {
		return VISITOR_BREAK;
	}

	// do not traverse children
	return VISITOR_CONTINUE;
}

// validate a pattern comprehension
static VISITOR_STRATEGY _Validate_pattern_comprehension
(
	const cypher_astnode_t *n,  // ast-node
	bool start,                 // first traversal
	ast_visitor *visitor        // visitor
) {
	validations_ctx *vctx = AST_Visitor_GetContext(visitor);

	// we enter ONLY when start=true, so no check is needed

	// pattern comprehension example:
	// MATCH (a) RETURN [p = (a)-[e]->(f) WHERE e.v < 10 | f]
	// the identifier is: p
	// the pattern is:    (a)-[e]->(f)
	// the predicate is:  e.v < 10
	// the eval is:       f
	const char *identifier;

	// build a new environment of bounded vars from the current one to be
	// used in the traversal of the visitor in the pattern comprehension
	// validation, because they are local to the pattern
	rax *orig_env = vctx->defined_identifiers;
	rax *scoped_env = raxClone(orig_env);
	vctx->defined_identifiers = scoped_env;

	const cypher_astnode_t *id =
		cypher_ast_pattern_comprehension_get_identifier(n);

	if(id) {
		identifier = cypher_ast_identifier_get_name(id);

		// introduce local identifier if it is not yet introduced
		// if the identifier exists, it will be overwritten in scoped environment
		// MATCH (a) RETURN [a=()-[]->() | 0]
		raxInsert(vctx->defined_identifiers, (unsigned char *)identifier,
			strlen(identifier), (void *)T_PATH, NULL);
	}

	// visit expression-children
	// visit pattern
	const cypher_astnode_t *pattern =
		cypher_ast_pattern_comprehension_get_pattern(n);
	if(pattern != NULL) {
		cypher_astnode_type_t node_type = cypher_astnode_type(pattern);
		// the pattern might include new identifiers, then we set
		// the clause temporarly to CYPHER_AST_PATTERN_COMPREHENSION
		// to prevent the validation of referred identifiers
		cypher_astnode_type_t clause_backup = vctx->clause;
		vctx->clause = CYPHER_AST_PATTERN_COMPREHENSION;
		AST_Visitor_visit(pattern, visitor);
		vctx->clause = clause_backup;
		if(ErrorCtx_EncounteredError()) {
			// MATCH (a) RETURN [(b)-[b]->() | 0]
			goto cleanup;
		}
	}

	// visit predicate
	const cypher_astnode_t *pred =
		cypher_ast_pattern_comprehension_get_predicate(n);
	if(pred) {
		AST_Visitor_visit(pred, visitor);
		if(ErrorCtx_EncounteredError()) {
			// MATCH (a) RETURN [(a)-[:R]->() WHERE u | 0]
			goto cleanup;
		}
	}

	// visit eval
	const cypher_astnode_t *eval = cypher_ast_pattern_comprehension_get_eval(n);
	if(eval) {
		AST_Visitor_visit(eval, visitor);
		if(ErrorCtx_EncounteredError()) {
			// MATCH (a) RETURN [(a)-[:R]->() | u]
			goto cleanup;
		}
	}

cleanup:
	// restore original environment of bounded vars
	vctx->defined_identifiers = orig_env;
	raxFree(scoped_env);

	// check for errors
	if(ErrorCtx_EncounteredError()) {
		return VISITOR_BREAK;
	}

	// do not traverse children
	return VISITOR_CONTINUE;
}

// validate that an identifier is bound
static VISITOR_STRATEGY _Validate_identifier
(
	const cypher_astnode_t *n,  // ast-node (identifier)
	bool start,                 // first traversal
	ast_visitor *visitor        // visitor
) {
	validations_ctx *vctx = AST_Visitor_GetContext(visitor);

	if(!start || vctx->ignore_identifiers) {
		return VISITOR_CONTINUE;
	}

	const char *identifier = cypher_ast_identifier_get_name(n);

	if(_Validate_referred_identifier(identifier, visitor) == AST_INVALID) {
		return VISITOR_BREAK;
	}

	return VISITOR_RECURSE;
}

// validate the values of a map
static VISITOR_STRATEGY _Validate_map
(
	const cypher_astnode_t *n,  // ast-node (map)
	bool start,                 // first traversal
	ast_visitor *visitor        // visitor
) {
	validations_ctx *vctx = AST_Visitor_GetContext(visitor);

	// we enter ONLY when start=true, so no check is needed

	// traverse the entries of the map
	uint nentries = cypher_ast_map_nentries(n);
	for (uint i = 0; i < nentries; i++) {
		const cypher_astnode_t *exp = cypher_ast_map_get_value(n, i);
		AST_Visitor_visit(exp, visitor);
		if(ErrorCtx_EncounteredError()) {
			return VISITOR_BREAK;
		}
	}

	// do not traverse children
	return VISITOR_CONTINUE;
}

// validate a projection
static VISITOR_STRATEGY _Validate_projection
(
	const cypher_astnode_t *n,  // ast-node
	bool start,                 // first traversal
	ast_visitor *visitor        // visitor
) {
	validations_ctx *vctx = AST_Visitor_GetContext(visitor);

	// we enter ONLY when start=true, so no check is needed

	const cypher_astnode_t *exp = cypher_ast_projection_get_expression(n);
	AST_Visitor_visit(exp, visitor);
	if(ErrorCtx_EncounteredError()) {
		return VISITOR_BREAK;
	}

	// do not traverse children
	return VISITOR_CONTINUE;
}

// validate a function-call
static AST_Validation _ValidateFunctionCall
(
	const char *funcName,    // function name
	bool include_aggregates  // are aggregations allowed
) {
	// check existence of the function-name
	if(!AR_FuncExists(funcName)) {
		ErrorCtx_SetError("Unknown function '%s'", funcName);
		return AST_INVALID;
	}

	if(!include_aggregates && AR_FuncIsAggregate(funcName)) {
		// Provide a unique error for using aggregate functions from inappropriate contexts
		ErrorCtx_SetError("Invalid use of aggregating function '%s'", funcName);
		return AST_INVALID;
	}

	return AST_VALID;
}

// validate an apply-all operator
static VISITOR_STRATEGY _Validate_apply_all_operator
(
	const cypher_astnode_t *n,  // ast-node
	bool start,                 // first traversal
	ast_visitor *visitor        // visitor
) {
	validations_ctx *vctx = AST_Visitor_GetContext(visitor);
	if(!start) {
		return VISITOR_CONTINUE;
	}

	// Working with a function call that has * as its argument.
	const cypher_astnode_t *func = cypher_ast_apply_all_operator_get_func_name(n);
	const char *func_name = cypher_ast_function_name_get_value(func);

	// Verify that this is a COUNT call.
	if(strcasecmp(func_name, "COUNT")) {
		ErrorCtx_SetError("COUNT is the only function which can accept * as an argument");
		return VISITOR_BREAK;
	}

	// Verify that DISTINCT is not specified.
	if(cypher_ast_apply_all_operator_get_distinct(n)) {
		// TODO consider opening a parser error, this construction is invalid in Neo's parser.
		ErrorCtx_SetError("Cannot specify both DISTINCT and * in COUNT(DISTINCT *)");
		return VISITOR_BREAK;
	}

	return VISITOR_RECURSE;
}

// validate an apply operator
static VISITOR_STRATEGY _Validate_apply_operator
(
	const cypher_astnode_t *n,  // ast-node
	bool start,                 // first traversal
	ast_visitor *visitor        // visitor
) {
	validations_ctx *vctx = AST_Visitor_GetContext(visitor);
	if(!start) {
		return VISITOR_CONTINUE;
	}

	// Collect the function name.
	const cypher_astnode_t *func = cypher_ast_apply_operator_get_func_name(n);
	const char *func_name = cypher_ast_function_name_get_value(func);
	if(_ValidateFunctionCall(func_name, (vctx->clause == CYPHER_AST_WITH ||
										vctx->clause == CYPHER_AST_RETURN)) == AST_INVALID) {
		return VISITOR_BREAK;
	}

	return VISITOR_RECURSE;
}

// validate reduce
static VISITOR_STRATEGY _Validate_reduce
(
	const cypher_astnode_t *n,  // ast-node
	bool start,                 // first traversal
	ast_visitor *visitor        // visitor
) {
	validations_ctx *vctx = AST_Visitor_GetContext(visitor);
	if(!start) {
		return VISITOR_CONTINUE;
	}

	cypher_astnode_type_t orig_clause = vctx->clause;
	// change clause type of vctx so that function-validation will work properly
	// (include-aggregations should be set to false)
	vctx->clause = CYPHER_AST_REDUCE;

	// A reduce call has an accumulator and a local list variable that should
	// only be accessed within its scope;
	// do not leave them in the identifiers map
	// example: reduce(sum=0, n in [1,2] | sum+n)
	//  the reduce function is composed of 5 components:
	//     1. accumulator                  `sum`
	//     2. accumulator init expression  `0`
	//     3. list expression              `[1,2,3]`
	//     4. variable                     `n`
	//     5. eval expression              `sum + n`

	// make sure that the init expression is a known var or valid exp.
	const cypher_astnode_t *init_node = cypher_ast_reduce_get_init(n);
	if(cypher_astnode_type(init_node) == CYPHER_AST_IDENTIFIER) {
		// check if the variable has already been introduced
		const char *var_str = cypher_ast_identifier_get_name(init_node);
		if(raxFind(vctx->defined_identifiers, (unsigned char *)var_str, strlen(var_str)) == raxNotFound) {
			ErrorCtx_SetError("'%s' not defined", var_str);
			return VISITOR_BREAK;
		}
	}
	else {
		AST_Visitor_visit(init_node, visitor);
		if(ErrorCtx_EncounteredError()) {
			return VISITOR_BREAK;
		}
	}

	// make sure that the list expression is a list (or list comprehension) or an
	// alias of an existing one.
	const cypher_astnode_t *list_var = cypher_ast_reduce_get_expression(n);
	if(cypher_astnode_type(list_var) == CYPHER_AST_IDENTIFIER) {
		const char *list_var_str = cypher_ast_identifier_get_name(list_var);
		if(raxFind(vctx->defined_identifiers, (unsigned char *) list_var_str, strlen(list_var_str)) == raxNotFound) {
			ErrorCtx_SetError("'%s' not defined", list_var_str);
			return VISITOR_BREAK;
		}
	}

	// Visit the list expression (no need to introduce local vars)
	AST_Visitor_visit(list_var, visitor);
	if(ErrorCtx_EncounteredError()) {
		return VISITOR_BREAK;
	}

	// make sure that the eval-expression exists
	const cypher_astnode_t *eval_node = cypher_ast_reduce_get_eval(n);
	if(!eval_node) {
		ErrorCtx_SetError("No eval expression given in reduce");
		return VISITOR_BREAK;
	}

	// If accumulator is already in the environment, don't reintroduce it
	const cypher_astnode_t *accum_node =cypher_ast_reduce_get_accumulator(n);
	const char *accum_str = cypher_ast_identifier_get_name(accum_node);
	bool introduce_accum =
	(raxFind(vctx->defined_identifiers, (unsigned char *) accum_str, strlen(accum_str))
			 == raxNotFound);
	if(introduce_accum)
		raxInsert(vctx->defined_identifiers, (unsigned char *) accum_str, strlen(accum_str), NULL, NULL);

	// same for the list var
	const cypher_astnode_t *list_var_node =cypher_ast_reduce_get_identifier(n);
	const char *list_var_str = cypher_ast_identifier_get_name(list_var_node);
	bool introduce_list_var = (raxFind(vctx->defined_identifiers, (unsigned char *) list_var_str, strlen(list_var_str))
						    == raxNotFound);
	if(introduce_list_var)
		raxInsert(vctx->defined_identifiers, (unsigned char *) list_var_str, strlen(list_var_str), NULL, NULL);

	// visit eval expression
	const cypher_astnode_t *eval_exp = cypher_ast_reduce_get_eval(n);
	AST_Visitor_visit(eval_exp, visitor);
	if(ErrorCtx_EncounteredError()) {
		return VISITOR_BREAK;
	}

	// change clause type back
	vctx->clause = orig_clause;

	// Remove local vars\aliases if introduced
	if(introduce_accum) {
		raxRemove(vctx->defined_identifiers, (unsigned char *) accum_str, strlen(accum_str), NULL);
	}
	if(introduce_list_var) {
		raxRemove(vctx->defined_identifiers, (unsigned char *) list_var_str, strlen(list_var_str), NULL);
	}

	// do not traverse children
	return VISITOR_CONTINUE;
}

// validate the property maps used in node/edge patterns
// in MATCH and CREATE clauses
static AST_Validation _ValidateInlinedProperties
(
	const cypher_astnode_t *props, // ast-node representing the map
	const char *alias,             // alias of current node/edge
	ast_visitor *visitor		   // visitor
) {
	if(props == NULL) {
		return AST_VALID;
	}
	validations_ctx *vctx = AST_Visitor_GetContext(visitor);

	// emit an error if the properties are not presented as a map, as in:
	// MATCH (p {invalid_property_construction}) RETURN p
	if(cypher_astnode_type(props) != CYPHER_AST_MAP) {
		ErrorCtx_SetError("Encountered unhandled type in inlined properties");
		return AST_INVALID;
	}

	// traverse map entries
	uint prop_count = cypher_ast_map_nentries(props);
	for(uint i = 0; i < prop_count; i++) {
		const cypher_astnode_t *prop_val = cypher_ast_map_get_value(props, i);

		//----------------------------------------------------------------------
		// validate each property value
		//----------------------------------------------------------------------

		cypher_astnode_type_t type = cypher_astnode_type(prop_val);

		if (type == CYPHER_AST_PATTERN_PATH) {
			// encountered query of the form:
			// MATCH (a {prop: ()-[]->()}) RETURN a
			ErrorCtx_SetError("Encountered unhandled type in inlined properties");
			return AST_INVALID;
		} else if(type == CYPHER_AST_IDENTIFIER) {
			const char *identifier_name = cypher_ast_identifier_get_name(prop_val);
			uint len = strlen(identifier_name);

			// emit an error if the property is an undefined variable
			// CREATE (a {name: missing})
			// CREATE (a {v:b}), (b)
			void *identifier_type = raxFind(vctx->defined_identifiers,
				(unsigned char *)identifier_name, len);

			if(identifier_type == raxNotFound) {
				ErrorCtx_SetError("'%.*s' not defined", len, identifier_name);
				return AST_INVALID;
			}

			// detect undefined variables used in the same pattern
			// CREATE (a:A)-[:R]->(b:B {v:a})
			void *intermediate = raxFind(vctx->intermediate_identifiers,
				(unsigned char *)identifier_name, len);

			if(intermediate != raxNotFound && intermediate != NULL) {
				ErrorCtx_SetError("'%.*s' not defined", len, identifier_name);
				return AST_INVALID;
			}

			// emit an error if the property value is of type node or edge
			// CREATE (a:A) WITH a CREATE (b:B {v:a})
			if(identifier_type == (void *)T_NODE ||
			   identifier_type == (void *)T_EDGE ||
			   identifier_type == (void *)T_PATH ) {
				ErrorCtx_SetError("Property values can only be of primitive types or arrays of primitive types");
				return AST_INVALID;
			}
		} else if(type == CYPHER_AST_PROPERTY_OPERATOR) {
			const cypher_astnode_t *exp =
				cypher_ast_property_operator_get_expression(prop_val);
			if(cypher_astnode_type(exp) == CYPHER_AST_IDENTIFIER) {
				const char *identifier_name = cypher_ast_identifier_get_name(exp);
				uint len = strlen(identifier_name);

				// emit an error if the property reference to a property of
				// the same node:
				// CREATE (a {v:a.p})
				// CREATE ()-[r {v:r.x}]->()
				if(vctx->clause != CYPHER_AST_MATCH && alias != NULL &&
					strcmp(alias, identifier_name) == 0) {
					ErrorCtx_SetError("'%.*s' not defined", len, identifier_name);
					return AST_INVALID;
				}

				// emit an error if the property references to an "intermediate"
				// node or edge:
				// CREATE (a:A), (b:B {v:a.v})
				void *identifier_type = raxFind(vctx->intermediate_identifiers,
					(unsigned char *)identifier_name, len);

				if(identifier_type == (void *)T_NODE ||
				   identifier_type == (void *)T_EDGE) {
					ErrorCtx_SetError("'%.*s' not defined", len, identifier_name);
					return AST_INVALID;
				}
			}
		} else if (type == CYPHER_AST_SUBSCRIPT_OPERATOR) {
			const cypher_astnode_t *exp =
				cypher_ast_subscript_operator_get_expression(prop_val);
			if(cypher_astnode_type(exp) == CYPHER_AST_IDENTIFIER) {
				const char *identifier_name = cypher_ast_identifier_get_name(exp);
				uint len = strlen(identifier_name);

				void *identifier_type = raxFind(vctx->defined_identifiers,
					   		(unsigned char *)identifier_name, len);

				// emit an error if the property is an undefined variable
				// CREATE ({v:bar[0]})
				if(identifier_type == raxNotFound) {
					ErrorCtx_SetError("'%.*s' not defined", len, identifier_name);
					return AST_INVALID;
				}
			}
		} else {
			// visit property value
			AST_Visitor_visit(prop_val, visitor);
			if(ErrorCtx_EncounteredError()) {
				return VISITOR_BREAK;
			}
		}
	}

	return AST_VALID;
}

// validate a pattern
static VISITOR_STRATEGY _Validate_pattern
(
	const cypher_astnode_t *n,  // ast-node (rel-pattern)s
	bool start,                 // first traversal
	ast_visitor *visitor        // visitor
) {
	validations_ctx *vctx = AST_Visitor_GetContext(visitor);

	if(!start) {
		// free intermediate_identifiers because the validation of the
		// current pattern has finished
		raxFree(vctx->intermediate_identifiers);
		vctx->intermediate_identifiers = raxNew();
		return VISITOR_CONTINUE;
	}

	return VISITOR_RECURSE;
}

// validate a relation-pattern
static VISITOR_STRATEGY _Validate_rel_pattern
(
	const cypher_astnode_t *n,  // ast-node (rel-pattern)s
	bool start,                 // first traversal
	ast_visitor *visitor        // visitor
) {
	validations_ctx *vctx = AST_Visitor_GetContext(visitor);
	const cypher_astnode_t *alias_edge =
		cypher_ast_rel_pattern_get_identifier(n);
	const char *alias = NULL;

	if(alias_edge) {
		alias = cypher_ast_identifier_get_name(alias_edge);
	}

	const cypher_astnode_t *range = cypher_ast_rel_pattern_get_varlength(n);
	if(vctx->clause == CYPHER_AST_CREATE) {
		// validate that the relation alias is not bound
		if(_ValidateCreateRelation(n, vctx->defined_identifiers) == AST_INVALID) {
			return VISITOR_BREAK;
		}

		// validate that each relation has exactly one type
		uint reltype_count = cypher_ast_rel_pattern_nreltypes(n);
		if(reltype_count != 1) {
			// CREATE ()-[e]->()
			ErrorCtx_SetError("Exactly one relationship type must be specified for CREATE");
			return VISITOR_BREAK;
		}

		// validate that each relation being created is directed
		if(cypher_ast_rel_pattern_get_direction(n) == CYPHER_REL_BIDIRECTIONAL) {
			ErrorCtx_SetError("Only directed relationships are supported in CREATE");
			return VISITOR_BREAK;
		}

		// validate that each relation being created is not variable length relationship
		if(range != NULL) {
			ErrorCtx_SetError("Variable length relationships cannot be used in CREATE");
			return VISITOR_BREAK;
		}
	}

	if(_ValidateInlinedProperties(cypher_ast_rel_pattern_get_properties(n),
			alias, visitor) == AST_INVALID) {
		return VISITOR_BREAK;
	}

	if(vctx->clause == CYPHER_AST_MERGE &&
		_ValidateMergeRelation(n, vctx->defined_identifiers) == AST_INVALID) {
		return VISITOR_BREAK;
	}

	// if this is a multi-hop traversal, validate it accordingly
	if(range && _ValidateMultiHopTraversal(n, range) == AST_INVALID) {
		return VISITOR_BREAK;
	}

	if(alias != NULL) {
		void *alias_type = raxFind(vctx->defined_identifiers,
				(unsigned char *)alias, strlen(alias));

		if(alias_type != raxNotFound) {
			// we can't register an edge more than once
			// following are all illegal examples
			// MATCH (a) RETURN [(b)-[b]->() | 0]"
			// CREATE ()-[e]->()-[e]->()
			// MATCH (a) RETURN [()-[b]->()-[b]->() | 0]
			// CYPHER_AST_MATCH was validated by _Validate_MATCH_Entities()
			if(vctx->clause != CYPHER_AST_MATCH) {
				if(alias_type == (void *)T_EDGE) {
					ErrorCtx_SetError("Cannot use the same relationship variable '%s'",
						alias);
				} else if(alias_type == (void *)T_NODE) {
					ErrorCtx_SetError("The alias '%s' was specified for both a node and a relationship",
						alias);
				} else if(alias_type == (void *)T_PATH) {
					ErrorCtx_SetError("The alias '%s' was specified for both a path and a relationship",
						alias);
				}

				return VISITOR_BREAK;
			}
		} else {
			// the edge is valid
			// register edge under its alias
			raxInsert(vctx->defined_identifiers, (unsigned char *)alias,
					strlen(alias), (void *)T_EDGE, NULL);

			// in case of CREATE or MERGE clause, register the edge as an
			// intermediate identifier because it is under creation
			if(vctx->clause == CYPHER_AST_CREATE ||
				vctx->clause == CYPHER_AST_MERGE) {
				raxInsert(vctx->intermediate_identifiers,
					(unsigned char *)alias, strlen(alias),
					(void *)T_EDGE, NULL);
			}
		}
	}

	// do not traverse children
	return VISITOR_CONTINUE;
}

// validate a node-pattern expression
static VISITOR_STRATEGY _Validate_node_pattern
(
	const cypher_astnode_t *n,  // ast-node (node-pattern)
	bool start,                 // first traversal
	ast_visitor *visitor        // visitor
) {
	validations_ctx *vctx = AST_Visitor_GetContext(visitor);
	const cypher_astnode_t *alias_node =
		cypher_ast_node_pattern_get_identifier(n);
	const char *alias = NULL;

	if(alias_node != NULL) {
		alias = cypher_ast_identifier_get_name(alias_node);
	}

	if(_ValidateInlinedProperties(cypher_ast_node_pattern_get_properties(n),
			alias, visitor) == AST_INVALID) {
		return VISITOR_BREAK;
	}

	if(vctx->clause == CYPHER_AST_MERGE) {
		if(_ValidateMergeNode(n, vctx->defined_identifiers) == AST_INVALID) {
			return VISITOR_BREAK;
		}
	}

	if(alias != NULL) {

		void *alias_type =
			raxFind(vctx->defined_identifiers, (unsigned char *)alias,
					strlen(alias));

		if(alias_type == (void *)T_EDGE) {
			// MATCH ()-[n]->() CREATE (n)-[:R]->()
			ErrorCtx_SetError("The alias '%s' was specified for both a node and a relationship",
				alias);
			return VISITOR_BREAK;
		} else if (alias_type == (void *)T_PATH) {
			ErrorCtx_SetError("The alias '%s' was specified for both a path and a node",
				alias);
			return VISITOR_BREAK;
		}

		// the sub tree spanned from this node is valid
		raxInsert(vctx->defined_identifiers, (unsigned char *)alias,
			strlen(alias), (void *)T_NODE, NULL);

		if(alias_type == raxNotFound) {
			// in case of CREATE or MERGE clause, register the node as an
			// intermediate identifier because it is under creation
			if(vctx->clause == CYPHER_AST_CREATE ||
				vctx->clause == CYPHER_AST_MERGE) {
				raxInsert(vctx->intermediate_identifiers,
					(unsigned char *)alias, strlen(alias),
					(void *)T_NODE, NULL);
			}
		}
	}

	// do not traverse children
	return VISITOR_CONTINUE;
}

// validate a shortest-path expression
static VISITOR_STRATEGY _Validate_shortest_path
(
	const cypher_astnode_t *n,  // ast-node
	bool start,                 // first traversal
	ast_visitor *visitor        // visitor
) {
	validations_ctx *vctx = AST_Visitor_GetContext(visitor);
	if(!start) {
		return VISITOR_CONTINUE;
	}

	if(cypher_ast_shortest_path_is_single(n)) {
		const cypher_astnode_t *path = cypher_ast_shortest_path_get_path(n);
		int elements = cypher_ast_pattern_path_nelements(path);
		const cypher_astnode_t *start = cypher_ast_node_pattern_get_identifier(cypher_ast_pattern_path_get_element(path, 0));
		const cypher_astnode_t *end = cypher_ast_node_pattern_get_identifier(cypher_ast_pattern_path_get_element(path, elements - 1));
		if(start == NULL || end == NULL) {
			ErrorCtx_SetError("A shortestPath requires bound nodes");
			return VISITOR_BREAK;
		}
		const char *start_id = cypher_ast_identifier_get_name(start);
		const char *end_id = cypher_ast_identifier_get_name(end);
		if(raxFind(vctx->defined_identifiers, (unsigned char *)start_id, strlen(start_id)) == raxNotFound ||
			raxFind(vctx->defined_identifiers, (unsigned char *)end_id, strlen(end_id)) == raxNotFound) {
			ErrorCtx_SetError("A shortestPath requires bound nodes");
			return VISITOR_BREAK;
		}
		return VISITOR_RECURSE;
	} else {
		// MATCH (a), (b), p = allShortestPaths((a)-[*2..]->(b)) RETURN p
		// validate rel pattern range doesn't contains a minimum > 1
		const cypher_astnode_t **ranges = AST_GetTypedNodes(n, CYPHER_AST_RANGE);
		int range_count = array_len(ranges);
		for(int i = 0; i < range_count; i++) {
			long min_hops = 1;
			const cypher_astnode_t *r = ranges[i];
			const cypher_astnode_t *start = cypher_ast_range_get_start(r);
			if(start) min_hops = AST_ParseIntegerNode(start);
			if(min_hops != 1) {
				ErrorCtx_SetError("allShortestPaths(...) does not support a minimal length different from 1");
				break;
			}
		}
		array_free(ranges);
	}

	if(ErrorCtx_EncounteredError()) {
		return VISITOR_BREAK;
	}

	return VISITOR_RECURSE;
}

// validate a pattern-path expression
static VISITOR_STRATEGY _Validate_pattern_path
(
	const cypher_astnode_t *n,  // ast-node
	bool start,                 // first traversal
	ast_visitor *visitor        // visitor
) {
	validations_ctx *vctx = AST_Visitor_GetContext(visitor);

	if(!start) {
		if(vctx->clause == CYPHER_AST_MERGE) {
			// the first child of the MERGE is the pattern path, then
			// free intermediate_identifiers because the validation of the
			// current pattern path has finished
			raxFree(vctx->intermediate_identifiers);
			vctx->intermediate_identifiers = raxNew();
		}
		return VISITOR_CONTINUE;
	}

	if(vctx->clause == CYPHER_AST_CREATE &&
		_Validate_CREATE_Entities(n, vctx->defined_identifiers) == AST_INVALID) {
		return VISITOR_BREAK;
	} else if(vctx->clause == CYPHER_AST_MATCH &&
		_Validate_MATCH_Entities(n, vctx->defined_identifiers) == AST_INVALID) {
		return VISITOR_BREAK;
	}

	return VISITOR_RECURSE;
}

// validate a named path
static VISITOR_STRATEGY _Validate_named_path
(
	const cypher_astnode_t *n,  // ast-node (named path)
	bool start,                 // first traversal
	ast_visitor *visitor        // visitor
) {
	validations_ctx *vctx = AST_Visitor_GetContext(visitor);

	if(!start) {
		return VISITOR_CONTINUE;
	}

	// introduce identifiers to bound variables environment
	const cypher_astnode_t *alias_node = cypher_ast_named_path_get_identifier(n);
	const char *alias = cypher_ast_identifier_get_name(alias_node);
	uint len = strlen(alias);

	void *alias_type =
		raxFind(vctx->defined_identifiers, (unsigned char *)alias, len);

	if(alias_type == (void *)T_EDGE) {
		// MATCH m=() WITH m AS n MATCH ()-[n:R]->()
		ErrorCtx_SetError("The alias '%s' was specified for both a path and a relationship",
			alias);
		return VISITOR_BREAK;
	} else if (alias_type == (void *)T_NODE) {
		// MATCH m=() WITH m AS n MATCH (n)-[:R]->()
		ErrorCtx_SetError("The alias '%s' was specified for both a path and a node",
			alias);
		return VISITOR_BREAK;
	}

	raxInsert(vctx->defined_identifiers, (unsigned char *)alias, len,
		   (void *)T_PATH, NULL);

	return VISITOR_RECURSE;
}

// validate limit and skip modifiers
static AST_Validation _Validate_LIMIT_SKIP_Modifiers
(
	const cypher_astnode_t *limit,  // limit ast-node
	const cypher_astnode_t *skip    // skip ast-node
) {
	if(limit) {
		// Handle non-integer or non parameter types specified as LIMIT value
		// The value validation of integer node or parameter node is done in run time evaluation.
		if(cypher_astnode_type(limit) != CYPHER_AST_INTEGER &&
			cypher_astnode_type(limit) != CYPHER_AST_PARAMETER) {
			ErrorCtx_SetError("LIMIT specified value of invalid type, must be a positive integer");
			return AST_INVALID;
		}
	}

	if(skip) {
		// Handle non-integer or non parameter types specified as skip value
		// The value validation of integer node or parameter node is done in run time evaluation.
		if(cypher_astnode_type(skip) != CYPHER_AST_INTEGER &&
			cypher_astnode_type(skip) != CYPHER_AST_PARAMETER) {
			ErrorCtx_SetError("SKIP specified value of invalid type, must be a positive integer");
			return AST_INVALID;
		}
	}

	return AST_VALID;
}

// validate UNION clauses
static AST_Validation _ValidateUnion_Clauses
(
	const AST *ast  // ast-node
) {
	AST_Validation res = AST_VALID;

	uint *union_indices = AST_GetClauseIndices(ast, CYPHER_AST_UNION);
	uint union_clause_count = array_len(union_indices);
	array_free(union_indices);

	if(union_clause_count != 0) {
		// Require all RETURN clauses to perform the exact same projection
		uint *return_indices = AST_GetClauseIndices(ast, CYPHER_AST_RETURN);
		uint return_clause_count = array_len(return_indices);

<<<<<<< HEAD
	// We should have one more RETURN clauses than we have UNION clauses.
	if(return_clause_count != union_clause_count + 1) {
		ErrorCtx_SetError("Found %d UNION clauses but only %d RETURN clauses", union_clause_count,
						  return_clause_count);
		array_free(return_indices);
		return AST_INVALID;
	}

	const cypher_astnode_t *return_clause = cypher_ast_query_get_clause(ast->root, return_indices[0]);
	uint proj_count = cypher_ast_return_nprojections(return_clause);
	const char *projections[proj_count];

	for(uint j = 0; j < proj_count; j++) {
		const cypher_astnode_t *proj = cypher_ast_return_get_projection(return_clause, j);
		const cypher_astnode_t *alias_node = cypher_ast_projection_get_alias(proj);
		if(alias_node == NULL)  {
			// The projection was not aliased, so the projection itself must be an identifier.
			alias_node = cypher_ast_projection_get_expression(proj);
			ASSERT(cypher_astnode_type(alias_node) == CYPHER_AST_IDENTIFIER);
=======
		// We should have one more RETURN clauses than we have UNION clauses.
		if(return_clause_count != union_clause_count + 1) {
			ErrorCtx_SetError("Found %d UNION clauses but only %d RETURN clauses.", union_clause_count,
							return_clause_count);
			array_free(return_indices);
			return AST_INVALID;
>>>>>>> c1fb97d0
		}

<<<<<<< HEAD
	for(uint i = 1; i < return_clause_count; i++) {
		return_clause = cypher_ast_query_get_clause(ast->root, return_indices[i]);
		if(proj_count != cypher_ast_return_nprojections(return_clause)) {
			ErrorCtx_SetError("All sub queries in a UNION must have the same column names");
			res = AST_INVALID;
			goto cleanup;
		}
=======
		const cypher_astnode_t *return_clause = cypher_ast_query_get_clause(ast->root, return_indices[0]);
		uint proj_count = cypher_ast_return_nprojections(return_clause);
		const char *projections[proj_count];
>>>>>>> c1fb97d0

		for(uint j = 0; j < proj_count; j++) {
			const cypher_astnode_t *proj = cypher_ast_return_get_projection(return_clause, j);
			const cypher_astnode_t *alias_node = cypher_ast_projection_get_alias(proj);
			if(alias_node == NULL)  {
				// The projection was not aliased, so the projection itself must be an identifier.
				alias_node = cypher_ast_projection_get_expression(proj);
				ASSERT(cypher_astnode_type(alias_node) == CYPHER_AST_IDENTIFIER);
			}
			const char *alias = cypher_ast_identifier_get_name(alias_node);
<<<<<<< HEAD
			if(strcmp(projections[j], alias) != 0) {
				ErrorCtx_SetError("All sub queries in a UNION must have the same column names");
=======
			projections[j] = alias;
		}

		for(uint i = 1; i < return_clause_count; i++) {
			return_clause = cypher_ast_query_get_clause(ast->root, return_indices[i]);
			if(proj_count != cypher_ast_return_nprojections(return_clause)) {
				ErrorCtx_SetError("All sub queries in a UNION must have the same column names.");
>>>>>>> c1fb97d0
				res = AST_INVALID;
				goto cleanup;
			}

			for(uint j = 0; j < proj_count; j++) {
				const cypher_astnode_t *proj = cypher_ast_return_get_projection(return_clause, j);
				const cypher_astnode_t *alias_node = cypher_ast_projection_get_alias(proj);
				if(alias_node == NULL)  {
					// The projection was not aliased, so the projection itself must be an identifier.
					alias_node = cypher_ast_projection_get_expression(proj);
					ASSERT(cypher_astnode_type(alias_node) == CYPHER_AST_IDENTIFIER);
				}
				const char *alias = cypher_ast_identifier_get_name(alias_node);
				if(strcmp(projections[j], alias) != 0) {
					ErrorCtx_SetError("All sub queries in a UNION must have the same column names.");
					res = AST_INVALID;
					goto cleanup;
				}
			}
		}

	cleanup:
		array_free(return_indices);
		if(res == AST_INVALID) {
			return res;
		}
	}

	// validate union clauses of subqueries
	uint *call_subquery_indices = AST_GetClauseIndices(ast,
		CYPHER_AST_CALL_SUBQUERY);
	uint n_subqueries = array_len(call_subquery_indices);

	for(uint i = 0; i < n_subqueries; i++) {
		AST subquery_ast = {
			.root = cypher_ast_call_subquery_get_query(
				cypher_ast_query_get_clause(ast->root,
					call_subquery_indices[i])),
		};

		if(_ValidateUnion_Clauses(&subquery_ast) == AST_INVALID) {
			res = AST_INVALID;
			break;
		}
	}
	array_free(call_subquery_indices);

	return res;
}

// validate a CALL clause
static VISITOR_STRATEGY _Validate_CALL_Clause
(
	const cypher_astnode_t *n,  // ast-node
	bool start,                 // first traversal
	ast_visitor *visitor        // visitor
) {
	validations_ctx *vctx = AST_Visitor_GetContext(visitor);

	if(start) {
		vctx->clause = cypher_astnode_type(n);
		// introduce aliases in the clause to the bounded vars environment
		_AST_GetProcCallAliases(n, vctx->defined_identifiers);

		/* Make sure procedure calls are valid:
		* 1. procedure exists
		* 2. number of arguments to procedure is as expected
		* 3. yield refers to procedure output */

		ProcedureCtx *proc = NULL;
		rax *rax = NULL;

		// Make sure procedure exists.
		const char *proc_name = cypher_ast_proc_name_get_value(cypher_ast_call_get_proc_name(n));
		proc = Proc_Get(proc_name);

		if(proc == NULL) {
			ErrorCtx_SetError("Procedure `%s` is not registered", proc_name);
			goto cleanup;
		}

		// Validate num of arguments.
		if(proc->argc != PROCEDURE_VARIABLE_ARG_COUNT) {
			unsigned int given_arg_count = cypher_ast_call_narguments(n);
			if(Procedure_Argc(proc) != given_arg_count) {
				ErrorCtx_SetError("Procedure `%s` requires %d arguments, got %d", proc_name, proc->argc,
									given_arg_count);
				goto cleanup;
			}
		}

		rax = raxNew();

		// validate projections
		uint proj_count = cypher_ast_call_nprojections(n);
		// collect call projections
		for(uint j = 0; j < proj_count; j++) {
			const cypher_astnode_t *proj = cypher_ast_call_get_projection(n, j);
			const cypher_astnode_t *ast_exp = cypher_ast_projection_get_expression(proj);
			ASSERT(cypher_astnode_type(ast_exp) == CYPHER_AST_IDENTIFIER);
			const char *identifier = cypher_ast_identifier_get_name(ast_exp);

			// make sure each yield output is mentioned only once
			if(!raxInsert(rax, (unsigned char *)identifier, strlen(identifier), NULL, NULL)) {
				ErrorCtx_SetError("Variable `%s` already declared", identifier);
				goto cleanup;
			}

			// make sure procedure is aware of output
			if(!Procedure_ContainsOutput(proc, identifier)) {
				ErrorCtx_SetError("Procedure `%s` does not yield output `%s`",
									proc_name, identifier);
				goto cleanup;
			}
		}

cleanup:
		if(proc) {
			Proc_Free(proc);
		}
		if(rax) {
			raxFree(rax);
		}
		return !ErrorCtx_EncounteredError() ? VISITOR_RECURSE : VISITOR_BREAK;
	}

	// end handling

	uint proj_count = cypher_ast_call_nprojections(n);
	// remove expression identifiers from bound vars if an alias exists
	for(uint j = 0; j < proj_count; j++) {
		const cypher_astnode_t *proj = cypher_ast_call_get_projection(n, j);
		const cypher_astnode_t *ast_exp = cypher_ast_projection_get_expression(proj);
		ASSERT(cypher_astnode_type(ast_exp) == CYPHER_AST_IDENTIFIER);
		const char *identifier = cypher_ast_identifier_get_name(ast_exp);
		if(cypher_ast_projection_get_alias(proj)){
			raxRemove(vctx->defined_identifiers, (unsigned char *)identifier, strlen(identifier), NULL);
		}
	}

	return VISITOR_CONTINUE;
}

// validates that root does not contain (bound) identifiers. For instance, would
// fail on `MATCH (a) CALL {WITH a AS b RETURN b}`
static bool _ValidateSubqueryFirstWithClauseIdentifiers
(
	const cypher_astnode_t *root  // root to validate
) {
	ASSERT(root != NULL);

	if(cypher_astnode_type(root) == CYPHER_AST_IDENTIFIER) {
		return false;
	}

	// recursively traverse all children
	uint nchildren = cypher_astnode_nchildren(root);
	for(uint i = 0; i < nchildren; i ++) {
		const cypher_astnode_t *child = cypher_astnode_get_child(root, i);
		if(!_ValidateSubqueryFirstWithClauseIdentifiers(child)) {
			return false;
		}
	}

	return true;
}

// validates a leading `WITH` clause of a subquery
static bool _ValidateCallInitialWith
(
	const cypher_astnode_t *with_clause,  // `WITH` clause to validate
	validations_ctx *vctx            // validation context
) {
	bool found_simple = false;
	bool found_non_simple = false;

	for(uint i = 0; i < cypher_ast_with_nprojections(with_clause); i++) {
		const cypher_astnode_t *curr_proj =
			cypher_ast_with_get_projection(with_clause, i);
		const cypher_astnode_t *exp =
			cypher_ast_projection_get_expression(curr_proj);
		const cypher_astnode_type_t t = cypher_astnode_type(exp);

		if (t == CYPHER_AST_IDENTIFIER ) {
			const cypher_astnode_t *alias =
				cypher_ast_projection_get_alias(curr_proj);
			// if this is an internal representation of a variable, skip it
			if(alias != NULL && cypher_ast_identifier_get_name(alias)[0] == '@') {
				continue;
			}
			const char *identifier = cypher_ast_identifier_get_name(exp);
			int len = strlen(identifier);
			if(found_non_simple || alias != NULL) {
				return false;
			}
			found_simple = true;
		} else {
			// check that the import does not make reference to an outer scope
			// identifier. This is invalid:
			// 'WITH 1 AS a CALL {WITH a + 1 AS b RETURN b} RETURN b'
			if(found_simple ||
			   !_ValidateSubqueryFirstWithClauseIdentifiers(exp)) {
					return false;
			}
			found_non_simple = true;
		}
	}

	// order by, predicates, limit and skips are not valid
	if(cypher_ast_with_get_skip(with_clause)      != NULL ||
		cypher_ast_with_get_limit(with_clause)     != NULL ||
		cypher_ast_with_get_order_by(with_clause)  != NULL ||
		cypher_ast_with_get_predicate(with_clause) != NULL) {

		return false;
	}

	return true;
}

// validate a CALL {} (subquery) clause
static VISITOR_STRATEGY _Validate_call_subquery
(
	const cypher_astnode_t *n,  // ast-node
	bool start,                 // first traversal
	ast_visitor *visitor        // visitor
) {
	validations_ctx *vctx = AST_Visitor_GetContext(visitor);

	vctx->clause = cypher_astnode_type(n);

	// create a query astnode with the body of the subquery as its body
	cypher_astnode_t *body = cypher_ast_call_subquery_get_query(n);
	uint nclauses = cypher_ast_query_nclauses(body);

	// clone the bound vars context.
	rax *in_env = raxClone(vctx->defined_identifiers);

	// if there are no imports, set the env of bound-vars to the empty env
	const cypher_astnode_t *first_clause = cypher_ast_query_get_clause(body, 0);
	if(cypher_astnode_type(first_clause) !=
	   CYPHER_AST_WITH) {
		raxFree(vctx->defined_identifiers);
		vctx->defined_identifiers = raxNew();
	} else {
		// validate that the with imports (if exist) are simple, i.e., 'WITH a'
		if(!_ValidateCallInitialWith(first_clause, vctx)) {
			raxFree(in_env);
			ErrorCtx_SetError(
				"WITH imports in CALL {} must consist of only simple references\
 to outside variables");
			return VISITOR_BREAK;
		}
	}

	// visit the subquery clauses
	bool last_is_union = false;
	for(uint i = 0; i < nclauses; i++) {
		const cypher_astnode_t *clause =
			cypher_ast_query_get_clause(body, i);
		cypher_astnode_type_t type = cypher_astnode_type(clause);

		// if the current clause is a `UNION` clause, it has reset the bound
		// vars env to the empty env. We compensate for that in case there is no
		// initial `WITH` clause
		if(last_is_union && type == CYPHER_AST_WITH) {
			// set the env of bound-vars to the input env
			raxFree(vctx->defined_identifiers);
			vctx->defined_identifiers = raxClone(in_env);

			// validate that the with imports (if exist) are simple, i.e.,
			// 'WITH a'
			if(!_ValidateCallInitialWith(clause, vctx)) {
				raxFree(in_env);
				ErrorCtx_SetError(
					"WITH imports in CALL {} must consist of only simple \
references to outside variables");
				return VISITOR_BREAK;
			}
		}

		AST_Visitor_visit(clause, visitor);
		if(ErrorCtx_EncounteredError()) {
			raxFree(in_env);
			return VISITOR_BREAK;
		}

		if(type == CYPHER_AST_UNION) {
			last_is_union = true;
		} else if(type == CYPHER_AST_RETURN &&
			cypher_ast_return_has_include_existing(clause)){
				vctx->ignore_identifiers = true;
				last_is_union = false;
		} else {
			last_is_union = false;
		}
	}

	// free the temporary environment
	raxFree(vctx->defined_identifiers);
	vctx->defined_identifiers = in_env;

	const cypher_astnode_t *last_clause = cypher_ast_query_get_clause(body,
		nclauses-1);
	bool is_returning = cypher_astnode_type(last_clause) == CYPHER_AST_RETURN;

	if(is_returning) {
		// merge projected aliases from in_env into vctx->defined_identifiers
		// make sure no returned aliases are bound
		// notice: this can be done only once for the last branch of a UNION
		// since the returned aliases are always the same

		const cypher_astnode_t *return_clause
			= cypher_ast_query_get_clause(body, nclauses-1);

		uint n_projections = cypher_ast_return_nprojections(return_clause);
		for(uint i = 0; i < n_projections; i++) {
			const cypher_astnode_t *proj =
				cypher_ast_return_get_projection(return_clause, i);
			const char *var_name;
			const cypher_astnode_t *identifier =
				cypher_ast_projection_get_alias(proj);
			const cypher_astnode_t *exp =
					cypher_ast_projection_get_expression(proj);
			if(identifier) {
				var_name = cypher_ast_identifier_get_name(identifier);
				if(exp &&
				   cypher_astnode_type(exp) == CYPHER_AST_IDENTIFIER &&
				   cypher_ast_identifier_get_name(exp)[0] == '@') {
					// this is an artificial projection, skip it
					continue;
				}
			} else {
				var_name = cypher_ast_identifier_get_name(exp);
			}

			if(!raxTryInsert(vctx->defined_identifiers,
				(unsigned char *)var_name, strlen(var_name), NULL, NULL)) {
					ErrorCtx_SetError(
						"Variable `%s` already declared in outer scope",
						var_name);
					return VISITOR_BREAK;
			}
		}
	}

	// don't traverse children
	return VISITOR_CONTINUE;
}

// returns true if the clause is an updating clause, false otherwise
static bool _is_updating_clause
(
	const cypher_astnode_t *clause  // clause
) {
	cypher_astnode_type_t type = cypher_astnode_type(clause);

	return type == CYPHER_AST_CREATE             ||
	       type == CYPHER_AST_MERGE              ||
	       type == CYPHER_AST_DELETE             ||
	       type == CYPHER_AST_SET                ||
	       type == CYPHER_AST_REMOVE             ||
	       type == CYPHER_AST_FOREACH;
}

// validate a WITH clause
static VISITOR_STRATEGY _Validate_WITH_Clause
(
	const cypher_astnode_t *n,  // ast-node
	bool start,                 // first traversal
	ast_visitor *visitor        // visitor
) {
	validations_ctx *vctx = AST_Visitor_GetContext(visitor);

	vctx->clause = cypher_astnode_type(n);

	if(_Validate_LIMIT_SKIP_Modifiers(cypher_ast_with_get_limit(n),
		cypher_ast_with_get_skip(n)) == AST_INVALID) {
		return VISITOR_BREAK;
	}

	// manually traverse children. order by and predicate should be aware of the
	// vars introduced in the with projections, but the projections should not
	for(uint i = 0; i < cypher_ast_with_nprojections(n); i++) {
		// visit the projection
		const cypher_astnode_t *proj = cypher_ast_with_get_projection(n, i);
		AST_Visitor_visit(proj, visitor);
		if(ErrorCtx_EncounteredError()) {
			return VISITOR_BREAK;
		}
	}

	// introduce WITH aliases to the bound vars context
	if(!_AST_GetWithAliases(n, vctx->defined_identifiers)) {
		return VISITOR_BREAK;
	}

	// visit predicate clause
	const cypher_astnode_t *predicate = cypher_ast_with_get_predicate(n);
	if(predicate) {
		AST_Visitor_visit(predicate, visitor);
		if(ErrorCtx_EncounteredError()) {
			return VISITOR_BREAK;
		}
	}

	// visit ORDER BY clause
	const cypher_astnode_t *order_by = cypher_ast_with_get_order_by(n);
	if(order_by) {
		AST_Visitor_visit(order_by, visitor);
		if(ErrorCtx_EncounteredError()) {
			return VISITOR_BREAK;
		}
	}

	// if one of the 'projections' is a star -> proceed with current env
	// otherwise build a new environment using the new column names (aliases)
	if(!cypher_ast_with_has_include_existing(n)) {
		rax *projected_identifiers = raxNew();

		// introduce the WITH aliases to the bound vars context
		for(uint i = 0; i < cypher_ast_with_nprojections(n); i++) {
			const cypher_astnode_t *proj = cypher_ast_with_get_projection(n, i);
			const cypher_astnode_t *expr =
				cypher_ast_projection_get_expression(proj);
			const cypher_astnode_t *ast_alias =
				cypher_ast_projection_get_alias(proj);
			const char *identifier_name;
			void *identifier = NULL;

			if(ast_alias) {
				// Retrieve "a" from "WITH x AS a" or "WITH [1, 2, 3] AS a"
				identifier_name = cypher_ast_identifier_get_name(ast_alias);

				if(cypher_astnode_type(expr) == CYPHER_AST_IDENTIFIER) {
					// Retrieve "x" from "WITH x AS a"

					// to detect invalid queries like this:
					// MATCH (x) WITH x AS a MATCH ()-[a]->() RETURN 0
					// we need to do the following:
					// 1. retrieve "x" from the old environment with its
					// correct type (node)
					// 2. stored "a" in the new environment with the same
					// type of "x"
					const char *current_identifier_name =
						cypher_ast_identifier_get_name(expr);
					uint len = strlen(current_identifier_name);
					identifier = raxFind(vctx->defined_identifiers,
						  (unsigned char *)current_identifier_name, len);
				}
			} else {
				// Retrieve "x" from "WITH x"
				ast_alias = cypher_ast_projection_get_expression(proj);

				if(cypher_astnode_type(ast_alias) == CYPHER_AST_IDENTIFIER) {
					identifier_name = cypher_ast_identifier_get_name(ast_alias);
					uint len = strlen(identifier_name);
					identifier = raxFind(vctx->defined_identifiers,
						  (unsigned char *)identifier_name, len);
				}
			}

			raxInsert(projected_identifiers, (unsigned char *)identifier_name,
				strlen(identifier_name), identifier, NULL);
		}

		// free old env, set new one
		raxFree(vctx->defined_identifiers);
		vctx->defined_identifiers = projected_identifiers;
	}

	return VISITOR_CONTINUE;
}

// validate a DELETE clause
static VISITOR_STRATEGY _Validate_DELETE_Clause
(
	const cypher_astnode_t *n,  // ast-node
	bool start,                 // first traversal
	ast_visitor *visitor        // visitor
) {
	validations_ctx *vctx = AST_Visitor_GetContext(visitor);

	if(!start) {
		return VISITOR_CONTINUE;
	}

	vctx->clause = cypher_astnode_type(n);
	uint expression_count = cypher_ast_delete_nexpressions(n);
	for(uint i = 0; i < expression_count; i++) {
		const cypher_astnode_t *exp = cypher_ast_delete_get_expression(n, i);
		cypher_astnode_type_t type = cypher_astnode_type(exp);
		// expecting an identifier or a function call
		// identifiers and calls that don't resolve to a node, path or edge
		// will raise an error at run-time
		if(type != CYPHER_AST_IDENTIFIER         &&
		   type != CYPHER_AST_APPLY_OPERATOR     &&
		   type != CYPHER_AST_APPLY_ALL_OPERATOR &&
		   type != CYPHER_AST_SUBSCRIPT_OPERATOR) {
			ErrorCtx_SetError("DELETE can only be called on nodes, paths and relationships");
			return VISITOR_BREAK;
		}
	}

	return VISITOR_RECURSE;
}

// checks if a set property contains non-aliased references in its lhs
static VISITOR_STRATEGY _Validate_set_property
(
	const cypher_astnode_t *n,  // ast-node
	bool start,                 // first traversal
	ast_visitor *visitor        // visitor
) {
	validations_ctx *vctx = AST_Visitor_GetContext(visitor);
	if(!start) {
		return VISITOR_CONTINUE;
	}

	const cypher_astnode_t *ast_prop = cypher_ast_set_property_get_property(n);
	const cypher_astnode_t *ast_entity = cypher_ast_property_operator_get_expression(ast_prop);
	if(cypher_astnode_type(ast_entity) != CYPHER_AST_IDENTIFIER) {
		ErrorCtx_SetError("RedisGraph does not currently support non-alias references on the left-hand side of SET expressions");
		return VISITOR_BREAK;
	}

	return VISITOR_RECURSE;
}

// validate a SET clause
static VISITOR_STRATEGY _Validate_SET_Clause
(
	const cypher_astnode_t *n,  // ast-node
	bool start,                 // first traversal
	ast_visitor *visitor        // visitor
) {
	validations_ctx *vctx = AST_Visitor_GetContext(visitor);

	if(!start) {
		return VISITOR_CONTINUE;
	}

	vctx->clause = cypher_astnode_type(n);
	return VISITOR_RECURSE;
}

// validate a UNION clause
static VISITOR_STRATEGY _Validate_UNION_Clause
(
	const cypher_astnode_t *n,  // ast-node
	bool start,                 // first traversal
	ast_visitor *visitor        // visitor
) {
	validations_ctx *vctx = AST_Visitor_GetContext(visitor);

	if(!start) {
		return VISITOR_CONTINUE;
	}

	// make sure all UNIONs specify ALL or none of them do
	if(vctx->union_all == NOT_DEFINED) {
		vctx->union_all = cypher_ast_union_has_all(n);
	} else if(vctx->union_all != cypher_ast_union_has_all(n)) {
		ErrorCtx_SetError("Invalid combination of UNION and UNION ALL");
		return VISITOR_BREAK;
	}

	// free old bounded vars environment, create a new one
	vctx->clause = cypher_astnode_type(n);
	raxFree(vctx->defined_identifiers);
	vctx->defined_identifiers = raxNew();

	return VISITOR_RECURSE;
}

// validate a CREATE clause
static VISITOR_STRATEGY _Validate_CREATE_Clause
(
	const cypher_astnode_t *n,  // ast-node
	bool start,                 // first traversal
	ast_visitor *visitor        // visitor
) {
	validations_ctx *vctx = AST_Visitor_GetContext(visitor);

	if(!start) {
		return VISITOR_CONTINUE;
	}

	vctx->clause = cypher_astnode_type(n);
	return VISITOR_RECURSE;
}

// validate a MERGE clause
static VISITOR_STRATEGY _Validate_MERGE_Clause
(
	const cypher_astnode_t *n,  // ast-node
	bool start,                 // first traversal
	ast_visitor *visitor        // visitor
) {
	validations_ctx *vctx = AST_Visitor_GetContext(visitor);

	if(!start) {
		return VISITOR_CONTINUE;
	}

	vctx->clause = cypher_astnode_type(n);
	return VISITOR_RECURSE;
}

// validate a ON CREATE clause
static VISITOR_STRATEGY _Validate_ON_CREATE_Clause
(
	const cypher_astnode_t *n,  // ast-node
	bool start,                 // first traversal
	ast_visitor *visitor        // visitor
) {
	validations_ctx *vctx = AST_Visitor_GetContext(visitor);

	if(!start) {
		return VISITOR_CONTINUE;
	}

	vctx->clause = cypher_astnode_type(n);
	return VISITOR_RECURSE;
}

// validate a ON MATCH clause
static VISITOR_STRATEGY _Validate_ON_MATCH_Clause
(
	const cypher_astnode_t *n,  // ast-node
	bool start,                 // first traversal
	ast_visitor *visitor        // visitor
) {
	validations_ctx *vctx = AST_Visitor_GetContext(visitor);

	if(!start) {
		return VISITOR_CONTINUE;
	}

	vctx->clause = cypher_astnode_type(n);
	return VISITOR_RECURSE;
}

static VISITOR_STRATEGY _Validate_UNWIND_Clause
(
	const cypher_astnode_t *n,  // ast-node
	bool start,                 // first traversal
	ast_visitor *visitor        // visitor
) {
	validations_ctx *vctx = AST_Visitor_GetContext(visitor);

	if(!start) {
		return VISITOR_CONTINUE;
	}

	vctx->clause = cypher_astnode_type(n);

	// introduce alias to bound vars
	const cypher_astnode_t *alias = cypher_ast_unwind_get_alias(n);
	const char *identifier = cypher_ast_identifier_get_name(alias);
	raxInsert(vctx->defined_identifiers, (unsigned char *)identifier, strlen(identifier), NULL, NULL);
	return VISITOR_RECURSE;
}

// validate a FOREACH clause
// MATCH (n) FOREACH(x in [1,2,3] | CREATE (n)-[:R]->({v:x}))
static VISITOR_STRATEGY _Validate_FOREACH_Clause
(
	const cypher_astnode_t *n,  // ast-node
	bool start,                 // first traversal
	ast_visitor *visitor        // visitor
) {
	validations_ctx *vctx = visitor->ctx;

	// we enter ONLY when start=true, so no check is needed

	// build a new environment of bounded vars from the current one to be
	// used in the traversal of the visitor in the clauses of the FOREACH
	// clause - as they are local to the FOREACH clause
	rax *orig_env = vctx->defined_identifiers;
	rax *scoped_env = raxClone(orig_env);
	vctx->defined_identifiers = scoped_env;

	// set the clause of the context
	vctx->clause = CYPHER_AST_FOREACH;

	// visit FOREACH array expression
	const cypher_astnode_t *list_node =
		cypher_ast_foreach_get_expression(n);
	AST_Visitor_visit(list_node, visitor);

	// introduce loop variable to bound vars
	const cypher_astnode_t *identifier_node =
		cypher_ast_foreach_get_identifier(n);

	const char *identifier =
		cypher_ast_identifier_get_name(identifier_node);

	raxInsert(vctx->defined_identifiers, (unsigned char *) identifier,
				strlen(identifier), NULL, NULL);

	// visit FOREACH loop body clauses
	uint nclauses = cypher_ast_foreach_nclauses(n);
	for(uint i = 0; i < nclauses; i++) {
		const cypher_astnode_t *clause = cypher_ast_foreach_get_clause(n, i);
		// make sure it is an updating clause
		cypher_astnode_type_t child_clause_type =
			cypher_astnode_type(clause);
		if(child_clause_type != CYPHER_AST_CREATE  &&
			child_clause_type != CYPHER_AST_SET     &&
			child_clause_type != CYPHER_AST_REMOVE  &&
			child_clause_type != CYPHER_AST_MERGE   &&
			child_clause_type != CYPHER_AST_DELETE  &&
			child_clause_type != CYPHER_AST_FOREACH
		) {
			ErrorCtx_SetError("Error: Only updating clauses may reside in FOREACH");
			break;
		}

		// visit the clause
		AST_Visitor_visit(clause, visitor);
	}

	// restore original environment of bounded vars
	vctx->defined_identifiers = orig_env;
	raxFree(scoped_env);

	// check for errors
	if(ErrorCtx_EncounteredError()) {
		return VISITOR_BREAK;
	}

	// do not traverse children
	return VISITOR_CONTINUE;
}

// validate a RETURN clause
static VISITOR_STRATEGY _Validate_RETURN_Clause
(
	const cypher_astnode_t *n,  // ast-node
	bool start,                 // first traversal
	ast_visitor *visitor        // visitor
) {
	validations_ctx *vctx = AST_Visitor_GetContext(visitor);

	vctx->clause = cypher_astnode_type(n);
	uint num_return_projections = cypher_ast_return_nprojections(n);

	// visit LIMIT and SKIP
	if(_Validate_LIMIT_SKIP_Modifiers(cypher_ast_return_get_limit(n), cypher_ast_return_get_skip(n))
		== AST_INVALID) {
			return VISITOR_BREAK;
	}

	if(!cypher_ast_return_has_include_existing(n)) {
		// check for duplicate column names
		rax           *rax          = raxNew();
		const char   **columns      = AST_BuildReturnColumnNames(n);
		uint           column_count = array_len(columns);

		for (uint i = 0; i < column_count; i++) {
			// column with same name is invalid
			if(raxTryInsert(rax, (unsigned char *)columns[i], strlen(columns[i]), NULL, NULL) == 0) {
				ErrorCtx_SetError("Error: Multiple result columns with the same name are not supported");
				break;
			}
		}

		raxFree(rax);
		array_free(columns);
	}

	// manually traverse children. order by and predicate should be aware of the
	// vars introduced in the with projections, but the projections should not
	for(uint i = 0; i < cypher_ast_return_nprojections(n); i++) {
		// visit the projection
		const cypher_astnode_t *proj = cypher_ast_return_get_projection(n, i);
		AST_Visitor_visit(proj, visitor);
		if(ErrorCtx_EncounteredError()) {
			return VISITOR_BREAK;
		}
	}

	// introduce bound vars
	for(uint i = 0; i < num_return_projections; i ++) {
		const cypher_astnode_t *child = cypher_ast_return_get_projection(n, i);
		const cypher_astnode_t *alias_node = cypher_ast_projection_get_alias(child);
		if(alias_node == NULL) {
			continue;
		}
		const char *alias = cypher_ast_identifier_get_name(alias_node);
		raxInsert(vctx->defined_identifiers, (unsigned char *)alias, strlen(alias), NULL, NULL);
	}

	// visit ORDER BY clause
	const cypher_astnode_t *order_by = cypher_ast_return_get_order_by(n);
	if(order_by) {
		AST_Visitor_visit(order_by, visitor);
		if(ErrorCtx_EncounteredError()) {
			return VISITOR_BREAK;
		}
	}

	// do not traverse children
	return !ErrorCtx_EncounteredError() ? VISITOR_CONTINUE : VISITOR_BREAK;
}

// validate a MATCH clause
static VISITOR_STRATEGY _Validate_MATCH_Clause
(
	const cypher_astnode_t *n,  // ast-node
	bool start,                 // first traversal
	ast_visitor *visitor        // visitor
) {
	validations_ctx *vctx = AST_Visitor_GetContext(visitor);

	if(!start) {
		return VISITOR_CONTINUE;
	}

	cypher_astnode_type_t backup_clause = vctx->clause;

	// visit pattern
	const cypher_astnode_t *pattern = cypher_ast_match_get_pattern(n);
	vctx->clause = CYPHER_AST_MATCH;
	AST_Visitor_visit(pattern, visitor);
	if(ErrorCtx_EncounteredError()) {
		return VISITOR_BREAK;
	}

	// visit predicate
	vctx->clause = backup_clause;
	const cypher_astnode_t *pred = cypher_ast_match_get_predicate(n);
	if(pred) {
		AST_Visitor_visit(pred, visitor);
		if(ErrorCtx_EncounteredError()) {
			return VISITOR_BREAK;
		}
	}

	vctx->clause = cypher_astnode_type(n);
	return VISITOR_CONTINUE;
}

// validate index creation
static VISITOR_STRATEGY _Validate_index_creation
(
	const cypher_astnode_t *n,  // ast-node
	bool start,                 // first traversal
	ast_visitor *visitor        // visitor
) {
	validations_ctx *vctx = AST_Visitor_GetContext(visitor);

	if(!start) {
		return VISITOR_CONTINUE;
	}

	vctx->clause = cypher_astnode_type(n);

	const cypher_astnode_t *id = cypher_ast_create_pattern_props_index_get_identifier(n);
	const char *name = cypher_ast_identifier_get_name(id);
	raxInsert(vctx->defined_identifiers, (unsigned char *)name, strlen(name), NULL, NULL);
	return VISITOR_RECURSE;
}

// A query must end in a RETURN clause, a procedure, or an updating clause
// (CREATE, MERGE, DELETE, SET, REMOVE, FOREACH or CALL {})
static AST_Validation _ValidateQueryTermination
(
	const AST *ast  // ast
) {
	ASSERT(ast != NULL);

	const cypher_astnode_t *root = ast->root;
	uint clause_idx = 0;
	const cypher_astnode_t *return_clause = NULL;
	const cypher_astnode_t *following_clause = NULL;
	uint clause_count = cypher_ast_query_nclauses(root);

	const cypher_astnode_t *last_clause = cypher_ast_query_get_clause(root,
		clause_count - 1);
	cypher_astnode_type_t type = cypher_astnode_type(last_clause);
	if(type != CYPHER_AST_RETURN         &&
	   type != CYPHER_AST_CREATE         &&
	   type != CYPHER_AST_MERGE          &&
	   type != CYPHER_AST_DELETE         &&
	   type != CYPHER_AST_SET            &&
	   type != CYPHER_AST_CALL           &&
	   type != CYPHER_AST_CALL_SUBQUERY  &&
	   type != CYPHER_AST_REMOVE         &&
	   type != CYPHER_AST_FOREACH
	  ) {
			ErrorCtx_SetError("Query cannot conclude with %s (must be a RETURN \
clause, an update clause, a procedure call or a non-returning subquery)",
						cypher_astnode_typestr(type));
		return AST_INVALID;
	}

	// if the last clause is CALL {}, it must be non-returning
	if(type == CYPHER_AST_CALL_SUBQUERY) {
		cypher_astnode_t *query =
			cypher_ast_call_subquery_get_query(last_clause);
		if(cypher_astnode_type(cypher_ast_query_get_clause(query,
				cypher_ast_query_nclauses(query)-1)) ==
		   CYPHER_AST_RETURN) {
			ErrorCtx_SetError("A query cannot conclude with a returning \
subquery (must be a RETURN clause, an update clause, a procedure call or a \
non-returning subquery)");

			return AST_INVALID;
		}
	}

	// validate that `UNION` is the only clause following a `RETURN` clause, and
	// termination of embedded call {} clauses
	bool last_was_return = false;
	for(uint i = 0; i < clause_count; i++) {
		const cypher_astnode_t *clause = cypher_ast_query_get_clause(root, i);
		cypher_astnode_type_t type = cypher_astnode_type(clause);
		if(type != CYPHER_AST_UNION && last_was_return) {
			// unexpected clause following RETURN
			ErrorCtx_SetError("Unexpected clause following RETURN");
			return AST_INVALID;
		} else if(type == CYPHER_AST_RETURN) {
			last_was_return = true;
		} else if(type == CYPHER_AST_CALL_SUBQUERY) {
			AST subquery_ast = {
				.root = cypher_ast_call_subquery_get_query(clause)
			};
			if(_ValidateQueryTermination(&subquery_ast) != AST_VALID) {
				return AST_INVALID;
			}
			last_was_return = false;
		} else {
			last_was_return = false;
		}
	}

	return AST_VALID;
}

// default visit function
VISITOR_STRATEGY _default_visit
(
	const cypher_astnode_t *n,  // ast-node
	bool start,                 // first traversal
	ast_visitor *visitor        // visitor
) {
	ASSERT(n != NULL);

	return VISITOR_RECURSE;
}

// Perform validations not constrained to a specific scope
static AST_Validation _ValidateQuerySequence
(
	const AST *ast
) {
	// Validate the final clause
	if(_ValidateQueryTermination(ast) != AST_VALID) {
		return AST_INVALID;
	}

	// The query cannot begin with a "WITH *" projection.
	const cypher_astnode_t *start_clause = cypher_ast_query_get_clause(ast->root, 0);
	if(cypher_astnode_type(start_clause) == CYPHER_AST_WITH &&
	   cypher_ast_with_has_include_existing(start_clause)) {
		ErrorCtx_SetError("Query cannot begin with 'WITH *'");
		return AST_INVALID;
	}

	// The query cannot begin with a "RETURN *" projection.
	if(cypher_astnode_type(start_clause) == CYPHER_AST_RETURN &&
	   cypher_ast_return_has_include_existing(start_clause)) {
		ErrorCtx_SetError("Query cannot begin with 'RETURN *'");
		return AST_INVALID;
	}

	return AST_VALID;
}

/* In any given query scope, reading clauses (MATCH, UNWIND, and InQueryCall)
 * cannot follow updating clauses (CREATE, MERGE, DELETE, SET, REMOVE, FOREACH).
 * https://s3.amazonaws.com/artifacts.opencypher.org/railroad/SinglePartQuery.html
 * Additionally, a MATCH clause cannot follow an OPTIONAL MATCH clause. */
static AST_Validation _ValidateClauseOrder
(
	const AST *ast  // ast
) {
	uint clause_count = cypher_ast_query_nclauses(ast->root);

	bool encountered_optional_match = false;
	bool encountered_updating_clause = false;
	for(uint i = 0; i < clause_count; i ++) {
		const cypher_astnode_t *clause = cypher_ast_query_get_clause(ast->root, i);
		cypher_astnode_type_t type = cypher_astnode_type(clause);
<<<<<<< HEAD
		encountered_updating_clause = (encountered_updating_clause   ||
									  (type == CYPHER_AST_CREATE     ||
									   type == CYPHER_AST_MERGE      ||
									   type == CYPHER_AST_DELETE     ||
									   type == CYPHER_AST_SET        ||
									   type == CYPHER_AST_REMOVE     ||
									   type == CYPHER_AST_FOREACH));
		if(encountered_updating_clause && (type == CYPHER_AST_MATCH  ||
										   type == CYPHER_AST_UNWIND ||
										   type == CYPHER_AST_CALL)) {
			ErrorCtx_SetError("A WITH clause is required to introduce %s after an updating clause",
=======
		if(encountered_updating_clause && (type == CYPHER_AST_MATCH          ||
										   type == CYPHER_AST_UNWIND         ||
										   type == CYPHER_AST_CALL           ||
										   type == CYPHER_AST_CALL_SUBQUERY)) {
			ErrorCtx_SetError("A WITH clause is required to introduce %s after an updating clause.",
>>>>>>> c1fb97d0
							  cypher_astnode_typestr(type));
			return AST_INVALID;
		}
		encountered_updating_clause = (encountered_updating_clause ||
									   _is_updating_clause(clause));

		if(type == CYPHER_AST_MATCH) {
			// Check whether this match is optional
			bool current_clause_is_optional = cypher_ast_match_is_optional(clause);
			// If the current clause is non-optional but we have already
			// encountered an optional match, emit an error
			if(!current_clause_is_optional && encountered_optional_match) {
<<<<<<< HEAD
				ErrorCtx_SetError("A WITH clause is required to introduce a MATCH clause after an OPTIONAL MATCH");
=======
				ErrorCtx_SetError("A WITH clause is required to introduce a \
MATCH clause after an OPTIONAL MATCH.");
>>>>>>> c1fb97d0
				return AST_INVALID;
			}
			encountered_optional_match |= current_clause_is_optional;
		}

		if(type == CYPHER_AST_WITH) {
			encountered_optional_match = false;
			encountered_updating_clause = false;
		}

		if(type == CYPHER_AST_CALL_SUBQUERY) {
			AST subquery_ast = {
				.root = cypher_ast_call_subquery_get_query(clause)
			};
			if(_ValidateClauseOrder(&subquery_ast) != AST_VALID) {
				return AST_INVALID;
			}
		}
	}

	return AST_VALID;
}

// break visitor traversal, resulting in a fast-fold
static VISITOR_STRATEGY _visit_break
(
	const cypher_astnode_t *n,  // ast-node
	bool start,                 // first traversal
	ast_visitor *visitor        // visitor
) {
	Error_UnsupportedASTNodeType(n);
	return VISITOR_BREAK;
}

// validate a binary operator, break if it is unsupported
static VISITOR_STRATEGY _Validate_binary_op
(
	const cypher_astnode_t *n,  // ast-node
	bool start,                 // first traversal
	ast_visitor *visitor        // visitor
) {
	const cypher_operator_t *op = cypher_ast_binary_operator_get_operator(n);
	if(op == CYPHER_OP_SUBSCRIPT ||
	   op == CYPHER_OP_MAP_PROJECTION ||
	   op == CYPHER_OP_REGEX) {
		Error_UnsupportedASTOperator(op);
		return VISITOR_BREAK;
	}
	return VISITOR_RECURSE;
}

// validate a query
static AST_Validation _ValidateScopes
(
	AST *ast  // ast
) {
	// create a context for the traversal
<<<<<<< HEAD
	validations_ctx ctx;
	ctx.union_all = NOT_DEFINED;
	ctx.defined_identifiers = raxNew();
	ctx.intermediate_identifiers = raxNew();
=======
	validations_ctx ctx = {
		.union_all = NOT_DEFINED,
		.defined_identifiers = raxNew(),
		.ignore_identifiers = false
	};
>>>>>>> c1fb97d0

	// create a visitor
	ast_visitor visitor = {&ctx, validations_mapping};

	// visit (traverse) the ast
	AST_Visitor_visit(ast->root, &visitor);

	// cleanup
	raxFree(ctx.defined_identifiers);
	raxFree(ctx.intermediate_identifiers);

	return !ErrorCtx_EncounteredError() ? AST_VALID : AST_INVALID;
}

// build the global mapping from ast-node-type to visiting functions
bool AST_ValidationsMappingInit(void) {
	// create a mapping for the validations

	// set default entries
	for(uint i = 0; i < 115; i++) {
		validations_mapping[i] = _default_visit;
	}

	// populate the mapping with validation functions

	//--------------------------------------------------------------------------
	// register supported types
	//--------------------------------------------------------------------------

	validations_mapping[CYPHER_AST_SET]                        = _Validate_SET_Clause;
	validations_mapping[CYPHER_AST_MAP]                        = _Validate_map;
	validations_mapping[CYPHER_AST_ANY]                        = _Validate_list_comprehension;
	validations_mapping[CYPHER_AST_ALL]                        = _Validate_list_comprehension;
	validations_mapping[CYPHER_AST_CALL]                       = _Validate_CALL_Clause;
	validations_mapping[CYPHER_AST_WITH]                       = _Validate_WITH_Clause;
	validations_mapping[CYPHER_AST_NONE]                       = _Validate_list_comprehension;
	validations_mapping[CYPHER_AST_UNION]                      = _Validate_UNION_Clause;
	validations_mapping[CYPHER_AST_MATCH]                      = _Validate_MATCH_Clause;
	validations_mapping[CYPHER_AST_MERGE]                      = _Validate_MERGE_Clause;
	validations_mapping[CYPHER_AST_SINGLE]                     = _Validate_list_comprehension;
	validations_mapping[CYPHER_AST_RETURN]                     = _Validate_RETURN_Clause;
	validations_mapping[CYPHER_AST_UNWIND]                     = _Validate_UNWIND_Clause;
	validations_mapping[CYPHER_AST_CREATE]                     = _Validate_CREATE_Clause;
	validations_mapping[CYPHER_AST_DELETE]                     = _Validate_DELETE_Clause;
	validations_mapping[CYPHER_AST_REDUCE]                     = _Validate_reduce;
	validations_mapping[CYPHER_AST_FOREACH]                    = _Validate_FOREACH_Clause;
	validations_mapping[CYPHER_AST_IDENTIFIER]                 = _Validate_identifier;
	validations_mapping[CYPHER_AST_PROJECTION]                 = _Validate_projection;
	validations_mapping[CYPHER_AST_NAMED_PATH]                 = _Validate_named_path;
	validations_mapping[CYPHER_AST_REL_PATTERN]                = _Validate_rel_pattern;
	validations_mapping[CYPHER_AST_SET_PROPERTY]               = _Validate_set_property;
	validations_mapping[CYPHER_AST_NODE_PATTERN]               = _Validate_node_pattern;
	validations_mapping[CYPHER_AST_PATTERN_PATH]               = _Validate_pattern_path;
	validations_mapping[CYPHER_AST_CALL_SUBQUERY]              = _Validate_call_subquery;
	validations_mapping[CYPHER_AST_SHORTEST_PATH]              = _Validate_shortest_path;
	validations_mapping[CYPHER_AST_APPLY_OPERATOR]             = _Validate_apply_operator;
	validations_mapping[CYPHER_AST_APPLY_ALL_OPERATOR]         = _Validate_apply_all_operator;
	validations_mapping[CYPHER_AST_LIST_COMPREHENSION]         = _Validate_list_comprehension;
	validations_mapping[CYPHER_AST_PATTERN_COMPREHENSION]      = _Validate_pattern_comprehension;
	validations_mapping[CYPHER_AST_CREATE_PATTERN_PROPS_INDEX] = _Validate_index_creation;
	validations_mapping[CYPHER_AST_ON_CREATE]                  = _Validate_ON_CREATE_Clause;
	validations_mapping[CYPHER_AST_ON_MATCH]                   = _Validate_ON_MATCH_Clause;
	validations_mapping[CYPHER_AST_BINARY_OPERATOR]            = _Validate_binary_op;
	validations_mapping[CYPHER_AST_PATTERN]                    = _Validate_pattern;

	//--------------------------------------------------------------------------
	// register unsupported types
	//--------------------------------------------------------------------------

	validations_mapping[CYPHER_AST_START]                       = _visit_break;
	validations_mapping[CYPHER_AST_FILTER]                      = _visit_break;
	validations_mapping[CYPHER_AST_EXTRACT]                     = _visit_break;
	validations_mapping[CYPHER_AST_COMMAND]                     = _visit_break;
	validations_mapping[CYPHER_AST_LOAD_CSV]                    = _visit_break;
	validations_mapping[CYPHER_AST_MATCH_HINT]                  = _visit_break;
	validations_mapping[CYPHER_AST_USING_JOIN]                  = _visit_break;
	validations_mapping[CYPHER_AST_USING_SCAN]                  = _visit_break;
	validations_mapping[CYPHER_AST_INDEX_NAME]                  = _visit_break;
	validations_mapping[CYPHER_AST_REL_ID_LOOKUP]               = _visit_break;
	validations_mapping[CYPHER_AST_ALL_RELS_SCAN]               = _visit_break;
	validations_mapping[CYPHER_AST_USING_INDEX]                 = _visit_break;
	validations_mapping[CYPHER_AST_START_POINT]                 = _visit_break;
	validations_mapping[CYPHER_AST_REMOVE_ITEM]                 = _visit_break;
	validations_mapping[CYPHER_AST_QUERY_OPTION]                = _visit_break;
	validations_mapping[CYPHER_AST_REL_INDEX_QUERY]             = _visit_break;
	validations_mapping[CYPHER_AST_EXPLAIN_OPTION]              = _visit_break;
	validations_mapping[CYPHER_AST_PROFILE_OPTION]              = _visit_break;
	validations_mapping[CYPHER_AST_SCHEMA_COMMAND]              = _visit_break;
	validations_mapping[CYPHER_AST_NODE_ID_LOOKUP]              = _visit_break;
	validations_mapping[CYPHER_AST_ALL_NODES_SCAN]              = _visit_break;
	validations_mapping[CYPHER_AST_REL_INDEX_LOOKUP]            = _visit_break;
	validations_mapping[CYPHER_AST_NODE_INDEX_QUERY]            = _visit_break;
	validations_mapping[CYPHER_AST_NODE_INDEX_LOOKUP]           = _visit_break;
	validations_mapping[CYPHER_AST_USING_PERIODIC_COMMIT]       = _visit_break;
	validations_mapping[CYPHER_AST_DROP_REL_PROP_CONSTRAINT]    = _visit_break;
	validations_mapping[CYPHER_AST_DROP_NODE_PROP_CONSTRAINT]   = _visit_break;
	validations_mapping[CYPHER_AST_CREATE_REL_PROP_CONSTRAINT]  = _visit_break;
	validations_mapping[CYPHER_AST_CREATE_NODE_PROP_CONSTRAINT] = _visit_break;

	return true;
}

// Checks to see if libcypher-parser reported any errors.
bool AST_ContainsErrors
(
	const cypher_parse_result_t *result  // parse-result checked for errors
) {
	return cypher_parse_result_nerrors(result) > 0;
}

/* This function checks for the existence a valid root in the query.
 * As cypher_parse_result_t can have multiple roots such as comments,
 * only a query that has a root with type CYPHER_AST_STATEMENT is considered valid.
 * Comment roots are ignored. */
AST_Validation AST_Validate_ParseResultRoot
(
	const cypher_parse_result_t *result,
	int *index
) {
	// Check for failures in libcypher-parser
	ASSERT(AST_ContainsErrors(result) == false);

	uint nroots = cypher_parse_result_nroots(result);
	for(uint i = 0; i < nroots; i++) {
		const cypher_astnode_t *root = cypher_parse_result_get_root(result, i);
		cypher_astnode_type_t root_type = cypher_astnode_type(root);
		if(root_type == CYPHER_AST_LINE_COMMENT || root_type == CYPHER_AST_BLOCK_COMMENT ||
		   root_type == CYPHER_AST_COMMENT) {
			continue;
		} else if(root_type != CYPHER_AST_STATEMENT) {
			ErrorCtx_SetError("Encountered unsupported query type '%s'", cypher_astnode_typestr(root_type));
			return AST_INVALID;
		} else {
			// We got a statement.
			*index = i;
			return AST_VALID;
		}
	}

	// query with no roots like ';'
	if(nroots == 0) {
		ErrorCtx_SetError("Error: empty query");
	}

	return AST_INVALID;
}

// validate a query
AST_Validation AST_Validate_Query
(
	const cypher_astnode_t *root  // query to validate
) {
	const cypher_astnode_t *body = cypher_ast_statement_get_body(root);
	AST ast; // Build a fake AST with the correct AST root
	ast.root = body;

	cypher_astnode_type_t body_type = cypher_astnode_type(body);
	if(body_type == CYPHER_AST_CREATE_NODE_PROPS_INDEX    ||
	   body_type == CYPHER_AST_CREATE_PATTERN_PROPS_INDEX ||
	   body_type == CYPHER_AST_DROP_PROPS_INDEX) {
		return _ValidateScopes(&ast);
	}

	// Verify that the RETURN clause and terminating clause do not violate scoping rules.
	if(_ValidateQuerySequence(&ast) != AST_VALID) {
		return AST_INVALID;
	}

	// Verify that the clause order in the scope is valid.
	if(_ValidateClauseOrder(&ast) != AST_VALID) {
		return AST_INVALID;
	}

	// Verify that the clauses surrounding UNION return the same column names.
	if(_ValidateUnion_Clauses(&ast) != AST_VALID) {
		return AST_INVALID;
	}

	// validate positions of allShortestPaths
	if(!_ValidateAllShortestPaths(body)) {
		ErrorCtx_SetError("RedisGraph support allShortestPaths only in match clauses");
		return AST_INVALID;
	}

	if(!_ValidateShortestPaths(body)) {
		ErrorCtx_SetError("RedisGraph currently only supports shortestPaths in WITH or RETURN clauses");
		return AST_INVALID;
	}

	// Check for invalid queries not captured by libcypher-parser
	return _ValidateScopes(&ast);
}

//------------------------------------------------------------------------------
// Query params validations
//------------------------------------------------------------------------------

// validate the parameters of a statement expression are not EXPLAIN or PROFILE
static AST_Validation _ValidateParamsOnly
(
	const cypher_astnode_t *statement  // statement
) {
	uint noptions = cypher_ast_statement_noptions(statement);
	for(uint i = 0; i < noptions; i++) {
		const cypher_astnode_t *option = cypher_ast_statement_get_option(statement, i);
		const cypher_astnode_type_t type = cypher_astnode_type(option);
		if((type == CYPHER_AST_EXPLAIN_OPTION) || (type == CYPHER_AST_PROFILE_OPTION)) {
			const char *invalid_option_name = cypher_astnode_typestr(type);
			ErrorCtx_SetError("Please use GRAPH.%s 'key' 'query' command instead of GRAPH.QUERY 'key' '%s query'",
							  invalid_option_name, invalid_option_name);
			return AST_INVALID;
		}
	}
	return AST_VALID;
}

// Make sure no duplicated parameters are given in a statement expression
static AST_Validation _ValidateDuplicateParameters
(
	const cypher_astnode_t *statement  // statement
) {
	rax *param_names = raxNew();
	uint noptions = cypher_ast_statement_noptions(statement);
	for(uint i = 0; i < noptions; i++) {
		const cypher_astnode_t *option = cypher_ast_statement_get_option(statement, i);
		uint nparams = cypher_ast_cypher_option_nparams(option);
		for(uint j = 0; j < nparams; j++) {
			const cypher_astnode_t *param = cypher_ast_cypher_option_get_param(option, j);
			const char *paramName = cypher_ast_string_get_value(cypher_ast_cypher_option_param_get_name(param));
			// If parameter already exists return an error.
			if(!raxInsert(param_names, (unsigned char *) paramName, strlen(paramName), NULL, NULL)) {
				ErrorCtx_SetError("Duplicated parameter: %s", paramName);
				raxFree(param_names);
				return AST_INVALID;
			}
		}
	}
	raxFree(param_names);
	return AST_VALID;
}

// validate parameters of a query
AST_Validation AST_Validate_QueryParams
(
	const cypher_parse_result_t *result  // parse-result to validate
) {
	int index;
	if(AST_Validate_ParseResultRoot(result, &index) != AST_VALID) {
		return AST_INVALID;
	}

	const cypher_astnode_t *root = cypher_parse_result_get_root(result, index);

	// in case of no parameters
	if(cypher_ast_statement_noptions(root) == 0) {
		return AST_VALID;
	}

	if(_ValidateParamsOnly(root) != AST_VALID) {
		return AST_INVALID;
	}
	if(_ValidateDuplicateParameters(root) != AST_VALID) {
		return AST_INVALID;
	}

	// create a context for the traversal
	validations_ctx ctx = {
		.union_all = NOT_DEFINED,
		.defined_identifiers = raxNew(),
		.ignore_identifiers = false
	};

	// create a visitor
	ast_visitor visitor = {&ctx, validations_mapping};

	// visit (traverse) the ast
	AST_Visitor_visit(root, &visitor);

	// cleanup
	raxFree(ctx.defined_identifiers);

	return !ErrorCtx_EncounteredError() ? AST_VALID : AST_INVALID;
}

// report encountered errors by libcypher-parser
void AST_ReportErrors
(
	const cypher_parse_result_t *result  // parse-result
) {
	ASSERT(cypher_parse_result_nerrors(result) > 0);

	// report first encountered error
	const cypher_parse_error_t *error =
		cypher_parse_result_get_error(result, 0);

	// Get the position of an error.
	struct cypher_input_position errPos = cypher_parse_error_position(error);

	// Get the error message of an error.
	const char *errMsg = cypher_parse_error_message(error);

	// Get the error context of an error.
	// This returns a pointer to a null-terminated string, which contains a
	// section of the input around where the error occurred, that is limited
	// in length and suitable for presentation to a user.
	const char *errCtx = cypher_parse_error_context(error);

	// Get the offset into the context of an error.
	// Identifies the point of the error within the context string, allowing
	// this to be reported to the user, typically with an arrow pointing to the
	// invalid character.
	size_t errCtxOffset = cypher_parse_error_context_offset(error);
	ErrorCtx_SetError("errMsg: %s line: %u, column: %u, offset: %zu errCtx: %s errCtxOffset: %zu",
					  errMsg, errPos.line, errPos.column, errPos.offset, errCtx, errCtxOffset);
}<|MERGE_RESOLUTION|>--- conflicted
+++ resolved
@@ -28,11 +28,8 @@
 	rax *defined_identifiers;      // identifiers environment
 	cypher_astnode_type_t clause;  // top-level clause type
 	is_union_all union_all;        // union type (regular or ALL)
-<<<<<<< HEAD
 	rax *intermediate_identifiers; // identifiers which are in creation in the pattern
-=======
 	bool ignore_identifiers;       // ignore identifiers in case `RETURN *` was met in a call {} clause
->>>>>>> c1fb97d0
 } validations_ctx;
 
 // ast validation visitor mappings
@@ -167,13 +164,6 @@
 			alias = cypher_ast_identifier_get_name(expr);
 		}
 
-<<<<<<< HEAD
-		// check for duplicate column names
-		if(raxTryInsert(local_env, (unsigned char *)alias, strlen(alias), NULL, NULL) == 0) {
-			ErrorCtx_SetError("Error: Multiple result columns with the same name are not supported");
-			raxFree(local_env);
-			return false;
-=======
 		// check for duplicate column names (other than internal representation
 		// of outer-context variables)
 		if(raxTryInsert(local_env, (unsigned char *)alias, strlen(alias), NULL,
@@ -182,7 +172,6 @@
 				ErrorCtx_SetError("Error: Multiple result columns with the same name are not supported.");
 				raxFree(local_env);
 				return false;
->>>>>>> c1fb97d0
 		}
 	}
 
@@ -493,7 +482,6 @@
 ) {
 	validations_ctx *vctx = AST_Visitor_GetContext(visitor);
 	int len = strlen(identifier);
-<<<<<<< HEAD
 
 	// emit error if the identifier is not defined
 	// MATCH (n) DELETE x
@@ -507,9 +495,6 @@
 	void *intermediate =
 		raxFind(vctx->intermediate_identifiers, (unsigned char *)identifier, len);
 	if(intermediate != raxNotFound && intermediate != NULL) {
-=======
-	if(raxFind(defined_identifiers, (unsigned char *)identifier, len) == raxNotFound) {
->>>>>>> c1fb97d0
 		ErrorCtx_SetError("'%.*s' not defined", len, identifier);
 		return AST_INVALID;
 	}
@@ -1426,49 +1411,17 @@
 		uint *return_indices = AST_GetClauseIndices(ast, CYPHER_AST_RETURN);
 		uint return_clause_count = array_len(return_indices);
 
-<<<<<<< HEAD
-	// We should have one more RETURN clauses than we have UNION clauses.
-	if(return_clause_count != union_clause_count + 1) {
-		ErrorCtx_SetError("Found %d UNION clauses but only %d RETURN clauses", union_clause_count,
-						  return_clause_count);
-		array_free(return_indices);
-		return AST_INVALID;
-	}
-
-	const cypher_astnode_t *return_clause = cypher_ast_query_get_clause(ast->root, return_indices[0]);
-	uint proj_count = cypher_ast_return_nprojections(return_clause);
-	const char *projections[proj_count];
-
-	for(uint j = 0; j < proj_count; j++) {
-		const cypher_astnode_t *proj = cypher_ast_return_get_projection(return_clause, j);
-		const cypher_astnode_t *alias_node = cypher_ast_projection_get_alias(proj);
-		if(alias_node == NULL)  {
-			// The projection was not aliased, so the projection itself must be an identifier.
-			alias_node = cypher_ast_projection_get_expression(proj);
-			ASSERT(cypher_astnode_type(alias_node) == CYPHER_AST_IDENTIFIER);
-=======
 		// We should have one more RETURN clauses than we have UNION clauses.
 		if(return_clause_count != union_clause_count + 1) {
 			ErrorCtx_SetError("Found %d UNION clauses but only %d RETURN clauses.", union_clause_count,
 							return_clause_count);
 			array_free(return_indices);
 			return AST_INVALID;
->>>>>>> c1fb97d0
-		}
-
-<<<<<<< HEAD
-	for(uint i = 1; i < return_clause_count; i++) {
-		return_clause = cypher_ast_query_get_clause(ast->root, return_indices[i]);
-		if(proj_count != cypher_ast_return_nprojections(return_clause)) {
-			ErrorCtx_SetError("All sub queries in a UNION must have the same column names");
-			res = AST_INVALID;
-			goto cleanup;
-		}
-=======
+		}
+
 		const cypher_astnode_t *return_clause = cypher_ast_query_get_clause(ast->root, return_indices[0]);
 		uint proj_count = cypher_ast_return_nprojections(return_clause);
 		const char *projections[proj_count];
->>>>>>> c1fb97d0
 
 		for(uint j = 0; j < proj_count; j++) {
 			const cypher_astnode_t *proj = cypher_ast_return_get_projection(return_clause, j);
@@ -1479,10 +1432,6 @@
 				ASSERT(cypher_astnode_type(alias_node) == CYPHER_AST_IDENTIFIER);
 			}
 			const char *alias = cypher_ast_identifier_get_name(alias_node);
-<<<<<<< HEAD
-			if(strcmp(projections[j], alias) != 0) {
-				ErrorCtx_SetError("All sub queries in a UNION must have the same column names");
-=======
 			projections[j] = alias;
 		}
 
@@ -1490,7 +1439,6 @@
 			return_clause = cypher_ast_query_get_clause(ast->root, return_indices[i]);
 			if(proj_count != cypher_ast_return_nprojections(return_clause)) {
 				ErrorCtx_SetError("All sub queries in a UNION must have the same column names.");
->>>>>>> c1fb97d0
 				res = AST_INVALID;
 				goto cleanup;
 			}
@@ -2245,7 +2193,7 @@
 			return VISITOR_BREAK;
 	}
 
-	if(!cypher_ast_return_has_include_existing(n)) {
+	if(num_return_projections > 1) {
 		// check for duplicate column names
 		rax           *rax          = raxNew();
 		const char   **columns      = AST_BuildReturnColumnNames(n);
@@ -2487,25 +2435,11 @@
 	for(uint i = 0; i < clause_count; i ++) {
 		const cypher_astnode_t *clause = cypher_ast_query_get_clause(ast->root, i);
 		cypher_astnode_type_t type = cypher_astnode_type(clause);
-<<<<<<< HEAD
-		encountered_updating_clause = (encountered_updating_clause   ||
-									  (type == CYPHER_AST_CREATE     ||
-									   type == CYPHER_AST_MERGE      ||
-									   type == CYPHER_AST_DELETE     ||
-									   type == CYPHER_AST_SET        ||
-									   type == CYPHER_AST_REMOVE     ||
-									   type == CYPHER_AST_FOREACH));
-		if(encountered_updating_clause && (type == CYPHER_AST_MATCH  ||
-										   type == CYPHER_AST_UNWIND ||
-										   type == CYPHER_AST_CALL)) {
-			ErrorCtx_SetError("A WITH clause is required to introduce %s after an updating clause",
-=======
 		if(encountered_updating_clause && (type == CYPHER_AST_MATCH          ||
 										   type == CYPHER_AST_UNWIND         ||
 										   type == CYPHER_AST_CALL           ||
 										   type == CYPHER_AST_CALL_SUBQUERY)) {
 			ErrorCtx_SetError("A WITH clause is required to introduce %s after an updating clause.",
->>>>>>> c1fb97d0
 							  cypher_astnode_typestr(type));
 			return AST_INVALID;
 		}
@@ -2518,12 +2452,8 @@
 			// If the current clause is non-optional but we have already
 			// encountered an optional match, emit an error
 			if(!current_clause_is_optional && encountered_optional_match) {
-<<<<<<< HEAD
-				ErrorCtx_SetError("A WITH clause is required to introduce a MATCH clause after an OPTIONAL MATCH");
-=======
 				ErrorCtx_SetError("A WITH clause is required to introduce a \
 MATCH clause after an OPTIONAL MATCH.");
->>>>>>> c1fb97d0
 				return AST_INVALID;
 			}
 			encountered_optional_match |= current_clause_is_optional;
@@ -2581,18 +2511,12 @@
 	AST *ast  // ast
 ) {
 	// create a context for the traversal
-<<<<<<< HEAD
-	validations_ctx ctx;
-	ctx.union_all = NOT_DEFINED;
-	ctx.defined_identifiers = raxNew();
-	ctx.intermediate_identifiers = raxNew();
-=======
 	validations_ctx ctx = {
 		.union_all = NOT_DEFINED,
 		.defined_identifiers = raxNew(),
-		.ignore_identifiers = false
+		.ignore_identifiers = false,
+		.intermediate_identifiers = raxNew()
 	};
->>>>>>> c1fb97d0
 
 	// create a visitor
 	ast_visitor visitor = {&ctx, validations_mapping};
