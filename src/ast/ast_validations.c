/*
 * Copyright 2018-2022 Redis Labs Ltd. and Contributors
 *
 * This file is available under the Redis Labs Source Available License Agreement
 */

#include "ast.h"
#include "../RG.h"
#include "../errors.h"
#include "ast_shared.h"
#include "../util/arr.h"
#include "cypher_whitelist.h"
#include "../util/rax_extensions.h"
#include "../procedures/procedure.h"
#include "../arithmetic/arithmetic_expression.h"

// validate that allShortestPaths is in a supported places
static bool _ValidateAllShortestPaths
(
	const cypher_astnode_t *root
) {
	ASSERT(root != NULL);

	cypher_astnode_type_t t = cypher_astnode_type(root);
	// if we found allShortestPaths in invalid parent return true
	if(t == CYPHER_AST_SHORTEST_PATH &&
	   !cypher_ast_shortest_path_is_single(root)) {
		return true;
	}

	if(t == CYPHER_AST_MATCH) {
		// allShortesPath is invalid in the match predicate
		const cypher_astnode_t *predicate = cypher_ast_match_get_predicate(root);
		return predicate != NULL && _ValidateAllShortestPaths(predicate);
	}

	// recursively traverse all children
	uint nchildren = cypher_astnode_nchildren(root);
	for(uint i = 0; i < nchildren; i ++) {
		const cypher_astnode_t *child = cypher_astnode_get_child(root, i);
		bool res = _ValidateAllShortestPaths(child);
		if(res) return true;
	}

	return false;
}

// Forward declaration
static void _AST_Path_GetDefinedIdentifiers(const cypher_astnode_t *path, rax *identifiers);
static void _AST_GetDefinedIdentifiers(const cypher_astnode_t *node, rax *identifiers);

inline static void _prepareIterateAll(rax *map, raxIterator *iter) {
	raxStart(iter, map);
	raxSeek(iter, "^", NULL, 0);
}

static void _AST_GetIdentifiers(const cypher_astnode_t *node, rax *identifiers) {
	if(!node) return;
	ASSERT(identifiers != NULL);

	cypher_astnode_type_t type = cypher_astnode_type(node);
	if(type == CYPHER_AST_IDENTIFIER) {
		const char *identifier = cypher_ast_identifier_get_name(node);
		raxInsert(identifiers, (unsigned char *)identifier, strlen(identifier), NULL, NULL);
		return;
	}

	/* In case current node is of type CALL
	 * Process procedure call arguments, those should be defined prior
	 * to the procedure call.
	 * Outputs are not refering to previous identifiers */
	if(type == CYPHER_AST_CALL) {
		uint arg_count = cypher_ast_call_narguments(node);
		for(uint i = 0; i < arg_count; i++) {
			const cypher_astnode_t *arg = cypher_ast_call_get_argument(node, i);
			_AST_GetIdentifiers(arg, identifiers);
		}
		return;
	}

	// Don't visit the children of pattern comprehensions, as these will be aliased later.
	if(type == CYPHER_AST_PATTERN_COMPREHENSION) return;

	uint child_count = cypher_astnode_nchildren(node);

	/* In case current node is of type projection
	 * inspect first child only,
	 * @10  20..26  > > > projection           expression=@11, alias=@14
	 * @11  20..26  > > > > apply              @12(@13)
	 * @12  20..23  > > > > > function name    `max`
	 * @13  24..25  > > > > > identifier       `z`
	 * @14  20..26  > > > > identifier         `max(z)` */
	if(type == CYPHER_AST_PROJECTION) child_count = 1;

	for(uint i = 0; i < child_count; i++) {
		const cypher_astnode_t *child = cypher_astnode_get_child(node, i);
		_AST_GetIdentifiers(child, identifiers);
	}

	if(type == CYPHER_AST_LIST_COMPREHENSION ||
	   type == CYPHER_AST_ANY ||
	   type == CYPHER_AST_ALL ||
	   type == CYPHER_AST_SINGLE ||
	   type == CYPHER_AST_NONE) {
		// A list comprehension has a local variable that should only be accessed within its scope;
		// do not leave it in the identifiers map.
		const cypher_astnode_t *variable_node = cypher_ast_list_comprehension_get_identifier(node);
		const char *variable = cypher_ast_identifier_get_name(variable_node);
		raxRemove(identifiers, (unsigned char *)variable, strlen(variable), NULL);
	}

	if(type == CYPHER_AST_REDUCE) {
		// A reduce call has an accumulator and a local variable that should
		// only be accessed within its scope;
		// do not leave them in the identifiers map
		// example: reduce(sum=0, n in [1,2] | sum+n)
		const  char              *variable         =  NULL;
		const  cypher_astnode_t  *accum_node       =  NULL;
		const  cypher_astnode_t  *identifier_node  =  NULL;

		// `sum` in the above example
		accum_node = cypher_ast_reduce_get_accumulator(node);
		variable = cypher_ast_identifier_get_name(accum_node);
		raxRemove(identifiers, (unsigned char *)variable, strlen(variable),
				  NULL);

		// `n` in the above example
		identifier_node = cypher_ast_reduce_get_identifier(node);
		variable = cypher_ast_identifier_get_name(identifier_node);
		raxRemove(identifiers, (unsigned char *)variable, strlen(variable),
				  NULL);
	}
}

static void _AST_GetWithAliases(const cypher_astnode_t *node, rax *aliases) {
	if(!node) return;
	if(cypher_astnode_type(node) != CYPHER_AST_WITH) return;
	ASSERT(aliases != NULL);

	uint num_with_projections = cypher_ast_with_nprojections(node);
	for(uint i = 0; i < num_with_projections; i ++) {
		const cypher_astnode_t *child = cypher_ast_with_get_projection(node, i);
		const cypher_astnode_t *alias_node = cypher_ast_projection_get_alias(child);
		const char *alias;
		if(alias_node) {
			alias = cypher_ast_identifier_get_name(alias_node);
		} else {
			const cypher_astnode_t *expr = cypher_ast_projection_get_expression(child);
			// This expression not being an identifier is an error case, but will be captured in a later validation.
			if(cypher_astnode_type(expr) != CYPHER_AST_IDENTIFIER) continue;
			// Retrieve "a" from "WITH a"
			alias = cypher_ast_identifier_get_name(expr);
		}
		raxInsert(aliases, (unsigned char *)alias, strlen(alias), NULL, NULL);
	}
}

static void _AST_GetWithReferences(const cypher_astnode_t *node, rax *identifiers) {
	if(!node) return;
	if(cypher_astnode_type(node) != CYPHER_AST_WITH) return;
	ASSERT(identifiers != NULL);

	uint num_with_projections = cypher_ast_with_nprojections(node);
	for(uint i = 0; i < num_with_projections; i ++) {
		const cypher_astnode_t *child = cypher_ast_with_get_projection(node, i);
		_AST_GetIdentifiers(child, identifiers);
	}

	const cypher_astnode_t *order_by = cypher_ast_with_get_order_by(node);
	if(order_by) _AST_GetIdentifiers(order_by, identifiers);
}

// Extract identifiers / aliases from a procedure call.
static void _AST_GetProcCallAliases(const cypher_astnode_t *node, rax *identifiers) {
	// CALL db.labels() yield label
	// CALL db.labels() yield label as l
	ASSERT(node && identifiers);
	ASSERT(cypher_astnode_type(node) == CYPHER_AST_CALL);

	uint projection_count = cypher_ast_call_nprojections(node);
	for(uint i = 0; i < projection_count; i++) {
		const char *identifier = NULL;
		const cypher_astnode_t *proj_node = cypher_ast_call_get_projection(node, i);
		const cypher_astnode_t *alias_node = cypher_ast_projection_get_alias(proj_node);
		if(alias_node) {
			// Alias is given: YIELD label AS l.
			identifier = cypher_ast_identifier_get_name(alias_node);
		} else {
			// No alias, use identifier: YIELD label
			const cypher_astnode_t *exp_node = cypher_ast_projection_get_expression(proj_node);
			identifier = cypher_ast_identifier_get_name(exp_node);
		}
		ASSERT(identifiers != NULL);
		raxInsert(identifiers, (unsigned char *)identifier, strlen(identifier), NULL, NULL);
	}
}

// UNWIND and WITH also form aliases, but don't need special handling for us yet.
static void _AST_GetReturnAliases(const cypher_astnode_t *node, rax *aliases) {
	ASSERT(node && aliases && cypher_astnode_type(node) == CYPHER_AST_RETURN);

	uint num_return_projections = cypher_ast_return_nprojections(node);
	if(num_return_projections == 0) return;

	for(uint i = 0; i < num_return_projections; i ++) {
		const cypher_astnode_t *child = cypher_ast_return_get_projection(node, i);
		const cypher_astnode_t *alias_node = cypher_ast_projection_get_alias(child);
		if(alias_node == NULL) continue;
		const char *alias = cypher_ast_identifier_get_name(alias_node);
		raxInsert(aliases, (unsigned char *)alias, strlen(alias), NULL, NULL);
	}
}

static void _CollectIdentifiers(const cypher_astnode_t *root, rax *projections) {
	if(cypher_astnode_type(root) == CYPHER_AST_IDENTIFIER) {
		// Identifier found, add to triemap
		const char *identifier = cypher_ast_identifier_get_name(root);
		raxInsert(projections, (unsigned char *)identifier, strlen(identifier), NULL, NULL);
	} else {
		uint child_count = cypher_astnode_nchildren(root);
		for(uint i = 0; i < child_count; i ++) {
			_CollectIdentifiers(cypher_astnode_get_child(root, i), projections);
		}
	}
}

/* Collect all identifiers used in the RETURN clause (but not aliases defined there) */
static rax *_AST_GetReturnProjections(const cypher_astnode_t *return_clause) {
	if(!return_clause) return NULL;

	uint projection_count = cypher_ast_return_nprojections(return_clause);
	if(projection_count == 0) return NULL;

	rax *projections = raxNew();
	for(uint i = 0; i < projection_count; i ++) {
		const cypher_astnode_t *projection = cypher_ast_return_get_projection(return_clause, i);
		_CollectIdentifiers(projection, projections);
	}

	return projections;
}

/* Compares a triemap of user-specified functions with the registered functions we provide. */
static AST_Validation _ValidateReferredFunctions(rax *referred_functions, bool include_aggregates) {
	AST_Validation res = AST_VALID;
	char funcName[32];
	raxIterator it;
	_prepareIterateAll(referred_functions, &it);
	bool found = true;
	while(raxNext(&it)) {
		size_t len = it.key_len;
		// No functions have a name longer than 32 characters
		if(len >= 32) {
			res = AST_INVALID;
			break;
		}

		// Copy the triemap key so that we can safely add a terinator character
		memcpy(funcName, it.key, len);
		funcName[len] = 0;

		if(!include_aggregates && AR_FuncIsAggregate(funcName)) {
			// Provide a unique error for using aggregate functions from inappropriate contexts
			ErrorCtx_SetError("Invalid use of aggregating function '%s'", funcName);
			res = AST_INVALID;
			break;
		}

		if(AR_FuncExists(funcName)) continue;

		// If we reach this point, the function was not found
		found = false;
		res = AST_INVALID;
		break;
	}

	// If the function was not found, provide a reason if one is not set
	if(res == AST_INVALID && !found) {
		ErrorCtx_SetError("Unknown function '%s'", funcName);
	}

	raxStop(&it);
	return res;
}

// validate that a map doesn't contains a nested aggregation function
// e.g. {key: count(v)}
static AST_Validation _ValidateMapExp(const cypher_astnode_t *node) {
	ASSERT(cypher_astnode_type(node) == CYPHER_AST_MAP);

	if(AST_ClauseContainsAggregation(node)) {
		ErrorCtx_SetError("RedisGraph does not allow aggregate function calls \
to be nested within maps. Aggregate functions should instead be called in a \
preceding WITH clause and have their aliased values referenced in the map.");
		return AST_INVALID;
	}

	return AST_VALID;
}

// Recursively collect function names and perform validations on functions with STAR arguments.
static AST_Validation _VisitFunctions(const cypher_astnode_t *node, rax *func_names) {
	cypher_astnode_type_t type = cypher_astnode_type(node);
	if(type == CYPHER_AST_APPLY_ALL_OPERATOR) {
		// Working with a function call that has * as its argument.
		const cypher_astnode_t *func = cypher_ast_apply_all_operator_get_func_name(node);
		const char *func_name = cypher_ast_function_name_get_value(func);

		// Verify that this is a COUNT call.
		if(strcasecmp(func_name, "COUNT")) {
			ErrorCtx_SetError("COUNT is the only function which can accept * as an argument");
			return AST_INVALID;
		}

		// Verify that DISTINCT is not specified.
		if(cypher_ast_apply_all_operator_get_distinct(node)) {
			// TODO consider opening a parser error, this construction is invalid in Neo's parser.
			ErrorCtx_SetError("Cannot specify both DISTINCT and * in COUNT(DISTINCT *)");
			return AST_INVALID;
		}

		// Collect the function name, which is always "count" here.
		raxInsert(func_names, (unsigned char *)"count", 5, NULL, NULL);

		// As Apply All operators have no children, we can return here.
		return AST_VALID;
	}

	if(type == CYPHER_AST_APPLY_OPERATOR) {
		// Collect the function name.
		const cypher_astnode_t *func = cypher_ast_apply_operator_get_func_name(node);
		const char *func_name = cypher_ast_function_name_get_value(func);
		raxInsert(func_names, (unsigned char *)func_name, strlen(func_name), NULL, NULL);
	}

	if(type == CYPHER_AST_MAP) {
		// validate map expression
		AST_Validation res = _ValidateMapExp(node);
		if(res != AST_VALID) return res;
	}

	uint child_count = cypher_astnode_nchildren(node);
	for(uint i = 0; i < child_count; i ++) {
		const cypher_astnode_t *child = cypher_astnode_get_child(node, i);
		AST_Validation res = _VisitFunctions(child, func_names);
		if(res != AST_VALID) return res;
	}

	return AST_VALID;
}

static AST_Validation _ValidateFunctionCalls(const cypher_astnode_t *node,
											 bool include_aggregates) {
	AST_Validation res = AST_VALID;
	rax *func_names = raxNew();

	// Collect function names and perform in-place validations.
	res = _VisitFunctions(node, func_names);
	if(res != AST_VALID) goto cleanup;

	// Validate all provided function names.
	res = _ValidateReferredFunctions(func_names, include_aggregates);

cleanup:
	raxFree(func_names);
	return res;
}

static inline bool _AliasIsReturned(rax *projections, const char *identifier) {
	return raxFind(projections, (unsigned char *)identifier, strlen(identifier)) != raxNotFound;
}

// If we have a multi-hop traversal (fixed or variable length), we cannot currently return that entity.
static AST_Validation _ValidateMultiHopTraversal(rax *projections, const cypher_astnode_t *edge,
												 const cypher_astnode_t *range) {
	int start = 1;
	int end = INT_MAX - 2;

	const cypher_astnode_t *range_start = cypher_ast_range_get_start(range);
	if(range_start) start = AST_ParseIntegerNode(range_start);

	const cypher_astnode_t *range_end = cypher_ast_range_get_end(range);
	if(range_end) end = AST_ParseIntegerNode(range_end);

	// Validate specified range
	if(start > end) {
		ErrorCtx_SetError("Variable length path, maximum number of hops must be greater or equal to minimum number of hops.");
		return AST_INVALID;
	}

	bool multihop = (start > 1) || (start != end);
	if(!multihop) return AST_VALID;

	// Multi-hop traversals cannot be referenced
	if(!projections) return AST_VALID;

	// Check if relation has an alias
	const cypher_astnode_t *ast_identifier = cypher_ast_rel_pattern_get_identifier(edge);
	if(!ast_identifier) return AST_VALID;

	// Verify that the alias is not found in the RETURN clause.
	const char *identifier = cypher_ast_identifier_get_name(ast_identifier);
	if(_AliasIsReturned(projections, identifier)) {
		ErrorCtx_SetError("RedisGraph does not support the return of variable-length traversal edges '%s'. \
        Instead, use a query in the style of: 'MATCH p = (a)-[%s*]->(b) RETURN relationships(p)'.",
						  identifier, identifier);
		return AST_INVALID;
	}

	return AST_VALID;
}

static AST_Validation _Validate_ReusedEdges(const cypher_astnode_t *node, rax *edge_aliases) {
	uint child_count = cypher_astnode_nchildren(node);
	for(uint i = 0; i < child_count; i++) {
		const cypher_astnode_t *child = cypher_astnode_get_child(node, i);
		cypher_astnode_type_t type = cypher_astnode_type(child);

		if(type == CYPHER_AST_IDENTIFIER) {
			const char *alias = cypher_ast_identifier_get_name(child);
			int new = raxInsert(edge_aliases, (unsigned char *)alias, strlen(alias), NULL,
								NULL);
			if(!new) {
				ErrorCtx_SetError("Cannot use the same relationship variable '%s' for multiple patterns.", alias);
				return AST_INVALID;
			}
		}
	}

	return AST_VALID;
}

static AST_Validation _ValidateRelation(rax *projections, const cypher_astnode_t *edge,
										rax *edge_aliases) {
	AST_Validation res = AST_VALID;

	// Make sure edge alias is unique
	res = _Validate_ReusedEdges(edge, edge_aliases);
	if(res != AST_VALID) return res;

	// If this is a multi-hop traversal, validate it
	const cypher_astnode_t *range = cypher_ast_rel_pattern_get_varlength(edge);
	if(range) {
		res = _ValidateMultiHopTraversal(projections, edge, range);
		if(res != AST_VALID) return res;
	}

	return res;
}

static AST_Validation _ValidatePath
(
	const cypher_astnode_t *path,
	rax *projections,
	rax *edge_aliases
) {
	AST_Validation res = AST_VALID;

	if(cypher_astnode_type(path) == CYPHER_AST_NAMED_PATH) {
		path = cypher_ast_named_path_get_path(path);
	}

	if(cypher_astnode_type(path) == CYPHER_AST_SHORTEST_PATH) {
		if(cypher_ast_shortest_path_is_single(path)) {
			// MATCH (a), (b), p = shortestPath((a)-[*]->(b)) RETURN p
			res = AST_INVALID;
			ErrorCtx_SetError("RedisGraph currently only supports shortestPath in WITH or RETURN clauses");
		} else {
			// MATCH (a), (b), p = allShortestPaths((a)-[*2..]->(b)) RETURN p
			// validate rel pattern range doesn't contains a minimum > 1
			const cypher_astnode_t **ranges =
				AST_GetTypedNodes(path, CYPHER_AST_RANGE);
			int range_count = array_len(ranges);
			for(int i = 0; i < range_count; i++) {
				long min_hops = 1;
				const cypher_astnode_t *r = ranges[i];
				const cypher_astnode_t *start = cypher_ast_range_get_start(r);
				if(start) min_hops = AST_ParseIntegerNode(start);
				if(min_hops != 1) {
					res = AST_INVALID;
					ErrorCtx_SetError("allShortestPaths(...) does not support a minimal length different from 1");
					break;
				}
			}
			array_free(ranges);
		}
	}

	if(res == AST_VALID) {
		uint path_len = cypher_ast_pattern_path_nelements(path);

		// validate relations on the path (every odd offset) and collect aliases
		for(uint i = 1; i < path_len; i += 2) {
			const cypher_astnode_t *edge = cypher_ast_pattern_path_get_element(path, i);
			res = _ValidateRelation(projections, edge, edge_aliases);
			if(res != AST_VALID) break;
		}
	}

	return res;
}

static AST_Validation _ValidatePattern
(
	rax *projections,
	const cypher_astnode_t *pattern,
	rax *edge_aliases
) {
	AST_Validation  res         =  AST_VALID;
	uint            path_count  =  cypher_ast_pattern_npaths(pattern);

	for(uint i = 0; i < path_count; i ++) {
		res = _ValidatePath(cypher_ast_pattern_get_path(pattern, i),
							projections, edge_aliases);
		if(res != AST_VALID) break;
	}

	return res;
}

// Validate the property maps used in node/edge patterns in MATCH, and CREATE clauses
static AST_Validation _ValidateInlinedProperties(const cypher_astnode_t *props) {
	if(cypher_astnode_type(props) != CYPHER_AST_MAP) {
		// Emit an error if the properties are not presented as a map, as in:
		// MATCH (p {invalid_property_construction}) RETURN p
		ErrorCtx_SetError("Encountered unhandled type in inlined properties.");
		return AST_INVALID;
	}

	uint prop_count = cypher_ast_map_nentries(props);
	for(uint i = 0; i < prop_count; i++) {
		const cypher_astnode_t *prop_val = cypher_ast_map_get_value(props, i);
		const cypher_astnode_t **patterns = AST_GetTypedNodes(prop_val, CYPHER_AST_PATTERN_PATH);
		uint patterns_count = array_len(patterns);
		array_free(patterns);
		if(patterns_count > 0) {
			// Encountered query of the form:
			// MATCH (a {prop: ()-[]->()}) RETURN a
			ErrorCtx_SetError("Encountered unhandled type in inlined properties.");
			return AST_INVALID;
		}
	}

	return AST_VALID;
}

static AST_Validation _ValidateInlinedPropertiesOnPath(const cypher_astnode_t *path) {
	uint path_len = cypher_ast_pattern_path_nelements(path);
	// Check all nodes on path
	for(uint i = 0; i < path_len; i += 2) {
		const cypher_astnode_t *ast_identifier = NULL;
		const cypher_astnode_t *node = cypher_ast_pattern_path_get_element(path, i);
		const cypher_astnode_t *props = cypher_ast_node_pattern_get_properties(node);
		if(props && (_ValidateInlinedProperties(props) != AST_VALID)) return AST_INVALID;
	}

	// Check all edges on path
	for(uint i = 1; i < path_len; i += 2) {
		const cypher_astnode_t *ast_identifier = NULL;
		const cypher_astnode_t *edge = cypher_ast_pattern_path_get_element(path, i);
		const cypher_astnode_t *props = cypher_ast_rel_pattern_get_properties(edge);
		if(props && (_ValidateInlinedProperties(props) != AST_VALID)) return AST_INVALID;
	}
	return AST_VALID;
}

static AST_Validation _Validate_MATCH_Clause_Filters(const cypher_astnode_t *clause) {
	const cypher_astnode_t *pattern = cypher_ast_match_get_pattern(clause);
	uint path_count = cypher_ast_pattern_npaths(pattern);
	for(uint i = 0; i < path_count; i ++) {
		const cypher_astnode_t *path = cypher_ast_pattern_get_path(pattern, i);
		if(_ValidateInlinedPropertiesOnPath(path) != AST_VALID) return AST_INVALID;
	}

	return AST_VALID;
}

static AST_Validation _Validate_CALL_Clauses(const AST *ast) {
	/* Make sure procedure calls are valid:
	 * 1. procedure exists
	 * 2. number of arguments to procedure is as expected
	 * 3. yield refers to procedure output */
	const cypher_astnode_t **call_clauses = AST_GetClauses(ast, CYPHER_AST_CALL);
	if(call_clauses == NULL) return AST_VALID;


	ProcedureCtx    *proc         =  NULL;
	rax             *identifiers  =  NULL;
	AST_Validation  res           =  AST_VALID;

	uint call_count = array_len(call_clauses);
	for(uint i = 0; i < call_count; i ++) {
		identifiers = raxNew();
		const cypher_astnode_t *call_clause = call_clauses[i];

		// Make sure procedure exists.
		const char *proc_name = cypher_ast_proc_name_get_value(cypher_ast_call_get_proc_name(call_clause));
		proc = Proc_Get(proc_name);

		if(proc == NULL) {
			ErrorCtx_SetError("Procedure `%s` is not registered", proc_name);
			res = AST_INVALID;
			goto cleanup;
		}

		// Validate num of arguments.
		if(proc->argc != PROCEDURE_VARIABLE_ARG_COUNT) {
			unsigned int given_arg_count = cypher_ast_call_narguments(call_clause);
			if(Procedure_Argc(proc) != given_arg_count) {
				ErrorCtx_SetError("Procedure `%s` requires %d arguments, got %d", proc_name, proc->argc,
								  given_arg_count);
				res = AST_INVALID;
				goto cleanup;
			}
		}

		// validate projections
		uint proj_count = cypher_ast_call_nprojections(call_clause);
		if(proj_count > 0) {
			// collect call projections
			for(uint j = 0; j < proj_count; j++) {
				const cypher_astnode_t *proj = cypher_ast_call_get_projection(call_clause, j);
				const cypher_astnode_t *ast_exp = cypher_ast_projection_get_expression(proj);
				ASSERT(cypher_astnode_type(ast_exp) == CYPHER_AST_IDENTIFIER);
				const char *identifier = cypher_ast_identifier_get_name(ast_exp);

				// make sure each yield output is mentioned only once
				if(!raxInsert(identifiers, (unsigned char *)identifier,
							  strlen(identifier), NULL, NULL)) {
					ErrorCtx_SetError("Variable `%s` already declared", identifier);
					res = AST_INVALID;
					goto cleanup;
				}

				// make sure procedure is aware of output
				if(!Procedure_ContainsOutput(proc, identifier)) {
					ErrorCtx_SetError("Procedure `%s` does not yield output `%s`",
									  proc_name, identifier);
					res = AST_INVALID;
					goto cleanup;
				}
			}

			raxFree(identifiers);
			identifiers = NULL;
		}

		Proc_Free(proc);
		proc = NULL;
	}

cleanup:
	if(proc) Proc_Free(proc);
	if(identifiers) raxFree(identifiers);
	array_free(call_clauses);
	return res;
}

static AST_Validation _ValidateNodeAlias(const cypher_astnode_t *node, rax *edge_aliases) {
	const cypher_astnode_t *ast_alias = cypher_ast_node_pattern_get_identifier(node);
	if(ast_alias == NULL) return AST_VALID;

	// Verify that the node's alias is not in the map of edge aliases.
	const char *alias = cypher_ast_identifier_get_name(ast_alias);
	if(raxFind(edge_aliases, (unsigned char *)alias, strlen(alias)) != raxNotFound) {
		ErrorCtx_SetError("The alias '%s' was specified for both a node and a relationship.", alias);
		return AST_INVALID;
	}

	return AST_VALID;
}

static AST_Validation _ValidateReusedAliases(rax *edge_aliases, const cypher_astnode_t *pattern) {
	AST_Validation res = AST_VALID;
	uint path_count = cypher_ast_pattern_npaths(pattern);
	for(uint i = 0; i < path_count; i ++) {
		const cypher_astnode_t *path = cypher_ast_pattern_get_path(pattern, i);
		uint path_len = cypher_ast_pattern_path_nelements(path);
		for(uint j = 0; j < path_len; j += 2) {
			const cypher_astnode_t *node = cypher_ast_pattern_path_get_element(path, j);
			res = _ValidateNodeAlias(node, edge_aliases);
			if(res != AST_VALID) return res;
		}
	}

	return res;
}

static AST_Validation _Validate_MATCH_Clauses(const AST *ast) {
	// Check to see if all mentioned inlined, outlined functions exists.
	// Inlined functions appear within entity definition ({a:v})
	// Outlined functions appear within the WHERE clause.
	// libcypher-parser doesn't have a WHERE node, all of the filters
	// are specified within the MATCH node sub-tree.
	const cypher_astnode_t **match_clauses = AST_GetClauses(ast, CYPHER_AST_MATCH);

	rax             *edge_aliases     =  raxNew();
	rax             *reused_entities  =  raxNew();
	AST_Validation  res               =  AST_VALID;

	const cypher_astnode_t *return_clause =
		AST_GetClause(ast, CYPHER_AST_RETURN, NULL);
	rax *projections = _AST_GetReturnProjections(return_clause);
	uint match_count = array_len(match_clauses);
	for(uint i = 0; i < match_count; i ++) {
		const cypher_astnode_t *match_clause = match_clauses[i];
		// Validate the pattern described by the MATCH clause
		res = _ValidatePattern(projections,
							   cypher_ast_match_get_pattern(match_clause), edge_aliases);
		if(res == AST_INVALID) goto cleanup;

		// Validate that inlined filters do not use parameters
		res = _Validate_MATCH_Clause_Filters(match_clause);
		if(res == AST_INVALID) goto cleanup;

		// Validate all function references in clause. Aggregate calls cannot be made in MATCH
		// clauses or their WHERE predicates.
		bool include_aggregates = false;
		res = _ValidateFunctionCalls(match_clause, include_aggregates);
		if(res == AST_INVALID) goto cleanup;
	}

	// Verify that no relation alias is also used to denote a node
	for(uint i = 0; i < match_count; i ++) {
		const cypher_astnode_t *match_clause = match_clauses[i];
		res = _ValidateReusedAliases(edge_aliases, cypher_ast_match_get_pattern(match_clause));
		if(res == AST_INVALID) goto cleanup;
	}

cleanup:
	if(projections) raxFree(projections);
	raxFree(edge_aliases);
	raxFree(reused_entities);
	array_free(match_clauses);

	return res;
}

static AST_Validation _Validate_WITH_Clauses(const AST *ast) {
	// Verify that all functions used in the WITH clause and (if present) its WHERE predicate
	// are defined and used validly.
	// An AST segment has at most 1 WITH clause.
	const cypher_astnode_t *with_clause = AST_GetClause(ast, CYPHER_AST_WITH,
														NULL);
	if(with_clause == NULL) return AST_VALID;

	rax *rax = raxNew();
	AST_Validation res = AST_VALID;

	// Verify that each WITH projection either is aliased or is itself an identifier.
	uint projection_count = cypher_ast_with_nprojections(with_clause);
	for(uint i = 0; i < projection_count; i ++) {
		const cypher_astnode_t *proj = cypher_ast_with_get_projection(with_clause, i);
		const cypher_astnode_t *ast_alias = cypher_ast_projection_get_alias(proj);
		if(!ast_alias &&
		   cypher_astnode_type(cypher_ast_projection_get_expression(proj)) != CYPHER_AST_IDENTIFIER) {
			ErrorCtx_SetError("WITH clause projections must be aliased");
			res = AST_INVALID;
			break;
		}
		if(ast_alias == NULL) ast_alias = cypher_ast_projection_get_expression(proj);
		const char *alias = cypher_ast_identifier_get_name(ast_alias);
		// column with same name is invalid
		if(raxTryInsert(rax, (unsigned char *)alias, strlen(alias), NULL, NULL) == 0) {
			ErrorCtx_SetError("Error: Multiple result columns with the same name are not supported.");
			res = AST_INVALID;
			break;
		}
	}

	raxFree(rax);

	if(res == AST_VALID) {
		// Verify that functions invoked by the WITH clause are valid.
		res = _ValidateFunctionCalls(with_clause, true);
	}

	return res;
}

// Verify that MERGE doesn't redeclare bound relations and that one reltype is specified for unbound relations.
static AST_Validation _ValidateMergeRelation(const cypher_astnode_t *entity, rax *defined_aliases) {
	const cypher_astnode_t *identifier = cypher_ast_rel_pattern_get_identifier(entity);
	const char *alias = NULL;
	if(identifier) {
		alias = cypher_ast_identifier_get_name(identifier);
		// Verify that we're not redeclaring a bound variable.
		if(raxFind(defined_aliases, (unsigned char *)alias, strlen(alias)) != raxNotFound) {
			ErrorCtx_SetError("The bound variable %s' can't be redeclared in a MERGE clause", alias);
			return AST_INVALID;
		}
	}

	// Exactly one reltype should be specified for the introduced edge.
	uint reltype_count = cypher_ast_rel_pattern_nreltypes(entity);
	if(reltype_count != 1) {
		ErrorCtx_SetError("Exactly one relationship type must be specified for each relation in a MERGE pattern.");
		return AST_INVALID;
	}

	// We don't need to validate the MERGE edge's direction, as an undirected edge in MERGE
	// should cause a single outgoing edge to be created.

	return AST_VALID;
}

// Verify that MERGE doesn't redeclare bound nodes.
static AST_Validation _ValidateMergeNode(const cypher_astnode_t *entity, rax *defined_aliases) {
	if(raxSize(defined_aliases) == 0) return AST_VALID;

	const cypher_astnode_t *identifier = cypher_ast_node_pattern_get_identifier(entity);
	if(identifier == NULL) return AST_VALID;

	const char *alias = cypher_ast_identifier_get_name(identifier);
	if(raxFind(defined_aliases, (unsigned char *)alias, strlen(alias)) == raxNotFound) {
		// If the entity is unaliased or not previously bound, it cannot be redeclared.
		return AST_VALID;
	}

	// If the entity is already bound, the MERGE pattern should not introduce labels or properties.
	if((cypher_ast_node_pattern_nlabels(entity) > 0) ||
	   cypher_ast_node_pattern_get_properties(entity)) {
		ErrorCtx_SetError("The bound node '%s' can't be redeclared in a MERGE clause", alias);
		return AST_INVALID;
	}

	return AST_VALID;
}

static AST_Validation _Validate_MERGE_Clauses(const AST *ast) {
	AST_Validation res = AST_VALID;
	uint *merge_clause_indices = AST_GetClauseIndices(ast, CYPHER_AST_MERGE);
	uint merge_count = array_len(merge_clause_indices);
	rax *defined_aliases = NULL;
	if(merge_count == 0) goto cleanup;

	defined_aliases = raxNew();
	uint start_offset = 0;
	for(uint i = 0; i < merge_count; i ++) {
		uint clause_idx = merge_clause_indices[i];

		// Collect all entities that are bound before this MERGE clause.
		for(uint j = start_offset; j < clause_idx; j ++) {
			const cypher_astnode_t *clause = cypher_ast_query_get_clause(ast->root, j);
			_AST_GetDefinedIdentifiers(clause, defined_aliases);
		}
		start_offset = clause_idx;

		const cypher_astnode_t *merge_clause = cypher_ast_query_get_clause(ast->root, clause_idx);
		const cypher_astnode_t *path = cypher_ast_merge_get_pattern_path(merge_clause);

		// Verify that functions invoked in the MERGE pattern are valid.
		res = _ValidateFunctionCalls(path, false);
		if(res != AST_VALID) goto cleanup;

		uint nelems = cypher_ast_pattern_path_nelements(path);
		for(uint j = 0; j < nelems; j ++) {
			const cypher_astnode_t *entity = cypher_ast_pattern_path_get_element(path, j);
			// Odd offsets correspond to edges, even offsets correspond to nodes.
			res = (j % 2) ? _ValidateMergeRelation(entity, defined_aliases)
				  : _ValidateMergeNode(entity, defined_aliases);
			if(res != AST_VALID) goto cleanup;
		}

		// Verify that any filters on the path refer to constants or resolved identifiers.
		res = _ValidateInlinedPropertiesOnPath(path);
		if(res != AST_VALID) goto cleanup;

		uint action_count = cypher_ast_merge_nactions(merge_clause);
		for (uint j = 0; j < action_count; j++) {
			const cypher_astnode_t *action = cypher_ast_merge_get_action(merge_clause, j);
			_ValidateFunctionCalls(action, false);
		}
	}

cleanup:
	array_free(merge_clause_indices);
	if(defined_aliases) raxFree(defined_aliases);
	return res;
}

// Validate each entity referenced in a single path of a CREATE clause.
static AST_Validation _Validate_CREATE_Entities(const cypher_astnode_t *path,
												rax *defined_aliases) {
	if(_ValidateInlinedPropertiesOnPath(path) != AST_VALID) return AST_INVALID;

	uint nelems = cypher_ast_pattern_path_nelements(path);
	 // Redeclaration of a node is not allowed only when the path is of length 0, as in: MATCH (a) CREATE (a).
	 // Otherwise, using a defined alias of a node is allowed, as in: MATCH (a) CREATE (a)-[:E]->(:B)
	if(nelems == 1) {
		const cypher_astnode_t *node = cypher_ast_pattern_path_get_element(path, 0);
		const cypher_astnode_t *identifier = cypher_ast_node_pattern_get_identifier(node);
		if(identifier) {
			const char *alias = cypher_ast_identifier_get_name(identifier);
			if(raxFind(defined_aliases, (unsigned char *)alias, strlen(alias)) != raxNotFound) {
				ErrorCtx_SetError("The bound variable '%s' can't be redeclared in a CREATE clause", alias);
				return AST_INVALID;
			}
		}
	}
	//Visit every relationship (every odd offset) on the path to validate its alias and structure.
	for(uint j = 1; j < nelems; j += 2) {
		const cypher_astnode_t *rel = cypher_ast_pattern_path_get_element(path, j);
		const cypher_astnode_t *identifier = cypher_ast_rel_pattern_get_identifier(rel);
		// Validate that no relation aliases are previously bound.
		if(identifier) {
			const char *alias = cypher_ast_identifier_get_name(identifier);
			if(raxFind(defined_aliases, (unsigned char *)alias, strlen(alias)) != raxNotFound) {
				ErrorCtx_SetError("The bound variable '%s' can't be redeclared in a CREATE clause", alias);
				return AST_INVALID;
			}
		}

		// Validate that each relation has exactly one type.
		uint reltype_count = cypher_ast_rel_pattern_nreltypes(rel);
		if(reltype_count != 1) {
			ErrorCtx_SetError("Exactly one relationship type must be specified for CREATE");
			return AST_INVALID;
		}

		// Validate that each relation being created is directed.
		if(cypher_ast_rel_pattern_get_direction(rel) == CYPHER_REL_BIDIRECTIONAL) {
			ErrorCtx_SetError("Only directed relationships are supported in CREATE");
			return AST_INVALID;
		}
	}

	return AST_VALID;
}

static AST_Validation _Validate_CREATE_Clauses(const AST *ast) {
	AST_Validation res = AST_VALID;

	uint *create_clause_indices = AST_GetClauseIndices(ast, CYPHER_AST_CREATE);
	uint clause_count = array_len(create_clause_indices);
	rax *defined_aliases = NULL;
	if(clause_count == 0) goto cleanup;

	defined_aliases = raxNew();
	uint start_offset = 0;
	for(uint i = 0; i < clause_count; i ++) {
		uint clause_idx = create_clause_indices[i];

		// Collect all entities that are bound before this CREATE clause.
		for (uint j = start_offset; j < clause_idx; j++) {
			const cypher_astnode_t *prev_clause = cypher_ast_query_get_clause(ast->root, j);
			_AST_GetDefinedIdentifiers(prev_clause, defined_aliases);
		}
		start_offset = clause_idx;

		const cypher_astnode_t *clause = cypher_ast_query_get_clause(ast->root, clause_idx);
		const cypher_astnode_t *pattern = cypher_ast_create_get_pattern(clause);

		// Verify that functions invoked in the CREATE pattern are valid.
		if (_ValidateFunctionCalls(pattern, false) != AST_VALID) goto cleanup;

		uint path_count = cypher_ast_pattern_npaths(pattern);
		const cypher_astnode_t *prev_path = NULL;
		for (uint j = 0; j < path_count; j++) {
			const cypher_astnode_t *path = cypher_ast_pattern_get_path(pattern, j);
			// Collect aliases defined on the previous path in this CREATE clause.
			if (prev_path) _AST_Path_GetDefinedIdentifiers(prev_path, defined_aliases);
			res = _Validate_CREATE_Entities(path, defined_aliases);
			if (res == AST_INVALID) goto cleanup;
			prev_path = path;
		}
	}

	/* Since we combine all our CREATE clauses in a segment into one operation,
	 * make sure no data-modifying clauses can separate them. TCK example:
	 * CREATE (a:A), (b:B) MERGE (a)-[:KNOWS]->(b) CREATE (b)-[:KNOWS]->(c:C) RETURN count(*)
	 */
	for(uint i = create_clause_indices[0] + 1; i < create_clause_indices[clause_count - 1]; i ++) {
		const cypher_astnode_t *clause = cypher_ast_query_get_clause(ast->root, i);
		if(cypher_astnode_type(clause) == CYPHER_AST_MERGE) {
			ErrorCtx_SetError("RedisGraph does not support queries of the form CREATE...MERGE...CREATE without a separating WITH clause.");
			res = AST_INVALID;
			goto cleanup;
		}
	}
cleanup:
	array_free(create_clause_indices);
	if(defined_aliases) raxFree(defined_aliases);
	return res;
}

static AST_Validation _Validate_DELETE_Clauses(const AST *ast) {
	const cypher_astnode_t **delete_clauses = AST_GetClauses(ast, CYPHER_AST_DELETE);
	AST_Validation res = AST_VALID;
	uint clause_count = array_len(delete_clauses);
	for(uint i = 0; i < clause_count; i++) {
		const cypher_astnode_t *clause = delete_clauses[i];
		uint expression_count = cypher_ast_delete_nexpressions(clause);
		for(uint j = 0; j < expression_count; j++) {
			const cypher_astnode_t *exp = cypher_ast_delete_get_expression(clause, j);
			cypher_astnode_type_t type = cypher_astnode_type(exp);
			// expecting an identifier or a function call
			// identifiers and calls that don't resolve to a node or edge
			// will raise an error at run-time
			if(type != CYPHER_AST_IDENTIFIER &&
			   type != CYPHER_AST_APPLY_OPERATOR &&
			   type != CYPHER_AST_APPLY_ALL_OPERATOR &&
			   type != CYPHER_AST_SUBSCRIPT_OPERATOR) {
				ErrorCtx_SetError("DELETE can only be called on nodes and relationships");
				res = AST_INVALID;
				goto cleanup;
			}
		}

		// validate any func
		bool include_aggregates = false;
		res = _ValidateFunctionCalls(clause, include_aggregates);
		if(res == AST_INVALID) goto cleanup;
	}

cleanup:
	array_free(delete_clauses);
	return res;
}

AST_Validation _AST_ValidateResultColumns
(
	const cypher_astnode_t *return_clause
) {
	ASSERT(return_clause != NULL);

	if(cypher_ast_return_has_include_existing(return_clause)) {
		return AST_VALID;
	}

	rax           *rax          = raxNew();
	AST_Validation res          = AST_VALID;
	const char   **columns      = AST_BuildReturnColumnNames(return_clause);
	uint           column_count = array_len(columns);

	for (uint i = 0; i < column_count; i++) {
		// column with same name is invalid
		if(raxTryInsert(rax, (unsigned char *)columns[i], strlen(columns[i]), NULL, NULL) == 0) {
			ErrorCtx_SetError("Error: Multiple result columns with the same name are not supported.");
			res = AST_INVALID;
			break;
		}
	}
	
	raxFree(rax);
	array_free(columns);
	
	return res;
}

static AST_Validation _Validate_RETURN_Clause(const AST *ast) {
	const cypher_astnode_t *return_clause;
	return_clause = AST_GetClause(ast, CYPHER_AST_RETURN, NULL);

	// no RETURN clause, nothing to validate
	if(return_clause == NULL) return AST_VALID;

	// validate all user-specified functions in RETURN clause
	bool include_aggregates = true;
	if(_ValidateFunctionCalls(return_clause, include_aggregates) == AST_INVALID)
		return AST_INVALID;
	
	return _AST_ValidateResultColumns(return_clause);
}

static AST_Validation _Validate_UNWIND_Clauses(const AST *ast) {
	const cypher_astnode_t **unwind_clauses = AST_GetClauses(ast, CYPHER_AST_UNWIND);
	if(!unwind_clauses) return AST_VALID;

	AST_Validation res = AST_VALID;
	uint clause_count = array_len(unwind_clauses);
	for(uint i = 0; i < clause_count; i++) {
		const cypher_astnode_t *expression = cypher_ast_unwind_get_expression(unwind_clauses[i]);
		// Verify that UNWIND doesn't call non-existent or unsupported functions.
		res = _ValidateFunctionCalls(expression, true);
		if(res != AST_VALID) goto cleanup;
	}

cleanup:
	array_free(unwind_clauses);
	return res;
}

// LIMIT and SKIP are not independent clauses, but modifiers that can be applied to WITH or RETURN clauses
static AST_Validation _Validate_LIMIT_SKIP_Modifiers(const AST *ast) {
	// Handle modifiers on the RETURN clause
	const cypher_astnode_t *return_clause = AST_GetClause(ast,
														  CYPHER_AST_RETURN, NULL);
	// Skip check if the RETURN clause does not specify a limit
	if(return_clause) {
		// Handle LIMIT modifier
		const cypher_astnode_t *limit = cypher_ast_return_get_limit(return_clause);
		if(limit) {
			// Handle non-integer or non parameter types specified as LIMIT value
			// The value validation of integer node or parameter node is done in run time evaluation.
			if(cypher_astnode_type(limit) != CYPHER_AST_INTEGER &&
			   cypher_astnode_type(limit) != CYPHER_AST_PARAMETER) {
				ErrorCtx_SetError("LIMIT specified value of invalid type, must be a positive integer");
				return AST_INVALID;
			}
		}

		// Handle SKIP modifier
		const cypher_astnode_t *skip = cypher_ast_return_get_skip(return_clause);
		if(skip) {
			// Handle non-integer or non parameter types specified as skip value
			// The value validation of integer node or parameter node is done in run time evaluation.
			if(cypher_astnode_type(skip) != CYPHER_AST_INTEGER &&
			   cypher_astnode_type(skip) != CYPHER_AST_PARAMETER) {
				ErrorCtx_SetError("SKIP specified value of invalid type, must be a positive integer");
				return AST_INVALID;
			}
		}
	}

	// Handle LIMIT modifiers on all WITH clauses
	const cypher_astnode_t **with_clauses = AST_GetClauses(ast, CYPHER_AST_WITH);
	if(!with_clauses) return AST_VALID;

	AST_Validation res = AST_VALID;
	uint with_count = array_len(with_clauses);
	for(uint i = 0; i < with_count; i++) {
		const cypher_astnode_t *with_clause = with_clauses[i];
		// Handle LIMIT modifier
		const cypher_astnode_t *limit = cypher_ast_with_get_limit(with_clause);
		if(limit) {
			// Handle non-integer or non parameter types specified as LIMIT value
			// The value validation of integer node or parameter node is done in run time evaluation.
			if(cypher_astnode_type(limit) != CYPHER_AST_INTEGER &&
			   cypher_astnode_type(limit) != CYPHER_AST_PARAMETER) {
				ErrorCtx_SetError("LIMIT specified value of invalid type, must be a positive integer");
				return AST_INVALID;
			}
		}

		// Handle SKIP modifier
		const cypher_astnode_t *skip = cypher_ast_with_get_skip(with_clause);
		if(skip) {
			// Handle non-integer or non parameter types specified as skip value
			// The value validation of integer node or parameter node is done in run time evaluation.
			if(cypher_astnode_type(skip) != CYPHER_AST_INTEGER &&
			   cypher_astnode_type(skip) != CYPHER_AST_PARAMETER) {
				ErrorCtx_SetError("SKIP specified value of invalid type, must be a positive integer");
				return AST_INVALID;
			}
		}
	}
	array_free(with_clauses);

	return res;
}

// A query must end in a RETURN clause, a procedure, or an updating clause
// (CREATE, MERGE, DELETE, SET, or REMOVE once supported)
static AST_Validation _ValidateQueryTermination(const AST *ast) {
	ASSERT(ast != NULL);

	uint clause_idx = 0;
	const cypher_astnode_t *return_clause = NULL;
	const cypher_astnode_t *following_clause = NULL;
	uint clause_count = cypher_ast_query_nclauses(ast->root);

	// libcypher-parser do not enforce clause sequance order:
	// queries such as 'RETURN CREATE' and 'RETURN RETURN' are considered
	// valid by the parser
	// make sure the only clause following RETURN is UNION

	// get first instance of a RETURN clause
	return_clause = AST_GetClause(ast, CYPHER_AST_RETURN, &clause_idx);
	if(return_clause != NULL && clause_idx < clause_count - 1) {
		// RETURN clause isn't the last clause
		// the only clause which can follow a RETURN is the UNION clause
		following_clause = AST_GetClauseByIdx(ast, clause_idx + 1);
		if(cypher_astnode_type(following_clause) != CYPHER_AST_UNION) {
			// unexpected clause following RETURN
			ErrorCtx_SetError("Unexpected clause following RETURN");
			return AST_INVALID;
		}
	}

	const cypher_astnode_t *last_clause = cypher_ast_query_get_clause(ast->root, clause_count - 1);
	cypher_astnode_type_t type = cypher_astnode_type(last_clause);
	if(type != CYPHER_AST_RETURN   &&
	   type != CYPHER_AST_CREATE   &&
	   type != CYPHER_AST_MERGE    &&
	   type != CYPHER_AST_DELETE   &&
	   type != CYPHER_AST_SET      &&
	   type != CYPHER_AST_CALL     &&
	   type != CYPHER_AST_FOREACH
	  ) {
		ErrorCtx_SetError("Query cannot conclude with %s (must be RETURN or an update clause)",
						  cypher_astnode_typestr(type));
		return AST_INVALID;
	}
	return AST_VALID;
}

static void _AST_RegisterCallOutputs(const cypher_astnode_t *call_clause, rax *identifiers) {
	const char *proc_name = cypher_ast_proc_name_get_value(cypher_ast_call_get_proc_name(call_clause));
	ProcedureCtx *proc = Proc_Get(proc_name);
	ASSERT(proc != NULL);

	unsigned int output_count = array_len(proc->output);
	for(uint i = 0; i < output_count; i++) {
		const char *name = Procedure_GetOutput(proc, i);
		raxInsert(identifiers, (unsigned char *)name, strlen(name), NULL, NULL);
	}
}

// Perform validations not constrained to a specific scope
static AST_Validation _ValidateQuerySequence(const AST *ast) {

	// Validate the final clause
	if(_ValidateQueryTermination(ast) != AST_VALID) return AST_INVALID;

	// The query cannot begin with a "WITH/RETURN *" projection.
	const cypher_astnode_t *start_clause = cypher_ast_query_get_clause(ast->root, 0);
	if(cypher_astnode_type(start_clause) == CYPHER_AST_WITH &&
	   cypher_ast_with_has_include_existing(start_clause)) {
		ErrorCtx_SetError("Query cannot begin with 'WITH *'.");
		return AST_INVALID;
	}

	if(cypher_astnode_type(start_clause) == CYPHER_AST_RETURN &&
	   cypher_ast_return_has_include_existing(start_clause)) {
		ErrorCtx_SetError("Query cannot begin with 'RETURN *'.");
		return AST_INVALID;
	}

	return AST_VALID;
}

/* In any given query scope, reading clauses (MATCH, UNWIND, and InQueryCall)
 * cannot follow updating clauses (CREATE, MERGE, DELETE, SET, REMOVE).
 * https://s3.amazonaws.com/artifacts.opencypher.org/railroad/SinglePartQuery.html
 * Additionally, a MATCH clause cannot follow an OPTIONAL MATCH clause. */
static AST_Validation _ValidateClauseOrder(const AST *ast) {
	uint clause_count = cypher_ast_query_nclauses(ast->root);

	bool encountered_optional_match = false;
	bool encountered_updating_clause = false;
	for(uint i = 0; i < clause_count; i ++) {
		const cypher_astnode_t *clause = cypher_ast_query_get_clause(ast->root, i);
		cypher_astnode_type_t type = cypher_astnode_type(clause);
		if(!encountered_updating_clause && (type == CYPHER_AST_CREATE || type == CYPHER_AST_MERGE ||
											type == CYPHER_AST_DELETE || type == CYPHER_AST_SET ||
											type == CYPHER_AST_REMOVE)) {
			encountered_updating_clause = true;
		} else if(encountered_updating_clause && (type == CYPHER_AST_MATCH ||
												  type == CYPHER_AST_UNWIND ||
												  type == CYPHER_AST_CALL)) {
			ErrorCtx_SetError("A WITH clause is required to introduce %s after an updating clause.",
							  cypher_astnode_typestr(type));
			return AST_INVALID;
		}

		if(type == CYPHER_AST_MATCH) {
			// Check whether this match is optional.
			bool current_clause_is_optional = cypher_ast_match_is_optional(clause);
			// If the current clause is non-optional but we have already encountered an optional match, emit an error.
			if(!current_clause_is_optional && encountered_optional_match) {
				ErrorCtx_SetError("A WITH clause is required to introduce a MATCH clause after an OPTIONAL MATCH.");
				return AST_INVALID;
			}
			encountered_optional_match |= current_clause_is_optional;
		}
	}

	return AST_VALID;
}

static void _AST_Path_GetDefinedIdentifiers(const cypher_astnode_t *path, rax *identifiers) {
	/* Collect the aliases of named paths, nodes, and edges.
	 * All more deeply-nested identifiers are referenced rather than defined,
	 * and will not be collected. This enforces reference checking on aliases like 'fake' in:
	 * MATCH (a {val: fake}) RETURN a */
	if(cypher_astnode_type(path) == CYPHER_AST_NAMED_PATH) {
		// If this is a named path, collect its alias.
		const cypher_astnode_t *alias_node = cypher_ast_named_path_get_identifier(path);
		const char *alias = cypher_ast_identifier_get_name(alias_node);
		raxInsert(identifiers, (unsigned char *)alias, strlen(alias), NULL, NULL);
	}

	uint path_len = cypher_ast_pattern_path_nelements(path);
	for(uint j = 0; j < path_len; j ++) {
		const cypher_astnode_t *elem = cypher_ast_pattern_path_get_element(path, j);
		// Retrieve the path element's alias if one is present.
		// Odd offsets correspond to edges, even offsets correspond to nodes.
		const cypher_astnode_t *alias_node = (j % 2) ?
											 cypher_ast_rel_pattern_get_identifier(elem) :
											 cypher_ast_node_pattern_get_identifier(elem);
		if(!alias_node) continue; // Skip unaliased entities.
		const char *alias = cypher_ast_identifier_get_name(alias_node);
		raxInsert(identifiers, (unsigned char *)alias, strlen(alias), NULL, NULL);
	}

}

static void _AST_Pattern_GetDefinedIdentifiers(const cypher_astnode_t *pattern, rax *identifiers) {
	/* Collect all aliases defined in a MATCH or CREATE pattern,
	 * which is comprised of 1 or more paths. */
	uint path_count = cypher_ast_pattern_npaths(pattern);
	for(uint i = 0; i < path_count; i ++) {
		const cypher_astnode_t *path = cypher_ast_pattern_get_path(pattern, i);
		// Collect aliases defined on each path.
		_AST_Path_GetDefinedIdentifiers(path, identifiers);
	}
}

static void _AST_CreateIndex_GetDefinedIdentifiers(const cypher_astnode_t *node, rax *identifiers) {
	uint child_count = cypher_astnode_nchildren(node);
	for(uint c = 0; c < child_count; c ++) {
		const cypher_astnode_t *child = cypher_astnode_get_child(node, c);
		cypher_astnode_type_t type = cypher_astnode_type(child);
		if(type == CYPHER_AST_IDENTIFIER) {
			const char *identifier = cypher_ast_identifier_get_name(child);
			raxInsert(identifiers, (unsigned char *)identifier, strlen(identifier), NULL, NULL);
			return;
		}
	}
}

static void _AST_GetDefinedIdentifiers(const cypher_astnode_t *node, rax *identifiers) {
	if(!node) return;
	cypher_astnode_type_t type = cypher_astnode_type(node);

	if(type == CYPHER_AST_RETURN) {
		/* Only collect aliases (which may be referenced in an ORDER BY)
		 * from the RETURN clause, rather than all identifiers */
		_AST_GetReturnAliases(node, identifiers);
	} else if(type == CYPHER_AST_WITH) {
		// Get alias if one is provided; otherwise use the expression identifier
		_AST_GetWithAliases(node, identifiers);
	} else if(type == CYPHER_AST_CALL) {
		// Get alias if one is provided; otherwise use the expression identifier
		_AST_GetProcCallAliases(node, identifiers);
	} else if(type == CYPHER_AST_MATCH) {
		/* Collect all identifiers defined by the pattern in the MATCH clause,
		 * ignoring references in property maps and WHERE predicates. */
		const cypher_astnode_t *match_pattern = cypher_ast_match_get_pattern(node);
		_AST_Pattern_GetDefinedIdentifiers(match_pattern, identifiers);
	} else if(type == CYPHER_AST_MERGE) {
		/* Collect all identifiers defined by the path in the MERGE clause,
		 * ignoring references in property maps and ON CREATE / ON MATCH actions. */
		const cypher_astnode_t *merge_path = cypher_ast_merge_get_pattern_path(node);
		_AST_Path_GetDefinedIdentifiers(merge_path, identifiers);
	} else if(type == CYPHER_AST_CREATE) {
		/* Collect all identifiers defined by the pattern in the CREATE clause,
		 * ignoring references in property maps.  */
		const cypher_astnode_t *pattern = cypher_ast_create_get_pattern(node);
		_AST_Pattern_GetDefinedIdentifiers(pattern, identifiers);
	} else if(type == CYPHER_AST_UNWIND) {
		/* UNWIND only defines its own alias, which is just 'defined' in the query:
		 * UNWIND [ref_1, ref_2] AS defined RETURN defined */
		const cypher_astnode_t *unwind_alias_node = cypher_ast_unwind_get_alias(node);
		const char *unwind_alias = cypher_ast_identifier_get_name(unwind_alias_node);
		raxInsert(identifiers, (unsigned char *)unwind_alias, strlen(unwind_alias), NULL, NULL);
	} else if(type == CYPHER_AST_CALL) {
		_AST_RegisterCallOutputs(node, identifiers);
<<<<<<< HEAD
	} else if(type == CYPHER_AST_FOREACH) {
		const cypher_astnode_t *identifier_node = cypher_ast_foreach_get_identifier(node);
		const char *identifier = cypher_ast_identifier_get_name(identifier_node);
		raxInsert(identifiers, (unsigned char *)identifier, strlen(identifier), NULL, NULL);
		uint nclauses = cypher_ast_foreach_nclauses(node);
		for (uint i = 0; i < nclauses; i++) {
			const cypher_astnode_t *clause_node = cypher_ast_foreach_get_clause(node, i);
			_AST_GetDefinedIdentifiers(clause_node, identifiers);
		}
	} else {
=======
	} else if(type == CYPHER_AST_CREATE_NODE_PROPS_INDEX || 
		type == CYPHER_AST_CREATE_PATTERN_PROPS_INDEX ||
		type == CYPHER_AST_DROP_PROPS_INDEX) {
		_AST_CreateIndex_GetDefinedIdentifiers(node, identifiers);
	}
	else {
>>>>>>> 4b2f3e90
		uint child_count = cypher_astnode_nchildren(node);
		for(uint c = 0; c < child_count; c ++) {
			const cypher_astnode_t *child = cypher_astnode_get_child(node, c);
			_AST_GetDefinedIdentifiers(child, identifiers);
		}
	}
}

static void _AST_GetReferredIdentifiers(const cypher_astnode_t *node, rax *identifiers) {
	if(!node) return;
	if(cypher_astnode_type(node) == CYPHER_AST_WITH) {
		// WITH clauses should only have their inputs collected, not their outputs.
		_AST_GetWithReferences(node, identifiers);
	} else {
		_AST_GetIdentifiers(node, identifiers);
	}
}

static AST_Validation _Validate_Aliases_DefinedInClause(const cypher_astnode_t *clause,
														rax *defined_aliases) {
	AST_Validation res = AST_VALID;
	rax *referred_identifiers = raxNew();

	// Get defined identifiers.
	_AST_GetDefinedIdentifiers(clause, defined_aliases);

	// Get referred identifiers.
	_AST_GetReferredIdentifiers(clause, referred_identifiers);

	raxIterator it;
	_prepareIterateAll(referred_identifiers, &it);

	// See that each referred identifier is defined.
	while(raxNext(&it)) {
		int len = it.key_len;
		unsigned char *alias = it.key;
		if(raxFind(defined_aliases, alias, len) == raxNotFound) {
			ErrorCtx_SetError("%.*s not defined", len, alias);
			res = AST_INVALID;
			break;
		}
	}

	// Clean up:
	raxStop(&it);
	raxFree(referred_identifiers);
	return res;
}

/* Check that all referred identifiers been defined. */
static AST_Validation _Validate_Aliases_Defined(const AST *ast) {
	AST_Validation res = AST_VALID;

	// Retrieve the indices of each WITH clause to properly set the bounds of each scope.
	// If the query does not have a WITH clause, there is only one scope.
	uint end_offset = cypher_ast_query_nclauses(ast->root);
	rax *defined_aliases = raxNew();
	for(uint i = 0; i < end_offset; i++) {
		const cypher_astnode_t *clause = cypher_ast_query_get_clause(ast->root, i);
		// For each clause, confirm that all referred aliases have been previously defined.
		res = _Validate_Aliases_DefinedInClause(clause, defined_aliases);
		if(res != AST_VALID) break;
		if(cypher_astnode_type(clause) == CYPHER_AST_WITH) {
			// each WITH clause marks the beginning of a new scope for defined aliases
			// if the WITH clause contains a star projection, all variables from
			// the previous scope are carried over
			if(!cypher_ast_with_has_include_existing(clause)) {
				raxFree(defined_aliases);
				defined_aliases = raxNew();
			}
			_AST_GetDefinedIdentifiers(clause, defined_aliases);
		}
	}
	raxFree(defined_aliases);
	return res;
}

// Report encountered errors by libcypher-parser.
void AST_ReportErrors(const cypher_parse_result_t *result) {
	ASSERT(cypher_parse_result_nerrors(result) > 0);

	// report first encountered error
	const cypher_parse_error_t *error =
		cypher_parse_result_get_error(result, 0);

	// Get the position of an error.
	struct cypher_input_position errPos = cypher_parse_error_position(error);

	// Get the error message of an error.
	const char *errMsg = cypher_parse_error_message(error);

	// Get the error context of an error.
	// This returns a pointer to a null-terminated string, which contains a
	// section of the input around where the error occurred, that is limited
	// in length and suitable for presentation to a user.
	const char *errCtx = cypher_parse_error_context(error);

	// Get the offset into the context of an error.
	// Identifies the point of the error within the context string, allowing
	// this to be reported to the user, typically with an arrow pointing to the
	// invalid character.
	size_t errCtxOffset = cypher_parse_error_context_offset(error);
	ErrorCtx_SetError("errMsg: %s line: %u, column: %u, offset: %zu errCtx: %s errCtxOffset: %zu",
					  errMsg, errPos.line, errPos.column, errPos.offset, errCtx, errCtxOffset);
}

// checks if set items contains non-alias referenes in lhs
static AST_Validation _Validate_SETItems(const cypher_astnode_t *set_clause) {
	uint nitems = cypher_ast_set_nitems(set_clause);
	for(uint i = 0; i < nitems; i++) {
		// Get the SET directive at this index.
		const cypher_astnode_t *set_item = cypher_ast_set_get_item(set_clause, i);
		const cypher_astnode_type_t type = cypher_astnode_type(set_item);
		if(type == CYPHER_AST_SET_PROPERTY) {
			const cypher_astnode_t *ast_prop = cypher_ast_set_property_get_property(set_item);
			const cypher_astnode_t *ast_entity = cypher_ast_property_operator_get_expression(ast_prop);
			if(cypher_astnode_type(ast_entity) != CYPHER_AST_IDENTIFIER) {
				ErrorCtx_SetError("RedisGraph does not currently support non-alias references on the left-hand side of SET expressions");
				return AST_INVALID;
			}
		}
	}
	return AST_VALID;
}

// checks if SET cluase contains aggregation function
static AST_Validation _Validate_SET_Clauses(const AST *ast) {
	const cypher_astnode_t **set_clauses = AST_GetClauses(ast, CYPHER_AST_SET);
	if(set_clauses == NULL) return AST_VALID;

	AST_Validation res = AST_VALID;
	uint set_count = array_len(set_clauses);

	for(uint i = 0; i < set_count; i++) {
		res = _Validate_SETItems(set_clauses[i]);
		if(res != AST_VALID) break;

		// validate function calls within the SET clause
		bool include_aggregates = false;
		res = _ValidateFunctionCalls(set_clauses[i], include_aggregates);
		if(res != AST_VALID) break;
	}

	array_free(set_clauses);
	return res;
}

static AST_Validation _ValidateClauses(const AST *ast) {
	// Verify that the clause order in the scope is valid.
	if(_ValidateClauseOrder(ast) != AST_VALID) return AST_INVALID;

	if(_Validate_CALL_Clauses(ast) == AST_INVALID) return AST_INVALID;

	if(_Validate_MATCH_Clauses(ast) == AST_INVALID) return AST_INVALID;

	if(_Validate_WITH_Clauses(ast) == AST_INVALID) return AST_INVALID;

	if(_Validate_MERGE_Clauses(ast) == AST_INVALID) return AST_INVALID;

	if(_Validate_CREATE_Clauses(ast) == AST_INVALID) return AST_INVALID;

	if(_Validate_DELETE_Clauses(ast) == AST_INVALID) return AST_INVALID;

	if(_Validate_RETURN_Clause(ast) == AST_INVALID) return AST_INVALID;

	if(_Validate_UNWIND_Clauses(ast) == AST_INVALID) return AST_INVALID;

	if(_Validate_SET_Clauses(ast) == AST_INVALID) return AST_INVALID;

	if(_Validate_LIMIT_SKIP_Modifiers(ast) == AST_INVALID) return AST_INVALID;

	return AST_VALID;
}

static AST_Validation _ValidateUnion_Clauses(const AST *ast) {
	if(!AST_ContainsClause(ast, CYPHER_AST_UNION)) return AST_VALID;

	/* Make sure there's no conflict between UNION clauses
	 * either all UNION clauses specify ALL or nither of them does. */
	AST_Validation res = AST_VALID;
	uint *union_indices = AST_GetClauseIndices(ast, CYPHER_AST_UNION);
	uint union_clause_count = array_len(union_indices);
	int has_all_count = 0;

	for(uint i = 0; i < union_clause_count; i++) {
		const cypher_astnode_t *union_clause = cypher_ast_query_get_clause(ast->root, union_indices[i]);
		if(cypher_ast_union_has_all(union_clause)) has_all_count++;
	}
	array_free(union_indices);

	// If we've encountered UNION ALL clause, all UNION clauses should specify ALL.
	if(has_all_count != 0) {
		if(has_all_count != union_clause_count) {
			ErrorCtx_SetError("Invalid combination of UNION and UNION ALL.");
			return AST_INVALID;
		}
	}

	// Require all RETURN clauses to perform the exact same projection.
	uint *return_indices = AST_GetClauseIndices(ast, CYPHER_AST_RETURN);
	uint return_clause_count = array_len(return_indices);
	// We should have one more RETURN clause than we have UNION clauses.
	if(return_clause_count != union_clause_count + 1) {
		ErrorCtx_SetError("Found %d UNION clauses but only %d RETURN clauses.", union_clause_count,
						  return_clause_count);
		return AST_INVALID;
	}

	const cypher_astnode_t *return_clause = cypher_ast_query_get_clause(ast->root, return_indices[0]);
	uint proj_count = cypher_ast_return_nprojections(return_clause);
	const char *projections[proj_count];

	for(uint j = 0; j < proj_count; j++) {
		const cypher_astnode_t *proj = cypher_ast_return_get_projection(return_clause, j);
		const cypher_astnode_t *alias_node = cypher_ast_projection_get_alias(proj);
		if(alias_node == NULL)  {
			// The projection was not aliased, so the projection itself must be an identifier.
			alias_node = cypher_ast_projection_get_expression(proj);
			ASSERT(cypher_astnode_type(alias_node) == CYPHER_AST_IDENTIFIER);
		}
		const char *alias = cypher_ast_identifier_get_name(alias_node);
		projections[j] = alias;
	}

	for(uint i = 1; i < return_clause_count; i++) {
		return_clause = cypher_ast_query_get_clause(ast->root, return_indices[i]);
		if(proj_count != cypher_ast_return_nprojections(return_clause)) {
			ErrorCtx_SetError("All sub queries in an UNION must have the same column names.");
			res = AST_INVALID;
			goto cleanup;
		}

		for(uint j = 0; j < proj_count; j++) {
			const cypher_astnode_t *proj = cypher_ast_return_get_projection(return_clause, j);
			const cypher_astnode_t *alias_node = cypher_ast_projection_get_alias(proj);
			if(alias_node == NULL)  {
				// The projection was not aliased, so the projection itself must be an identifier.
				alias_node = cypher_ast_projection_get_expression(proj);
				ASSERT(cypher_astnode_type(alias_node) == CYPHER_AST_IDENTIFIER);
			}
			const char *alias = cypher_ast_identifier_get_name(alias_node);
			if(strcmp(projections[j], alias) != 0) {
				ErrorCtx_SetError("All sub queries in an UNION must have the same column names.");
				res = AST_INVALID;
				goto cleanup;
			}
		}
	}

cleanup:
	array_free(return_indices);
	return res;
}

static AST_Validation _ValidateParamsOnly(const cypher_astnode_t *statement) {
	uint noptions = cypher_ast_statement_noptions(statement);
	for(uint i = 0; i < noptions; i++) {
		const cypher_astnode_t *option = cypher_ast_statement_get_option(statement, i);
		const cypher_astnode_type_t type = cypher_astnode_type(option);
		if((type == CYPHER_AST_EXPLAIN_OPTION) || (type == CYPHER_AST_PROFILE_OPTION)) {
			const char *invalid_option_name = cypher_astnode_typestr(type);
			ErrorCtx_SetError("Please use GRAPH.%s 'key' 'query' command instead of GRAPH.QUERY 'key' '%s query'",
							  invalid_option_name, invalid_option_name);
			return AST_INVALID;
		}
	}
	return AST_VALID;
}

static AST_Validation _ValidateDuplicateParameters(const cypher_astnode_t *statement) {
	rax *param_names = raxNew();
	uint noptions = cypher_ast_statement_noptions(statement);
	for(uint i = 0; i < noptions; i++) {
		const cypher_astnode_t *option = cypher_ast_statement_get_option(statement, i);
		uint nparams = cypher_ast_cypher_option_nparams(option);
		for(uint j = 0; j < nparams; j++) {
			const cypher_astnode_t *param = cypher_ast_cypher_option_get_param(option, j);
			const char *paramName = cypher_ast_string_get_value(cypher_ast_cypher_option_param_get_name(param));
			// If parameter already exists return an error.
			if(!raxInsert(param_names, (unsigned char *) paramName, strlen(paramName), NULL, NULL)) {
				ErrorCtx_SetError("Duplicated parameter: %s", paramName);
				raxFree(param_names);
				return AST_INVALID;
			}
		}
	}
	raxFree(param_names);
	return AST_VALID;
}

static AST *_NewMockASTSegment(const cypher_astnode_t *root, uint start_offset, uint end_offset) {
	AST *ast = rm_malloc(sizeof(AST));
	ast->free_root = true;
	ast->referenced_entities = NULL;
	ast->anot_ctx_collection = NULL;
	uint n = end_offset - start_offset;

	cypher_astnode_t *clauses[n];
	for(uint i = 0; i < n; i ++) {
		clauses[i] = (cypher_astnode_t *)cypher_ast_query_get_clause(root, i + start_offset);
	}
	struct cypher_input_range range = {0};
	ast->root = cypher_ast_query(NULL, 0, (cypher_astnode_t *const *)clauses, n, clauses, n, range);
	ast->ref_count = rm_malloc(sizeof(uint));
	*(ast->ref_count) = 1;
	ast->parse_result = NULL;
	ast->params_parse_result = NULL;
	return ast;
}

static AST_Validation _ValidateScopes(AST *mock_ast) {
	AST_Validation res = AST_VALID;

	// Verify that the RETURN clause and terminating clause do not violate scoping rules.
	if(_ValidateQuerySequence(mock_ast) != AST_VALID) return AST_INVALID;

	// Validate identifiers, which may be passed between scopes
	if(_Validate_Aliases_Defined(mock_ast) == AST_INVALID) return AST_INVALID;

	// Aliases are scoped by the WITH clauses within the query.
	// If we have one or more WITH clauses, MATCH validations should be performed one scope at a time.
	uint *query_scopes = AST_GetClauseIndices(mock_ast, CYPHER_AST_WITH);
	uint with_clause_count = array_len(query_scopes);

	// Query has only one scope, no need to create sub-ASTs
	if(with_clause_count == 0) {
		res = _ValidateClauses(mock_ast);
		goto cleanup;
	}

	AST *scoped_ast;
	uint scope_end;
	uint scope_start = 0;
	for(uint i = 0; i < with_clause_count; i ++) {
		scope_end = query_scopes[i] + 1; // Switching from index to bound, so add 1
		// Make a sub-AST containing only the clauses in this scope
		scoped_ast = _NewMockASTSegment(mock_ast->root, scope_start, scope_end);

		// Perform validations
		res = _ValidateClauses(scoped_ast);
		AST_Free(scoped_ast);
		if(res != AST_VALID) goto cleanup;
		// Update the starting indices of the scope for the next iteration.
		scope_start = scope_end;
	}

	// Build and test the final scope (from the last WITH to the last clause)
	scope_end = cypher_ast_query_nclauses(mock_ast->root);
	scoped_ast = _NewMockASTSegment(mock_ast->root, scope_start, scope_end);
	res = _ValidateClauses(scoped_ast);
	AST_Free(scoped_ast);
	if(res != AST_VALID) goto cleanup;

cleanup:
	array_free(query_scopes);
	return res;
}

// Checks to see if libcypher-parser reported any errors.
bool AST_ContainsErrors(const cypher_parse_result_t *result) {
	return cypher_parse_result_nerrors(result) > 0;
}

/* This function checks for the existence a valid root in the query.
 * As cypher_parse_result_t can have multiple roots such as comments, only a query that has
 * a root with type CYPHER_AST_STATEMENT is considered valid. Comment roots are ignored. */
static AST_Validation _AST_Validate_ParseResultRoot(const cypher_parse_result_t *result,
													int *index) {
	// Check for failures in libcypher-parser
	ASSERT(AST_ContainsErrors(result) == false);

	uint nroots = cypher_parse_result_nroots(result);
	for(uint i = 0; i < nroots; i++) {
		const cypher_astnode_t *root = cypher_parse_result_get_root(result, i);
		cypher_astnode_type_t root_type = cypher_astnode_type(root);
		if(root_type == CYPHER_AST_LINE_COMMENT || root_type == CYPHER_AST_BLOCK_COMMENT ||
		   root_type == CYPHER_AST_COMMENT) {
			continue;
		} else if(root_type != CYPHER_AST_STATEMENT) {
			ErrorCtx_SetError("Encountered unsupported query type '%s'", cypher_astnode_typestr(root_type));
			return AST_INVALID;
		} else {
			// We got a statement.
			*index = i;
			return AST_VALID;
		}
	}

	// query with no roots like ';'
	if(nroots == 0) {
		ErrorCtx_SetError("Error: empty query.");
	}

	return AST_INVALID;
}

static AST_Validation _AST_ValidateUnionQuery(AST *mock_ast) {
	// Verify that the UNION clauses and the columns they join are valid.
	AST_Validation res = _ValidateUnion_Clauses(mock_ast);
	if(res != AST_VALID) return res;

	// Each self-contained query delimited by a UNION clause has its own scope.
	uint *query_scopes = AST_GetClauseIndices(mock_ast, CYPHER_AST_UNION);
	// Append the clause count to check the final scope (from the last UNION to the last clause)
	array_append(query_scopes, cypher_ast_query_nclauses(mock_ast->root));
	uint scope_count = array_len(query_scopes);
	uint scope_start = 0;
	for(uint i = 0; i < scope_count; i ++) {
		uint scope_end = query_scopes[i];
		// Make a sub-AST containing only the clauses in this scope.
		AST *scoped_ast = _NewMockASTSegment(mock_ast->root, scope_start, scope_end);
		res = _ValidateScopes(scoped_ast);
		AST_Free(scoped_ast);
		if(res != AST_VALID) goto cleanup;

		// Update the starting index of the scope for the next iteration..
		scope_start = scope_end;
	}

cleanup:
	array_free(query_scopes);
	return res;
}

AST_Validation AST_Validate_QueryParams(const cypher_parse_result_t *result) {
	int index;
	if(_AST_Validate_ParseResultRoot(result, &index) != AST_VALID) return AST_INVALID;

	const cypher_astnode_t *root = cypher_parse_result_get_root(result, index);

	// in case of no parameters
	if(cypher_ast_statement_noptions(root) == 0) return AST_VALID;

	if(_ValidateParamsOnly(root)            != AST_VALID)  return AST_INVALID;
	if(_ValidateDuplicateParameters(root)   != AST_VALID)  return AST_INVALID;
	if(_ValidateFunctionCalls(root, false)  != AST_VALID)  return AST_INVALID;

	return AST_VALID;
}

AST_Validation AST_Validate_Query(const cypher_parse_result_t *result) {
	int index;
	if(_AST_Validate_ParseResultRoot(result, &index) != AST_VALID) {
		return AST_INVALID;
	}

	const cypher_astnode_t *root = cypher_parse_result_get_root(result, index);

	// Verify that the query does not contain any expressions not in the
	// RedisGraph support whitelist
	if(CypherWhitelist_ValidateQuery(root) != AST_VALID) return AST_INVALID;
	
	AST_Validation res;
	const cypher_astnode_t *body = cypher_ast_statement_get_body(root);
	cypher_astnode_type_t body_type = cypher_astnode_type(body);
	if(body_type == CYPHER_AST_CREATE_NODE_PROPS_INDEX    ||
	   body_type == CYPHER_AST_CREATE_PATTERN_PROPS_INDEX ||
	   body_type == CYPHER_AST_DROP_PROPS_INDEX) {
		// Index operation
		rax *defined_aliases = raxNew();
		res = _Validate_Aliases_DefinedInClause(body, defined_aliases);
		raxFree(defined_aliases);
		return res;
	}

	// validate positions of allShortestPaths
	bool invalid = _ValidateAllShortestPaths(body);
	if(invalid) {
		ErrorCtx_SetError("RedisGraph support allShortestPaths only in match clauses");
		return AST_INVALID;
	}

	AST mock_ast; // Build a fake AST with the correct AST root
	mock_ast.root = body;

	// Check for invalid queries not captured by libcypher-parser
	if(AST_ContainsClause(&mock_ast, CYPHER_AST_UNION)) {
		// If the query contains a UNION clause, it has nested scopes that should be checked separately.
		res = _AST_ValidateUnionQuery(&mock_ast);
	} else {
		res = _ValidateScopes(&mock_ast);
	}

	return res;
}
<|MERGE_RESOLUTION|>--- conflicted
+++ resolved
@@ -1357,7 +1357,6 @@
 		raxInsert(identifiers, (unsigned char *)unwind_alias, strlen(unwind_alias), NULL, NULL);
 	} else if(type == CYPHER_AST_CALL) {
 		_AST_RegisterCallOutputs(node, identifiers);
-<<<<<<< HEAD
 	} else if(type == CYPHER_AST_FOREACH) {
 		const cypher_astnode_t *identifier_node = cypher_ast_foreach_get_identifier(node);
 		const char *identifier = cypher_ast_identifier_get_name(identifier_node);
@@ -1367,15 +1366,11 @@
 			const cypher_astnode_t *clause_node = cypher_ast_foreach_get_clause(node, i);
 			_AST_GetDefinedIdentifiers(clause_node, identifiers);
 		}
-	} else {
-=======
 	} else if(type == CYPHER_AST_CREATE_NODE_PROPS_INDEX || 
 		type == CYPHER_AST_CREATE_PATTERN_PROPS_INDEX ||
 		type == CYPHER_AST_DROP_PROPS_INDEX) {
 		_AST_CreateIndex_GetDefinedIdentifiers(node, identifiers);
-	}
-	else {
->>>>>>> 4b2f3e90
+	} else {
 		uint child_count = cypher_astnode_nchildren(node);
 		for(uint c = 0; c < child_count; c ++) {
 			const cypher_astnode_t *child = cypher_astnode_get_child(node, c);
