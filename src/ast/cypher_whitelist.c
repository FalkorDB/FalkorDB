/*
 * Copyright 2018-2022 Redis Labs Ltd. and Contributors
 *
 * This file is available under the Redis Labs Source Available License Agreement
 */

#include "cypher_whitelist.h"
#include "ast_visitor.h"
#include "../errors.h"
<<<<<<< HEAD
#include "../../deps/libcypher-parser/lib/src/operators.h"

static bool _visit
(
	const cypher_astnode_t *n,
	bool start,
	void *ctx
) {
	AST_Validation *res = ctx;
	*res = AST_INVALID;
	Error_UnsupportedASTNodeType(n);
	return false;
=======
#include "../query_ctx.h"

/* Whitelist of all accepted cypher_astnode types:
 * Includes entities like CREATE clauses and node patterns,
 * does not include entities like REMOVE clauses or CASE statements. */
static rax *_astnode_type_whitelist = NULL;

/* Whitelist of all accepted AST operators:
 * Includes operators like greater-than,
 * does not include operators like regexes or IN. */
static rax *_operator_whitelist = NULL;

// Build a whitelist containing all AST types currently supported by the module.
static void _buildTypesWhitelist(void) {
	_astnode_type_whitelist = raxNew();
	// The end_of_list token allows us to modify this array without worrying about its length
#define end_of_list UINT8_MAX
	// When we introduce support for one of these, simply remove it from the list.
	cypher_astnode_type_t supported_types[] = {
		CYPHER_AST_STATEMENT,
		CYPHER_AST_STATEMENT_OPTION,
		CYPHER_AST_CYPHER_OPTION,
		CYPHER_AST_CYPHER_OPTION_PARAM,
		// CYPHER_AST_EXPLAIN_OPTION,
		// CYPHER_AST_PROFILE_OPTION,
		// CYPHER_AST_SCHEMA_COMMAND,
		CYPHER_AST_CREATE_NODE_PROPS_INDEX,
		CYPHER_AST_DROP_PROPS_INDEX,
		CYPHER_AST_CREATE_PATTERN_PROPS_INDEX,
		// CYPHER_AST_CREATE_NODE_PROP_CONSTRAINT,
		// CYPHER_AST_DROP_NODE_PROP_CONSTRAINT,
		// CYPHER_AST_CREATE_REL_PROP_CONSTRAINT,
		// CYPHER_AST_DROP_REL_PROP_CONSTRAINT,
		CYPHER_AST_QUERY,
		// CYPHER_AST_QUERY_OPTION,
		// CYPHER_AST_USING_PERIODIC_COMMIT,
		CYPHER_AST_QUERY_CLAUSE,
		// CYPHER_AST_LOAD_CSV,
		// CYPHER_AST_START,
		// CYPHER_AST_START_POINT,
		// CYPHER_AST_NODE_INDEX_LOOKUP,
		// CYPHER_AST_NODE_INDEX_QUERY,
		// CYPHER_AST_NODE_ID_LOOKUP,
		// CYPHER_AST_ALL_NODES_SCAN,
		// CYPHER_AST_REL_INDEX_LOOKUP,
		// CYPHER_AST_REL_INDEX_QUERY,
		// CYPHER_AST_REL_ID_LOOKUP,
		// CYPHER_AST_ALL_RELS_SCAN,
		CYPHER_AST_MATCH,
		// CYPHER_AST_MATCH_HINT,
		// CYPHER_AST_USING_INDEX,
		// CYPHER_AST_USING_JOIN,
		// CYPHER_AST_USING_SCAN,
		CYPHER_AST_MERGE,
		CYPHER_AST_MERGE_ACTION,
		CYPHER_AST_ON_MATCH,
		CYPHER_AST_ON_CREATE,
		CYPHER_AST_CREATE,
		CYPHER_AST_SET,
		CYPHER_AST_SET_ITEM,
		CYPHER_AST_SET_PROPERTY,
		CYPHER_AST_SET_ALL_PROPERTIES,
		CYPHER_AST_MERGE_PROPERTIES,
		CYPHER_AST_SET_LABELS,
		CYPHER_AST_DELETE,
		CYPHER_AST_REMOVE,
		// CYPHER_AST_REMOVE_ITEM,
		CYPHER_AST_REMOVE_LABELS,
		CYPHER_AST_REMOVE_PROPERTY,
		// CYPHER_AST_FOREACH,
		CYPHER_AST_WITH,
		CYPHER_AST_UNWIND,
		CYPHER_AST_CALL,
		CYPHER_AST_RETURN,
		CYPHER_AST_PROJECTION,
		CYPHER_AST_ORDER_BY,
		CYPHER_AST_SORT_ITEM,
		CYPHER_AST_UNION,
		CYPHER_AST_EXPRESSION,
		CYPHER_AST_UNARY_OPERATOR,
		CYPHER_AST_BINARY_OPERATOR,
		CYPHER_AST_COMPARISON,
		CYPHER_AST_APPLY_OPERATOR,
		CYPHER_AST_APPLY_ALL_OPERATOR,
		CYPHER_AST_PROPERTY_OPERATOR,
		CYPHER_AST_SUBSCRIPT_OPERATOR,
		CYPHER_AST_SLICE_OPERATOR,
		CYPHER_AST_LABELS_OPERATOR,
		CYPHER_AST_LIST_COMPREHENSION,
		CYPHER_AST_PATTERN_COMPREHENSION,
		CYPHER_AST_CASE,
		// CYPHER_AST_FILTER,  // Deprecated, will not be supported
		// CYPHER_AST_EXTRACT, // Deprecated, will not be supported
		CYPHER_AST_REDUCE,
		CYPHER_AST_ALL,
		CYPHER_AST_ANY,
		CYPHER_AST_SINGLE,
		CYPHER_AST_NONE,
		CYPHER_AST_COLLECTION,
		CYPHER_AST_MAP,
		CYPHER_AST_IDENTIFIER,
		CYPHER_AST_PARAMETER,
		CYPHER_AST_STRING,
		CYPHER_AST_INTEGER,
		CYPHER_AST_FLOAT,
		CYPHER_AST_BOOLEAN,
		CYPHER_AST_TRUE,
		CYPHER_AST_FALSE,
		CYPHER_AST_NULL,
		CYPHER_AST_LABEL,
		CYPHER_AST_RELTYPE,
		CYPHER_AST_PROP_NAME,
		CYPHER_AST_FUNCTION_NAME,
		// CYPHER_AST_INDEX_NAME,
		CYPHER_AST_PROC_NAME,
		CYPHER_AST_PATTERN,
		CYPHER_AST_NAMED_PATH,
		CYPHER_AST_SHORTEST_PATH,
		CYPHER_AST_PATTERN_PATH,
		CYPHER_AST_NODE_PATTERN,
		CYPHER_AST_REL_PATTERN,
		CYPHER_AST_RANGE,
		// CYPHER_AST_COMMAND,
		CYPHER_AST_COMMENT,
		CYPHER_AST_LINE_COMMENT,
		CYPHER_AST_BLOCK_COMMENT,
		CYPHER_AST_ERROR,
		CYPHER_AST_MAP_PROJECTION,
		CYPHER_AST_MAP_PROJECTION_SELECTOR,
		CYPHER_AST_MAP_PROJECTION_LITERAL,
		CYPHER_AST_MAP_PROJECTION_PROPERTY,
		CYPHER_AST_MAP_PROJECTION_IDENTIFIER,
		// CYPHER_AST_MAP_PROJECTION_ALL_PROPERTIES,
		end_of_list
	};

	int i = 0;
	cypher_astnode_type_t supported_type;
	while((supported_type = supported_types[i++]) != end_of_list) {
		// Introduce every type to the whitelist rax
		raxInsert(_astnode_type_whitelist, (unsigned char *)&supported_type, sizeof(supported_type), NULL,
				  NULL);
	}
>>>>>>> 4b2f3e90
}

static bool _visit_binary_op
(
	const cypher_astnode_t *n,
	bool start,
	void *ctx
) {
	AST_Validation *res = ctx;
	const cypher_operator_t *op = cypher_ast_binary_operator_get_operator(n);
	if(op == CYPHER_OP_SUBSCRIPT ||
	   op == CYPHER_OP_MAP_PROJECTION ||
	   op == CYPHER_OP_REGEX) {
		*res = AST_INVALID;
		Error_UnsupportedASTOperator(op);
		return false;
	}
	return true;
}

AST_Validation CypherWhitelist_ValidateQuery(const cypher_astnode_t *root) {
	AST_Validation res = AST_VALID;
	ast_visitor *visitor = AST_Visitor_new(&res);
	AST_Visitor_register(visitor, CYPHER_AST_EXPLAIN_OPTION, _visit);
	AST_Visitor_register(visitor, CYPHER_AST_PROFILE_OPTION, _visit);
	AST_Visitor_register(visitor, CYPHER_AST_SCHEMA_COMMAND, _visit);
	AST_Visitor_register(visitor, CYPHER_AST_CREATE_NODE_PROP_CONSTRAINT, _visit);
	AST_Visitor_register(visitor, CYPHER_AST_DROP_NODE_PROP_CONSTRAINT, _visit);
	AST_Visitor_register(visitor, CYPHER_AST_CREATE_REL_PROP_CONSTRAINT, _visit);
	AST_Visitor_register(visitor, CYPHER_AST_DROP_REL_PROP_CONSTRAINT, _visit);
	AST_Visitor_register(visitor, CYPHER_AST_QUERY_OPTION, _visit);
	AST_Visitor_register(visitor, CYPHER_AST_USING_PERIODIC_COMMIT, _visit);
	AST_Visitor_register(visitor, CYPHER_AST_LOAD_CSV, _visit);
	AST_Visitor_register(visitor, CYPHER_AST_START, _visit);
	AST_Visitor_register(visitor, CYPHER_AST_START_POINT, _visit);
	AST_Visitor_register(visitor, CYPHER_AST_NODE_INDEX_LOOKUP, _visit);
	AST_Visitor_register(visitor, CYPHER_AST_NODE_INDEX_QUERY, _visit);
	AST_Visitor_register(visitor, CYPHER_AST_NODE_ID_LOOKUP, _visit);
	AST_Visitor_register(visitor, CYPHER_AST_ALL_NODES_SCAN, _visit);
	AST_Visitor_register(visitor, CYPHER_AST_REL_INDEX_LOOKUP, _visit);
	AST_Visitor_register(visitor, CYPHER_AST_REL_INDEX_QUERY, _visit);
	AST_Visitor_register(visitor, CYPHER_AST_REL_ID_LOOKUP, _visit);
	AST_Visitor_register(visitor, CYPHER_AST_ALL_RELS_SCAN, _visit);
	AST_Visitor_register(visitor, CYPHER_AST_MATCH_HINT, _visit);
	AST_Visitor_register(visitor, CYPHER_AST_USING_INDEX, _visit);
	AST_Visitor_register(visitor, CYPHER_AST_USING_JOIN, _visit);
	AST_Visitor_register(visitor, CYPHER_AST_USING_SCAN, _visit);
	AST_Visitor_register(visitor, CYPHER_AST_SET_LABELS, _visit);
	AST_Visitor_register(visitor, CYPHER_AST_REMOVE, _visit);
	AST_Visitor_register(visitor, CYPHER_AST_REMOVE_ITEM, _visit);
	AST_Visitor_register(visitor, CYPHER_AST_REMOVE_LABELS, _visit);
	AST_Visitor_register(visitor, CYPHER_AST_REMOVE_PROPERTY, _visit);
	AST_Visitor_register(visitor, CYPHER_AST_FILTER, _visit);  // Deprecated, will not be supported
	AST_Visitor_register(visitor, CYPHER_AST_EXTRACT, _visit); // Deprecated, will not be supported
	AST_Visitor_register(visitor, CYPHER_AST_INDEX_NAME, _visit);
	AST_Visitor_register(visitor, CYPHER_AST_COMMAND, _visit);
	AST_Visitor_register(visitor, CYPHER_AST_MAP_PROJECTION_ALL_PROPERTIES, _visit);
	AST_Visitor_register(visitor, CYPHER_AST_BINARY_OPERATOR, _visit_binary_op);
	AST_Visitor_visit(root, visitor);
	AST_Visitor_free(visitor);
	return res;
}<|MERGE_RESOLUTION|>--- conflicted
+++ resolved
@@ -7,7 +7,6 @@
 #include "cypher_whitelist.h"
 #include "ast_visitor.h"
 #include "../errors.h"
-<<<<<<< HEAD
 #include "../../deps/libcypher-parser/lib/src/operators.h"
 
 static bool _visit
@@ -20,151 +19,6 @@
 	*res = AST_INVALID;
 	Error_UnsupportedASTNodeType(n);
 	return false;
-=======
-#include "../query_ctx.h"
-
-/* Whitelist of all accepted cypher_astnode types:
- * Includes entities like CREATE clauses and node patterns,
- * does not include entities like REMOVE clauses or CASE statements. */
-static rax *_astnode_type_whitelist = NULL;
-
-/* Whitelist of all accepted AST operators:
- * Includes operators like greater-than,
- * does not include operators like regexes or IN. */
-static rax *_operator_whitelist = NULL;
-
-// Build a whitelist containing all AST types currently supported by the module.
-static void _buildTypesWhitelist(void) {
-	_astnode_type_whitelist = raxNew();
-	// The end_of_list token allows us to modify this array without worrying about its length
-#define end_of_list UINT8_MAX
-	// When we introduce support for one of these, simply remove it from the list.
-	cypher_astnode_type_t supported_types[] = {
-		CYPHER_AST_STATEMENT,
-		CYPHER_AST_STATEMENT_OPTION,
-		CYPHER_AST_CYPHER_OPTION,
-		CYPHER_AST_CYPHER_OPTION_PARAM,
-		// CYPHER_AST_EXPLAIN_OPTION,
-		// CYPHER_AST_PROFILE_OPTION,
-		// CYPHER_AST_SCHEMA_COMMAND,
-		CYPHER_AST_CREATE_NODE_PROPS_INDEX,
-		CYPHER_AST_DROP_PROPS_INDEX,
-		CYPHER_AST_CREATE_PATTERN_PROPS_INDEX,
-		// CYPHER_AST_CREATE_NODE_PROP_CONSTRAINT,
-		// CYPHER_AST_DROP_NODE_PROP_CONSTRAINT,
-		// CYPHER_AST_CREATE_REL_PROP_CONSTRAINT,
-		// CYPHER_AST_DROP_REL_PROP_CONSTRAINT,
-		CYPHER_AST_QUERY,
-		// CYPHER_AST_QUERY_OPTION,
-		// CYPHER_AST_USING_PERIODIC_COMMIT,
-		CYPHER_AST_QUERY_CLAUSE,
-		// CYPHER_AST_LOAD_CSV,
-		// CYPHER_AST_START,
-		// CYPHER_AST_START_POINT,
-		// CYPHER_AST_NODE_INDEX_LOOKUP,
-		// CYPHER_AST_NODE_INDEX_QUERY,
-		// CYPHER_AST_NODE_ID_LOOKUP,
-		// CYPHER_AST_ALL_NODES_SCAN,
-		// CYPHER_AST_REL_INDEX_LOOKUP,
-		// CYPHER_AST_REL_INDEX_QUERY,
-		// CYPHER_AST_REL_ID_LOOKUP,
-		// CYPHER_AST_ALL_RELS_SCAN,
-		CYPHER_AST_MATCH,
-		// CYPHER_AST_MATCH_HINT,
-		// CYPHER_AST_USING_INDEX,
-		// CYPHER_AST_USING_JOIN,
-		// CYPHER_AST_USING_SCAN,
-		CYPHER_AST_MERGE,
-		CYPHER_AST_MERGE_ACTION,
-		CYPHER_AST_ON_MATCH,
-		CYPHER_AST_ON_CREATE,
-		CYPHER_AST_CREATE,
-		CYPHER_AST_SET,
-		CYPHER_AST_SET_ITEM,
-		CYPHER_AST_SET_PROPERTY,
-		CYPHER_AST_SET_ALL_PROPERTIES,
-		CYPHER_AST_MERGE_PROPERTIES,
-		CYPHER_AST_SET_LABELS,
-		CYPHER_AST_DELETE,
-		CYPHER_AST_REMOVE,
-		// CYPHER_AST_REMOVE_ITEM,
-		CYPHER_AST_REMOVE_LABELS,
-		CYPHER_AST_REMOVE_PROPERTY,
-		// CYPHER_AST_FOREACH,
-		CYPHER_AST_WITH,
-		CYPHER_AST_UNWIND,
-		CYPHER_AST_CALL,
-		CYPHER_AST_RETURN,
-		CYPHER_AST_PROJECTION,
-		CYPHER_AST_ORDER_BY,
-		CYPHER_AST_SORT_ITEM,
-		CYPHER_AST_UNION,
-		CYPHER_AST_EXPRESSION,
-		CYPHER_AST_UNARY_OPERATOR,
-		CYPHER_AST_BINARY_OPERATOR,
-		CYPHER_AST_COMPARISON,
-		CYPHER_AST_APPLY_OPERATOR,
-		CYPHER_AST_APPLY_ALL_OPERATOR,
-		CYPHER_AST_PROPERTY_OPERATOR,
-		CYPHER_AST_SUBSCRIPT_OPERATOR,
-		CYPHER_AST_SLICE_OPERATOR,
-		CYPHER_AST_LABELS_OPERATOR,
-		CYPHER_AST_LIST_COMPREHENSION,
-		CYPHER_AST_PATTERN_COMPREHENSION,
-		CYPHER_AST_CASE,
-		// CYPHER_AST_FILTER,  // Deprecated, will not be supported
-		// CYPHER_AST_EXTRACT, // Deprecated, will not be supported
-		CYPHER_AST_REDUCE,
-		CYPHER_AST_ALL,
-		CYPHER_AST_ANY,
-		CYPHER_AST_SINGLE,
-		CYPHER_AST_NONE,
-		CYPHER_AST_COLLECTION,
-		CYPHER_AST_MAP,
-		CYPHER_AST_IDENTIFIER,
-		CYPHER_AST_PARAMETER,
-		CYPHER_AST_STRING,
-		CYPHER_AST_INTEGER,
-		CYPHER_AST_FLOAT,
-		CYPHER_AST_BOOLEAN,
-		CYPHER_AST_TRUE,
-		CYPHER_AST_FALSE,
-		CYPHER_AST_NULL,
-		CYPHER_AST_LABEL,
-		CYPHER_AST_RELTYPE,
-		CYPHER_AST_PROP_NAME,
-		CYPHER_AST_FUNCTION_NAME,
-		// CYPHER_AST_INDEX_NAME,
-		CYPHER_AST_PROC_NAME,
-		CYPHER_AST_PATTERN,
-		CYPHER_AST_NAMED_PATH,
-		CYPHER_AST_SHORTEST_PATH,
-		CYPHER_AST_PATTERN_PATH,
-		CYPHER_AST_NODE_PATTERN,
-		CYPHER_AST_REL_PATTERN,
-		CYPHER_AST_RANGE,
-		// CYPHER_AST_COMMAND,
-		CYPHER_AST_COMMENT,
-		CYPHER_AST_LINE_COMMENT,
-		CYPHER_AST_BLOCK_COMMENT,
-		CYPHER_AST_ERROR,
-		CYPHER_AST_MAP_PROJECTION,
-		CYPHER_AST_MAP_PROJECTION_SELECTOR,
-		CYPHER_AST_MAP_PROJECTION_LITERAL,
-		CYPHER_AST_MAP_PROJECTION_PROPERTY,
-		CYPHER_AST_MAP_PROJECTION_IDENTIFIER,
-		// CYPHER_AST_MAP_PROJECTION_ALL_PROPERTIES,
-		end_of_list
-	};
-
-	int i = 0;
-	cypher_astnode_type_t supported_type;
-	while((supported_type = supported_types[i++]) != end_of_list) {
-		// Introduce every type to the whitelist rax
-		raxInsert(_astnode_type_whitelist, (unsigned char *)&supported_type, sizeof(supported_type), NULL,
-				  NULL);
-	}
->>>>>>> 4b2f3e90
 }
 
 static bool _visit_binary_op
@@ -212,11 +66,7 @@
 	AST_Visitor_register(visitor, CYPHER_AST_USING_INDEX, _visit);
 	AST_Visitor_register(visitor, CYPHER_AST_USING_JOIN, _visit);
 	AST_Visitor_register(visitor, CYPHER_AST_USING_SCAN, _visit);
-	AST_Visitor_register(visitor, CYPHER_AST_SET_LABELS, _visit);
-	AST_Visitor_register(visitor, CYPHER_AST_REMOVE, _visit);
 	AST_Visitor_register(visitor, CYPHER_AST_REMOVE_ITEM, _visit);
-	AST_Visitor_register(visitor, CYPHER_AST_REMOVE_LABELS, _visit);
-	AST_Visitor_register(visitor, CYPHER_AST_REMOVE_PROPERTY, _visit);
 	AST_Visitor_register(visitor, CYPHER_AST_FILTER, _visit);  // Deprecated, will not be supported
 	AST_Visitor_register(visitor, CYPHER_AST_EXTRACT, _visit); // Deprecated, will not be supported
 	AST_Visitor_register(visitor, CYPHER_AST_INDEX_NAME, _visit);
