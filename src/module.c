--- conflicted
+++ resolved
@@ -80,11 +80,7 @@
 	if(Config_Option_get(Config_CMD_INFO, &cmd_info_enabled) && cmd_info_enabled) {
 		uint64_t info_max_query_count = 0;
 		Config_Option_get(Config_CMD_INFO_MAX_QUERY_COUNT, &info_max_query_count);
-<<<<<<< HEAD
-		RedisModule_Log(ctx, "notice", "Query backlog size: %" PRIu64, info_max_query_count);
-=======
 		RedisModule_Log(ctx, "notice", "Query backlog size: %llu", info_max_query_count);
->>>>>>> 913c8c58
 	}
 }
 
