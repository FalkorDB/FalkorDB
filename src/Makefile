
ROOT:=$(realpath ..)

<<<<<<< HEAD
DEPS_DIR:=$(ROOT)/deps

override OS:=$(shell $(DEPS_DIR)/readies/bin/platform --os)
ARCH:=$(shell $(DEPS_DIR)/readies/bin/platform --arch)
=======
override OS:=$(shell $(ROOT)/deps/readies/bin/platform --os)
ARCH:=$(shell $(ROOT)/deps/readies/bin/platform --arch)
>>>>>>> 9ec0db8a

export OS
export ARCH

JOBS ?= $(shell MAX_NPROC=8 $(ROOT)/deps/readies/bin/nproc)

ifneq ($(filter cov-upload,$(MAKECMDGOALS)),)
COV=1
endif

ifeq ($(COV),1)
export DEBUG ?= 1
endif

ifeq ($(DEBUG),1)
FLAVOR=debug
else
FLAVOR=release
endif

# Paths to deps.
RAX_DIR = $(ROOT)/deps/rax
XXHASH_DIR = $(ROOT)/deps/xxHash
GRAPHBLAS_DIR = $(ROOT)/deps/GraphBLAS
REDISEARCH_DIR = $(ROOT)/deps/RediSearch
<<<<<<< HEAD
LIBCYPHER-PARSER_DIR = $(ROOT)/deps/libcypher-parser/lib/src
=======
REDISEARCH_BINROOT=$(ROOT)/bin/$(OS)-$(ARCH)-$(FLAVOR)
LIBCYPHER_PARSER_DIR = $(ROOT)/deps/libcypher-parser/lib/src
>>>>>>> 9ec0db8a

# if DEBUG env var is set, we compile with "debug" cflags
DEBUGFLAGS = -g -ggdb -O3
ifeq ($(DEBUG),1)
	DEBUGFLAGS = -fno-omit-frame-pointer -g -ggdb -O0
	# Enable all assertions in debug mode
	DEBUGFLAGS += -DRG_DEBUG
endif

CFLAGS.warnings=-Wall -Wno-unused-variable -Wno-unused-result
ifeq ($(PEDANTIC),1)
CFLAGS.warnings += -Wpedantic
endif

# Default CFLAGS
CFLAGS = \
	-fPIC -fcommon -fopenmp \
	-D_GNU_SOURCE \
	-DREDIS_MODULE_TARGET \
	-DREDISMODULE_EXPERIMENTAL_API \
	-DXXH_STATIC_LINKING_ONLY \
	$(CFLAGS.warnings) $(DEBUGFLAGS)

# Compile flags for linux / osx
ifeq ($(OS),linux)
<<<<<<< HEAD
	SHOBJ_LDFLAGS ?= -Wl,-Bsymbolic,-Bsymbolic-functions -fopenmp -shared -ldl -lpthread
	export OS = Linux
=======
SHOBJ_LDFLAGS ?= -Wl,-Bsymbolic,-Bsymbolic-functions -fopenmp -shared -ldl -lpthread
>>>>>>> 9ec0db8a
else
SHOBJ_LDFLAGS ?= -bundle -undefined dynamic_lookup -ldl -lpthread -fopenmp
endif
SHOBJ_LDFLAGS += $(LDFLAGS)
export CFLAGS

#----------------------------------------------------------------------------------------------

ifeq ($(COV),1)

CFLAGS += --coverage
SHOBJ_LDFLAGS += --coverage
BINROOT=$(SOURCEDIR)

COV_INFO=$(ROOT)/cov/cov.info
COV_DIR=$(ROOT)/cov

COV_EXCLUDE += \
    '/Applications/*' \
    '/usr/*' \
	'$(ROOT)/deps/*' \
	'$(ROOT)/src/util/sds/*'

define COVERAGE_RESET
set -e ;\
echo "Starting coverage analysys ..." ;\
mkdir -p $(COV_DIR) ;\
lcov --directory $(BINROOT) --base-directory $(SOURCEDIR) -z > /dev/null 2>&1
endef

define COVERAGE_COLLECT
set -e ;\
echo "Collecting coverage data ..." ;\
lcov --capture --directory $(BINROOT) --base-directory $(SOURCEDIR) --output-file $(COV_INFO) > /dev/null 2>&1 ;\
lcov -o $(COV_INFO) -r $(COV_INFO) $(COV_EXCLUDE) > /dev/null 2>&1
endef

define COVERAGE_REPORT
set -e ;\
lcov -l $(COV_INFO) ;\
genhtml --legend -o $(COV_DIR) $(COV_INFO) > /dev/null 2>&1 ;\
echo "Coverage info at $$(realpath $(COV_DIR))/index.html"
endef

define COVERAGE_COLLECT_REPORT
$(COVERAGE_COLLECT)
$(COVERAGE_REPORT)
endef

else

COVERAGE_RESET=
COVERAGE_COLLECT=
COVERAGE_REPORT=
COVERAGE_COLLECT_REPORT=

endif # COV 

#----------------------------------------------------------------------------------------------

# Sources
SOURCEDIR:=$(shell pwd -P)
CC_SOURCES = $(wildcard $(SOURCEDIR)/*.c)
CC_SOURCES += $(wildcard $(SOURCEDIR)/configuration/*.c)
CC_SOURCES += $(wildcard $(SOURCEDIR)/algorithms/*.c)
CC_SOURCES += $(wildcard $(SOURCEDIR)/arithmetic/*.c)
CC_SOURCES += $(wildcard $(SOURCEDIR)/arithmetic/map_funcs/*.c)
CC_SOURCES += $(wildcard $(SOURCEDIR)/arithmetic/path_funcs/*.c)
CC_SOURCES += $(wildcard $(SOURCEDIR)/arithmetic/list_funcs/*.c)
CC_SOURCES += $(wildcard $(SOURCEDIR)/arithmetic/time_funcs/*.c)
CC_SOURCES += $(wildcard $(SOURCEDIR)/arithmetic/point_funcs/*.c)
CC_SOURCES += $(wildcard $(SOURCEDIR)/arithmetic/entity_funcs/*.c)
CC_SOURCES += $(wildcard $(SOURCEDIR)/arithmetic/string_funcs/*.c)
CC_SOURCES += $(wildcard $(SOURCEDIR)/arithmetic/boolean_funcs/*.c)
CC_SOURCES += $(wildcard $(SOURCEDIR)/arithmetic/numeric_funcs/*.c)
CC_SOURCES += $(wildcard $(SOURCEDIR)/arithmetic/aggregate_funcs/*.c)
CC_SOURCES += $(wildcard $(SOURCEDIR)/arithmetic/conditional_funcs/*.c)
CC_SOURCES += $(wildcard $(SOURCEDIR)/arithmetic/placeholder_funcs/*.c)
CC_SOURCES += $(wildcard $(SOURCEDIR)/arithmetic/comprehension_funcs/*.c)
CC_SOURCES += $(wildcard $(SOURCEDIR)/arithmetic/algebraic_expression/*.c)
CC_SOURCES += $(wildcard $(SOURCEDIR)/bulk_insert/*.c)
CC_SOURCES += $(wildcard $(SOURCEDIR)/commands/*.c)
CC_SOURCES += $(wildcard $(SOURCEDIR)/datatypes/*.c)
CC_SOURCES += $(wildcard $(SOURCEDIR)/datatypes/path/*.c)
CC_SOURCES += $(wildcard $(SOURCEDIR)/execution_plan/*.c)
CC_SOURCES += $(wildcard $(SOURCEDIR)/execution_plan/ops/*.c)
CC_SOURCES += $(wildcard $(SOURCEDIR)/execution_plan/ops/shared/*.c)
CC_SOURCES += $(wildcard $(SOURCEDIR)/execution_plan/optimizations/*.c)
CC_SOURCES += $(wildcard $(SOURCEDIR)/execution_plan/execution_plan_build/*.c)
CC_SOURCES += $(wildcard $(SOURCEDIR)/filter_tree/*.c)
CC_SOURCES += $(wildcard $(SOURCEDIR)/graph/*.c)
CC_SOURCES += $(wildcard $(SOURCEDIR)/graph/entities/*.c)
CC_SOURCES += $(wildcard $(SOURCEDIR)/graph/rg_matrix/*.c)
CC_SOURCES += $(wildcard $(SOURCEDIR)/serializers/*.c)
CC_SOURCES += $(wildcard $(SOURCEDIR)/serializers/encoder/*.c)
CC_SOURCES += $(wildcard $(SOURCEDIR)/serializers/encoder/*/*.c)
CC_SOURCES += $(wildcard $(SOURCEDIR)/serializers/decoders/*.c)
CC_SOURCES += $(wildcard $(SOURCEDIR)/serializers/decoders/current/*.c)
CC_SOURCES += $(wildcard $(SOURCEDIR)/serializers/decoders/current/*/*.c)
CC_SOURCES += $(wildcard $(SOURCEDIR)/serializers/decoders/prev/*.c)
CC_SOURCES += $(wildcard $(SOURCEDIR)/serializers/decoders/prev/*/*.c)
CC_SOURCES += $(wildcard $(SOURCEDIR)/grouping/*.c)
CC_SOURCES += $(wildcard $(SOURCEDIR)/index/*.c)
CC_SOURCES += $(wildcard $(SOURCEDIR)/ast/*.c)
CC_SOURCES += $(wildcard $(SOURCEDIR)/ast/enrichment/*.c)
CC_SOURCES += $(wildcard $(SOURCEDIR)/resultset/*.c)
CC_SOURCES += $(wildcard $(SOURCEDIR)/resultset/formatters/*.c)
CC_SOURCES += $(wildcard $(SOURCEDIR)/schema/*.c)
CC_SOURCES += $(wildcard $(SOURCEDIR)/slow_log/*.c)
CC_SOURCES += $(wildcard $(SOURCEDIR)/procedures/*.c)
CC_SOURCES += $(wildcard $(SOURCEDIR)/util/*.c)
CC_SOURCES += $(wildcard $(SOURCEDIR)/util/sds/*.c)
CC_SOURCES += $(wildcard $(SOURCEDIR)/util/datablock/*.c)
CC_SOURCES += $(wildcard $(SOURCEDIR)/util/object_pool/*.c)
CC_SOURCES += $(wildcard $(SOURCEDIR)/util/thpool/*.c)
CC_SOURCES += $(wildcard $(SOURCEDIR)/util/range/*.c)
CC_SOURCES += $(wildcard $(SOURCEDIR)/util/cache/*.c)

# Convert all sources to .o files
CC_OBJECTS = $(patsubst %.c, %.o, $(CC_SOURCES) )
export CC_OBJECTS

# .d files for each c file. These make sure that changing a header file
# will also change the dependent .c files of it
CC_DEPS = $(patsubst %.c, %.d, $(CC_SOURCES) )

#----------------------------------------------------------------------------------------------

# Library dependencies
RAX=$(ROOT)/deps/rax/rax.o
LIBXXHASH=$(ROOT)/deps/xxHash/libxxhash.a
GRAPHBLAS=$(ROOT)/deps/GraphBLAS/build/libgraphblas.a
REDISEARCH=$(REDISEARCH_BINROOT)/search-static/libredisearch.a
LIBCYPHER_PARSER=$(ROOT)/deps/libcypher-parser/lib/src/.libs/libcypher-parser.a

# Compilation deps for the module
<<<<<<< HEAD
LIBS=$(RAX) $(GRAPHBLAS) $(REDISEARCH) $(LIBXXHASH) $(LIBCYPHER-PARSER)
=======
LIBS=$(RAX) $(GRAPHBLAS) $(REDISEARCH) $(LIBXXHASH) $(LIBCYPHER_PARSER)
>>>>>>> 9ec0db8a
MODULE_DEPS=$(LIBS) $(CC_OBJECTS)

#----------------------------------------------------------------------------------------------

REDISGRAPH_CC=$(QUIET_CC)$(CC)

CCCOLOR="\033[34m"
SRCCOLOR="\033[33m"
ENDCOLOR="\033[0m"

ifndef V
QUIET_CC = @printf '    %b %b\n' $(CCCOLOR)CC$(ENDCOLOR) $(SRCCOLOR)$@$(ENDCOLOR) 1>&2;
endif

%.c: %.y

# Compile C file while generating a .d file for it
%.o: %.c
<<<<<<< HEAD
	$(REDISGRAPH_CC) $(CFLAGS) -I. -I$(GRAPHBLAS_DIR)/Include -I$(RAX_DIR) -I$(LIBCYPHER-PARSER_DIR) -I$(XXHASH_DIR) -I$(REDISEARCH_DIR)/src -c $< -o $@ -MMD -MF $(@:.o=.d)
=======
	$(REDISGRAPH_CC) $(CFLAGS) -I. -I$(GRAPHBLAS_DIR)/Include -I$(RAX_DIR) -I$(LIBCYPHER_PARSER_DIR) -I$(XXHASH_DIR) -I$(REDISEARCH_DIR)/src -c $< -o $@ -MMD -MF $(@:.o=.d)
>>>>>>> 9ec0db8a

all: redisgraph.so

.PHONY: all

# Include all dependency files for C files
-include $(CC_DEPS)

#----------------------------------------------------------------------------------------------

$(RAX):
	@$(MAKE) -C $(ROOT)/deps/rax -f $(ROOT)/build/rax/Makefile
# .PHONY: $(RAX)

$(LIBXXHASH):
	@$(MAKE) -C $(ROOT)/deps/xxHash lib
<<<<<<< HEAD
# .PHONY: $(LIBXXHASH)
=======
>>>>>>> 9ec0db8a

# Build GraphBLAS only if library does not already exists.
$(GRAPHBLAS):
ifeq (,$(wildcard $(GRAPHBLAS)))
	@$(MAKE) -C $(ROOT)/deps/GraphBLAS CMAKE_OPTIONS="-DCMAKE_C_COMPILER='$(CC)'" static_only JOBS=$(JOBS)
endif
<<<<<<< HEAD
# .PHONY: $(GRAPHBLAS)

$(REDISEARCH):
ifeq (,$(wildcard $(REDISEARCH)))
	set -e ;\
	cd $(ROOT)/deps/RediSearch ;\
	mkdir -p build ;\
	cd build ;\
	cmake -DRS_FORCE_NO_GITVERSION=ON -DRS_BUILD_STATIC=ON .. ;\
	make
endif
# .PHONY: $(REDISEARCH)

# Build libcypher-parser only if library does not already exists.
$(LIBCYPHER-PARSER):
ifeq (,$(wildcard $(LIBCYPHER-PARSER)))
	set -e ;\
	cd $(ROOT)/deps/libcypher-parser ;\
	sh ./autogen.sh ;\
	./configure --disable-shared ;\
	$(MAKE) CFLAGS="-O3 -fPIC -DYY_BUFFER_SIZE=1048576" clean check -C $(ROOT)/deps/libcypher-parser
endif
# .PHONY: $(LIBCYPHER-PARSER)
=======

$(REDISEARCH):
ifeq (,$(wildcard $(REDISEARCH)))
	make -C $(REDISEARCH_DIR) STATIC=1 BINROOT=$(REDISEARCH_BINROOT)
endif

# Build libcypher-parser only if library does not already exists.
$(LIBCYPHER_PARSER):
ifeq (,$(wildcard $(LIBCYPHER_PARSER)))
	@set -e ;\
	cd $(ROOT)/deps/libcypher-parser ;\
	sh ./autogen.sh ;\
	./configure --disable-shared
	@$(MAKE) CFLAGS="-O3 -fPIC -DYY_BUFFER_SIZE=1048576" clean check -C $(ROOT)/deps/libcypher-parser
endif
>>>>>>> 9ec0db8a

#----------------------------------------------------------------------------------------------

define extract_symbols
objcopy --only-keep-debug $1 $1.debug
objcopy --strip-debug $1
objcopy --add-gnu-debuglink $1.debug $1
endef

# Build the module...
redisgraph.so: $(MODULE_DEPS)
	$(REDISGRAPH_CC) -o $@ $(CC_OBJECTS) $(LIBS) $(SHOBJ_LDFLAGS) -lc -lm
ifeq ($(OS),linux)
ifneq ($(DEBUG),1)
	$(call extract_symbols,$@)
endif
endif

clean:
	@find . -name '*.[oad]' -type f -delete
	@-rm -f redisgraph.so
ifeq ($(ALL),1)
	@$(MAKE) -C $(ROOT)/deps/rax clean
	@$(MAKE) -C $(ROOT)/deps/xxHash clean
	@$(MAKE) -C $(ROOT)/deps/GraphBLAS clean
	@$(MAKE) -C $(ROOT)/deps/libcypher-parser clean
<<<<<<< HEAD
=======
	@$(MAKE) -C $(REDISEARCH_DIR) clean ALL=1
>>>>>>> 9ec0db8a
endif
	@$(MAKE) -C $(REDISEARCH_DIR) clean
	@$(MAKE) -C $(ROOT)/tests clean

.PHONY: clean

#----------------------------------------------------------------------------------------------

package: redisgraph.so
	@$(ROOT)/sbin/pack.sh

.PHONY: package

#----------------------------------------------------------------------------------------------

ifneq ($(RLEC),1)
test: redisgraph.so
<<<<<<< HEAD
else
test:
endif
#   check valgrind flag is not empty
ifneq ($(VALGRIND),)
#   valgrind is requested, check that host's os is not Linux
ifneq ($(OS),linux)
=======
	# check valgrind flag is not empty
ifeq ($(VALGRIND),1)
	# valgrind is requested, check that host's os is not Linux
ifeq ($(OS),macos)
>>>>>>> 9ec0db8a
	@echo building docker to run valgrind on MacOS
	@cd .. ;\
	docker build -f tests/Dockerfile -t mac_os_test_docker .
endif
endif
	@$(COVERAGE_RESET)
	@$(MAKE) -C $(ROOT)/tests test
	@$(COVERAGE_COLLECT_REPORT)

.PHONY: test

#----------------------------------------------------------------------------------------------

memcheck: CFLAGS += -fno-omit-frame-pointer -g -ggdb -O0 -D MEMCHECK
memcheck: SHOBJ_LDFLAGS += -u RediSearch_CleanupModule
memcheck: redisgraph.so
	@$(MAKE) -C $(ROOT)/tests memcheck

.PHONY: memcheck

#----------------------------------------------------------------------------------------------

benchmark: redisgraph.so
	@$(MAKE) -C $(ROOT)/tests benchmark

.PHONY: benchmark

#----------------------------------------------------------------------------------------------

ifeq ($(COV),1)
cov-upload:
	$(SHOW)bash -c "bash <(curl -s https://codecov.io/bash) -f $(COV_INFO)"

.PHONY: cov-upload
endif # COV

#----------------------------------------------------------------------------------------------

fuzz: redisgraph.so
	@$(MAKE) -C $(ROOT)/tests fuzz

.PHONY: fuzz<|MERGE_RESOLUTION|>--- conflicted
+++ resolved
@@ -1,15 +1,10 @@
 
 ROOT:=$(realpath ..)
 
-<<<<<<< HEAD
 DEPS_DIR:=$(ROOT)/deps
 
 override OS:=$(shell $(DEPS_DIR)/readies/bin/platform --os)
 ARCH:=$(shell $(DEPS_DIR)/readies/bin/platform --arch)
-=======
-override OS:=$(shell $(ROOT)/deps/readies/bin/platform --os)
-ARCH:=$(shell $(ROOT)/deps/readies/bin/platform --arch)
->>>>>>> 9ec0db8a
 
 export OS
 export ARCH
@@ -35,12 +30,8 @@
 XXHASH_DIR = $(ROOT)/deps/xxHash
 GRAPHBLAS_DIR = $(ROOT)/deps/GraphBLAS
 REDISEARCH_DIR = $(ROOT)/deps/RediSearch
-<<<<<<< HEAD
-LIBCYPHER-PARSER_DIR = $(ROOT)/deps/libcypher-parser/lib/src
-=======
 REDISEARCH_BINROOT=$(ROOT)/bin/$(OS)-$(ARCH)-$(FLAVOR)
 LIBCYPHER_PARSER_DIR = $(ROOT)/deps/libcypher-parser/lib/src
->>>>>>> 9ec0db8a
 
 # if DEBUG env var is set, we compile with "debug" cflags
 DEBUGFLAGS = -g -ggdb -O3
@@ -66,12 +57,7 @@
 
 # Compile flags for linux / osx
 ifeq ($(OS),linux)
-<<<<<<< HEAD
-	SHOBJ_LDFLAGS ?= -Wl,-Bsymbolic,-Bsymbolic-functions -fopenmp -shared -ldl -lpthread
-	export OS = Linux
-=======
 SHOBJ_LDFLAGS ?= -Wl,-Bsymbolic,-Bsymbolic-functions -fopenmp -shared -ldl -lpthread
->>>>>>> 9ec0db8a
 else
 SHOBJ_LDFLAGS ?= -bundle -undefined dynamic_lookup -ldl -lpthread -fopenmp
 endif
@@ -208,11 +194,7 @@
 LIBCYPHER_PARSER=$(ROOT)/deps/libcypher-parser/lib/src/.libs/libcypher-parser.a
 
 # Compilation deps for the module
-<<<<<<< HEAD
-LIBS=$(RAX) $(GRAPHBLAS) $(REDISEARCH) $(LIBXXHASH) $(LIBCYPHER-PARSER)
-=======
 LIBS=$(RAX) $(GRAPHBLAS) $(REDISEARCH) $(LIBXXHASH) $(LIBCYPHER_PARSER)
->>>>>>> 9ec0db8a
 MODULE_DEPS=$(LIBS) $(CC_OBJECTS)
 
 #----------------------------------------------------------------------------------------------
@@ -231,11 +213,7 @@
 
 # Compile C file while generating a .d file for it
 %.o: %.c
-<<<<<<< HEAD
-	$(REDISGRAPH_CC) $(CFLAGS) -I. -I$(GRAPHBLAS_DIR)/Include -I$(RAX_DIR) -I$(LIBCYPHER-PARSER_DIR) -I$(XXHASH_DIR) -I$(REDISEARCH_DIR)/src -c $< -o $@ -MMD -MF $(@:.o=.d)
-=======
 	$(REDISGRAPH_CC) $(CFLAGS) -I. -I$(GRAPHBLAS_DIR)/Include -I$(RAX_DIR) -I$(LIBCYPHER_PARSER_DIR) -I$(XXHASH_DIR) -I$(REDISEARCH_DIR)/src -c $< -o $@ -MMD -MF $(@:.o=.d)
->>>>>>> 9ec0db8a
 
 all: redisgraph.so
 
@@ -252,41 +230,12 @@
 
 $(LIBXXHASH):
 	@$(MAKE) -C $(ROOT)/deps/xxHash lib
-<<<<<<< HEAD
-# .PHONY: $(LIBXXHASH)
-=======
->>>>>>> 9ec0db8a
 
 # Build GraphBLAS only if library does not already exists.
 $(GRAPHBLAS):
 ifeq (,$(wildcard $(GRAPHBLAS)))
 	@$(MAKE) -C $(ROOT)/deps/GraphBLAS CMAKE_OPTIONS="-DCMAKE_C_COMPILER='$(CC)'" static_only JOBS=$(JOBS)
 endif
-<<<<<<< HEAD
-# .PHONY: $(GRAPHBLAS)
-
-$(REDISEARCH):
-ifeq (,$(wildcard $(REDISEARCH)))
-	set -e ;\
-	cd $(ROOT)/deps/RediSearch ;\
-	mkdir -p build ;\
-	cd build ;\
-	cmake -DRS_FORCE_NO_GITVERSION=ON -DRS_BUILD_STATIC=ON .. ;\
-	make
-endif
-# .PHONY: $(REDISEARCH)
-
-# Build libcypher-parser only if library does not already exists.
-$(LIBCYPHER-PARSER):
-ifeq (,$(wildcard $(LIBCYPHER-PARSER)))
-	set -e ;\
-	cd $(ROOT)/deps/libcypher-parser ;\
-	sh ./autogen.sh ;\
-	./configure --disable-shared ;\
-	$(MAKE) CFLAGS="-O3 -fPIC -DYY_BUFFER_SIZE=1048576" clean check -C $(ROOT)/deps/libcypher-parser
-endif
-# .PHONY: $(LIBCYPHER-PARSER)
-=======
 
 $(REDISEARCH):
 ifeq (,$(wildcard $(REDISEARCH)))
@@ -302,7 +251,6 @@
 	./configure --disable-shared
 	@$(MAKE) CFLAGS="-O3 -fPIC -DYY_BUFFER_SIZE=1048576" clean check -C $(ROOT)/deps/libcypher-parser
 endif
->>>>>>> 9ec0db8a
 
 #----------------------------------------------------------------------------------------------
 
@@ -329,12 +277,8 @@
 	@$(MAKE) -C $(ROOT)/deps/xxHash clean
 	@$(MAKE) -C $(ROOT)/deps/GraphBLAS clean
 	@$(MAKE) -C $(ROOT)/deps/libcypher-parser clean
-<<<<<<< HEAD
-=======
 	@$(MAKE) -C $(REDISEARCH_DIR) clean ALL=1
->>>>>>> 9ec0db8a
-endif
-	@$(MAKE) -C $(REDISEARCH_DIR) clean
+endif
 	@$(MAKE) -C $(ROOT)/tests clean
 
 .PHONY: clean
@@ -350,20 +294,11 @@
 
 ifneq ($(RLEC),1)
 test: redisgraph.so
-<<<<<<< HEAD
 else
 test:
 endif
-#   check valgrind flag is not empty
-ifneq ($(VALGRIND),)
-#   valgrind is requested, check that host's os is not Linux
-ifneq ($(OS),linux)
-=======
-	# check valgrind flag is not empty
 ifeq ($(VALGRIND),1)
-	# valgrind is requested, check that host's os is not Linux
 ifeq ($(OS),macos)
->>>>>>> 9ec0db8a
 	@echo building docker to run valgrind on MacOS
 	@cd .. ;\
 	docker build -f tests/Dockerfile -t mac_os_test_docker .
