--- conflicted
+++ resolved
@@ -187,23 +187,16 @@
 	ExecutionPlan_UpdateRoot(plan, op);
 }
 
-<<<<<<< HEAD
-void ExecutionPlanSegment_Convert(GraphContext *gc, AST *ast, ExecutionPlan *plan,
-										const cypher_astnode_t *node) {
-	cypher_astnode_type_t t = cypher_astnode_type(node);
-	// Because 't' is set using the offsetof() call, it cannot be used in switch statements.
-=======
 void ExecutionPlanSegment_ConvertClause
 (
 	GraphContext *gc,
 	AST *ast,
 	ExecutionPlan *plan,
-	const cypher_astnode_t *clause
+	const cypher_astnode_t *node
 ) {
-	cypher_astnode_type_t t = cypher_astnode_type(clause);
+	cypher_astnode_type_t t = cypher_astnode_type(node);
 	// Because 't' is set using the offsetof() call
 	// it cannot be used in switch statements
->>>>>>> ed415f9a
 	if(t == CYPHER_AST_MATCH) {
 		buildMatchOpTree(plan, ast, node);
 	} else if(t == CYPHER_AST_CALL) {
@@ -223,7 +216,6 @@
 		buildReturnOps(plan, node);
 	} else if(t == CYPHER_AST_WITH) {
 		// Converting a WITH clause can create multiple operations.
-<<<<<<< HEAD
 		buildWithOps(plan, node);
 	} else if(t == CYPHER_AST_QUERY) {
 		uint clause_count = cypher_ast_query_nclauses(node);
@@ -235,11 +227,6 @@
 	} else if(t == CYPHER_AST_PATTERN_COMPREHENSION || t == CYPHER_AST_PATTERN_PATH || t == CYPHER_AST_PATTERN) {
 		ExecutionPlan_ProcessQueryGraph(plan, plan->query_graph, ast);
 	} else {
-		ASSERT(false);
-=======
-		buildWithOps(plan, clause);
-	} else {
-		assert(false && "unhandeled clause");
->>>>>>> ed415f9a
-	}
-}
+		ASSERT(false && "unhandeled clause");
+	}
+}
