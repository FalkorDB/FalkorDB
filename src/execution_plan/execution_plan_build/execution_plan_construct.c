/*
 * Copyright Redis Ltd. 2018 - present
 * Licensed under your choice of the Redis Source Available License 2.0 (RSALv2) or
 * the Server Side Public License v1 (SSPLv1).
 */

#include "../ops/ops.h"
#include "../../query_ctx.h"
#include "../../ast/ast_mock.h"
#include "build_call_subquery.h"
#include "execution_plan_util.h"
#include "execution_plan_modify.h"
#include "execution_plan_construct.h"
#include "../../util/rax_extensions.h"
#include "../../ast/ast_build_op_contexts.h"
#include "../../arithmetic/arithmetic_expression_construct.h"

static inline void _buildCreateOp
(
	GraphContext *gc,
	AST *ast,
	ExecutionPlan *plan,
	const cypher_astnode_t *clause
) {
	AST_CreateContext create_ast_ctx =
		AST_PrepareCreateOp(plan->query_graph, plan->record_map, clause);

	OpBase *op =
		NewCreateOp(plan, create_ast_ctx.nodes_to_create,
				create_ast_ctx.edges_to_create);

	ExecutionPlan_UpdateRoot(plan, op);
}

static inline void _buildUnwindOp
(
	ExecutionPlan *plan,
	const cypher_astnode_t *clause
) {
	AST_UnwindContext unwind_ast_ctx = AST_PrepareUnwindOp(clause);
	OpBase *op = NewUnwindOp(plan, unwind_ast_ctx.exp);
	ExecutionPlan_UpdateRoot(plan, op);
}

static void _buildLoadCSVOp
(
	ExecutionPlan *plan,
	const cypher_astnode_t *clause
) {
	ASSERT(plan   != NULL);
	ASSERT(clause != NULL);

	// extract information from AST

	// with headers
	bool with_headers = cypher_ast_load_csv_has_with_headers(clause);

	// URI expression
	const cypher_astnode_t *node = cypher_ast_load_csv_get_url(clause);
	AR_ExpNode *exp = AR_EXP_FromASTNode(node);

	// alias
	node = cypher_ast_load_csv_get_identifier(clause);
	const char *alias = cypher_ast_identifier_get_name(node);

	OpBase *op = NewLoadCSVOp(plan, exp, alias, with_headers);
	ExecutionPlan_UpdateRoot(plan, op);
}

static inline void _buildUpdateOp
(
	GraphContext *gc,
	ExecutionPlan *plan,
	const cypher_astnode_t *clause
) {
	rax *update_exps = AST_PrepareUpdateOp(gc, clause);
	OpBase *op = NewUpdateOp(plan, update_exps);
	ExecutionPlan_UpdateRoot(plan, op);
}

static inline void _buildDeleteOp
(
	ExecutionPlan *plan,
	const cypher_astnode_t *clause
) {
	if(plan->root == NULL) {
		// delete must operate on child data, prepare an error if there
		// is no child op
		ErrorCtx_SetError(EMSG_DELETE_OPERATE_ON_CHILD);
	}
	AR_ExpNode **exps = AST_PrepareDeleteOp(clause);
	OpBase *op = NewDeleteOp(plan, exps);
	ExecutionPlan_UpdateRoot(plan, op);
}

static void _buildForeachOp
(
	ExecutionPlan *plan,             // execution plan to add operation to
	const cypher_astnode_t *clause,  // foreach clause
	GraphContext *gc                 // graph context
) {
	// construct the following sub execution plan structure
	// foreach
	//   loop body (foreach/create/update/remove/delete/merge)
	//		unwind
	//			argument list

	//--------------------------------------------------------------------------
	// create embedded execution plan for the body of the Foreach clause
	//--------------------------------------------------------------------------

	// construct AST from Foreach body
	uint nclauses = cypher_ast_foreach_nclauses(clause);
	cypher_astnode_t **clauses = array_new(cypher_astnode_t *, nclauses);
	for(uint i = 0; i < nclauses; i++) {
		cypher_astnode_t *inner_clause =
			(cypher_astnode_t *)cypher_ast_foreach_get_clause(clause, i);
		array_append(clauses, inner_clause);
	}

	struct cypher_input_range range = {0};
	cypher_astnode_t *new_root = cypher_ast_query(
		NULL, 0, clauses, nclauses, clauses, nclauses, range
	);

	uint *ref_count = rm_malloc(sizeof(uint));
	*ref_count = 1;

<<<<<<< HEAD
	AST *body_ast = rm_malloc(sizeof(AST));

	body_ast->root                = new_root;
	body_ast->free_root           = true;
	body_ast->parse_result        = NULL;
	body_ast->ref_count           = ref_count;
	body_ast->params_parse_result = NULL;
	body_ast->anot_ctx_collection = plan->ast_segment->anot_ctx_collection;
	body_ast->referenced_entities = raxClone(plan->ast_segment->referenced_entities);
=======
	AST *ast = rm_malloc(sizeof(AST));

	ast->root                = new_root;
	ast->free_root           = true;
	ast->parse_result        = NULL;
	ast->ref_count           = ref_count;
	ast->anot_ctx_collection = plan->ast_segment->anot_ctx_collection;
	ast->referenced_entities = raxClone(plan->ast_segment->referenced_entities);
>>>>>>> 8d660d09

	// create the Foreach op, and update (outer) plan root
	OpBase *foreach = NewForeachOp(plan);
	ExecutionPlan_UpdateRoot(plan, foreach);

	ExecutionPlan *embedded_plan = ExecutionPlan_NewEmptyExecutionPlan();
	embedded_plan->ast_segment   = ast;
	embedded_plan->record_map    = raxClone(plan->record_map);

	const char **arguments = NULL;

	if(plan->root) {
		rax *bound_vars = raxNew();
		ExecutionPlan_BoundVariables(foreach, bound_vars, plan);
		arguments = (const char **)raxValues(bound_vars);
		raxFree(bound_vars);
	}

	//--------------------------------------------------------------------------
	// build Unwind op
	//--------------------------------------------------------------------------

	// unwind foreach list expression
	AR_ExpNode *exp = AR_EXP_FromASTNode(
		cypher_ast_foreach_get_expression(clause));
	exp->resolved_name = cypher_ast_identifier_get_name(
		cypher_ast_foreach_get_identifier(clause));
	OpBase *unwind = NewUnwindOp(embedded_plan, exp);

	//--------------------------------------------------------------------------
	// build ArgumentList op
	//--------------------------------------------------------------------------

	OpBase *argument_list = NewArgumentListOp(embedded_plan, arguments);
	// TODO: After refactoring the execution-plan freeing mechanism, bind the
	// ArgumentList op to the outer-scope plan (plan), and change the condition
	// for Unwind's 'free_rec' field to be whether the child plan is different
	// from the plan the Unwind is binded to.

	// add the op as a child of the unwind operation
	ExecutionPlan_AddOp(unwind, argument_list);

	// update the root of the (currently empty) embedded plan
	ExecutionPlan_UpdateRoot(embedded_plan, unwind);

	// build the execution-plan of the body of the clause
	AST *orig_ast = QueryCtx_GetAST();
	QueryCtx_SetAST(ast);
	ExecutionPlan_PopulateExecutionPlan(embedded_plan);
	QueryCtx_SetAST(orig_ast);

	// free the artificial body array (not its components)
	array_free(clauses);
	array_free(arguments);

	// connect the embedded plan to the Foreach op
	ExecutionPlan_AddOp(foreach, embedded_plan->root);
}

OpBase *ExecutionPlan_BuildOpsFromPath
(
	ExecutionPlan *plan,
	const char **bound_vars,
	const cypher_astnode_t *node
) {
	// initialize an ExecutionPlan that shares this plan's Record mapping
	ExecutionPlan *match_stream_plan = ExecutionPlan_NewEmptyExecutionPlan();
	match_stream_plan->record_map = plan->record_map;

	// if we have bound variables, build an Argument op that represents them
	if(bound_vars) match_stream_plan->root = NewArgumentOp(match_stream_plan,
															   bound_vars);

	AST *ast = QueryCtx_GetAST();
	// build a temporary AST holding a MATCH clause
	cypher_astnode_type_t type = cypher_astnode_type(node);

	// the AST node we're building a mock MATCH clause for will be a path
	// if we're converting a MERGE clause or WHERE filter, and we must build
	// and later free a CYPHER_AST_PATTERN node to contain it
	// if instead we're converting an OPTIONAL MATCH, the node is itself a MATCH clause
	// and we will reuse its CYPHER_AST_PATTERN node rather than building a new one
	bool node_is_path = (type == CYPHER_AST_PATTERN_PATH || type == CYPHER_AST_NAMED_PATH);
	AST *match_stream_ast = AST_MockMatchClause(ast, (cypher_astnode_t *)node, node_is_path);

	//--------------------------------------------------------------------------
	// build plan's query graph
	//--------------------------------------------------------------------------

	// extract pattern from holistic query graph
	const cypher_astnode_t **match_clauses = AST_GetClauses(match_stream_ast, CYPHER_AST_MATCH);
	ASSERT(array_len(match_clauses) == 1);

	const cypher_astnode_t *pattern = cypher_ast_match_get_pattern(match_clauses[0]);
	array_free(match_clauses);
	QueryGraph *sub_qg = QueryGraph_ExtractPatterns(plan->query_graph, &pattern, 1);
	match_stream_plan->query_graph = sub_qg;

	ExecutionPlan_PopulateExecutionPlan(match_stream_plan);

	AST_MockFree(match_stream_ast, node_is_path);
	QueryCtx_SetAST(ast); // reset the AST

	// associate all new ops with the correct ExecutionPlan and QueryGraph
	OpBase *match_stream_root = match_stream_plan->root;
	ExecutionPlan_BindOpsToPlan(plan, match_stream_root);

	// NULL-set map shared between the match_stream_plan and the overall plan
	match_stream_plan->record_map = NULL;

	// free the temporary plan
	ExecutionPlan_Free(match_stream_plan);

	return match_stream_root;
}

void ExecutionPlanSegment_ConvertClause
(
	GraphContext *gc,
	AST *ast,
	ExecutionPlan *plan,
	const cypher_astnode_t *clause
) {
	cypher_astnode_type_t t = cypher_astnode_type(clause);
	// because 't' is set using the offsetof() call
	// it cannot be used in switch statements
	if(t == CYPHER_AST_MATCH) {
		buildMatchOpTree(plan, ast, clause);
	} else if(t == CYPHER_AST_CALL) {
		buildCallOp(ast, plan, clause);
	} else if(t == CYPHER_AST_CREATE) {
		_buildCreateOp(gc, ast, plan, clause);
	} else if(t == CYPHER_AST_UNWIND) {
		_buildUnwindOp(plan, clause);
	} else if(t == CYPHER_AST_MERGE) {
		buildMergeOp(plan, ast, clause, gc);
	} else if(t == CYPHER_AST_SET || t == CYPHER_AST_REMOVE) {
		_buildUpdateOp(gc, plan, clause);
	} else if(t == CYPHER_AST_DELETE) {
		_buildDeleteOp(plan, clause);
	} else if(t == CYPHER_AST_RETURN) {
		// converting a RETURN clause can create multiple operations.
		buildReturnOps(plan, clause);
	} else if(t == CYPHER_AST_WITH) {
		// converting a WITH clause can create multiple operations.
		buildWithOps(plan, clause);
	} else if(t == CYPHER_AST_FOREACH) {
		_buildForeachOp(plan, clause, gc);
	} else if(t == CYPHER_AST_CALL_SUBQUERY) {
		buildCallSubqueryPlan(plan, clause);
	} else if(t == CYPHER_AST_LOAD_CSV) {
		_buildLoadCSVOp(plan, clause);
	} else {
		assert(false && "unhandeled clause");
	}
}
<|MERGE_RESOLUTION|>--- conflicted
+++ resolved
@@ -126,17 +126,6 @@
 	uint *ref_count = rm_malloc(sizeof(uint));
 	*ref_count = 1;
 
-<<<<<<< HEAD
-	AST *body_ast = rm_malloc(sizeof(AST));
-
-	body_ast->root                = new_root;
-	body_ast->free_root           = true;
-	body_ast->parse_result        = NULL;
-	body_ast->ref_count           = ref_count;
-	body_ast->params_parse_result = NULL;
-	body_ast->anot_ctx_collection = plan->ast_segment->anot_ctx_collection;
-	body_ast->referenced_entities = raxClone(plan->ast_segment->referenced_entities);
-=======
 	AST *ast = rm_malloc(sizeof(AST));
 
 	ast->root                = new_root;
@@ -145,7 +134,6 @@
 	ast->ref_count           = ref_count;
 	ast->anot_ctx_collection = plan->ast_segment->anot_ctx_collection;
 	ast->referenced_entities = raxClone(plan->ast_segment->referenced_entities);
->>>>>>> 8d660d09
 
 	// create the Foreach op, and update (outer) plan root
 	OpBase *foreach = NewForeachOp(plan);
