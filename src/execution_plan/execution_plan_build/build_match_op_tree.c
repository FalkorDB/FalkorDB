#include "execution_plan_construct.h"
#include "execution_plan_modify.h"
#include "../execution_plan.h"
#include "../ops/ops.h"
#include "../../query_ctx.h"
#include "../../util/rax_extensions.h"
#include "../optimizations/optimizations.h"
#include "../../ast/ast_build_filter_tree.h"

static void _ExecutionPlan_ProcessQueryGraph(ExecutionPlan *plan, QueryGraph *qg,
											 AST *ast) {
	GraphContext *gc = QueryCtx_GetGraphCtx();

	// build the full FilterTree for this AST
	// so that we can order traversals properly
	FT_FilterNode *ft = AST_BuildFilterTree(ast);
	QueryGraph **connectedComponents = QueryGraph_ConnectedComponents(qg);
	plan->connected_components = connectedComponents;
<<<<<<< HEAD
	uint connectedComponentsCount = array_len(connectedComponents);
	// If we have already constructed any ops, the plan's record map contains all variables bound at this time.
=======
	// if we have already constructed any ops
	// the plan's record map contains all variables bound at this time
>>>>>>> 9965e9df
	rax *bound_vars = plan->record_map;

	// if we have multiple graph components
	// the root operation is a cartesian product
	// each chain of traversals will be a child of this op
	OpBase *cartesianProduct = NULL;
	if(connectedComponentsCount > 1) {
		cartesianProduct = NewCartesianProductOp(plan);
		ExecutionPlan_UpdateRoot(plan, cartesianProduct);
	}

	// keep track after all traversal operations along a pattern
	for(uint i = 0; i < connectedComponentsCount; i++) {
		QueryGraph *cc = connectedComponents[i];
		uint edge_count = array_len(cc->edges);
		OpBase *root = NULL; // the root of the traversal chain will be added to the ExecutionPlan
		OpBase *tail = NULL;

		if(edge_count == 0) {
 			// if there are no edges in the component, we only need a node scan
 			QGNode *n = cc->nodes[0];
			if(raxFind(bound_vars, (unsigned char *)n->alias, strlen(n->alias))
				!= raxNotFound) {
				continue;
			}
		}

		AlgebraicExpression **exps = AlgebraicExpression_FromQueryGraph(cc);
		uint expCount = array_len(exps);

		// Reorder exps, to the most performant arrangement of evaluation.
		orderExpressions(qg, exps, expCount, ft, bound_vars);

		// Create the SCAN operation that will be the tail of the traversal chain.
		QGNode *src = QueryGraph_GetNodeByAlias(qg, AlgebraicExpression_Source(exps[0]));

		if(QGNode_LabelCount(src) > 0) {
			// Resolve source node by performing label scan.
			NodeScanCtx ctx = NODE_CTX_NEW(src->alias, QGNode_GetLabel(src, 0),
					QGNode_GetLabelID(src, 0));
			root = tail = NewNodeByLabelScanOp(plan, ctx);
			// The first operand has been converted into a scan op; remove it.
			if(AlgebraicExpression_DiagonalOperand(exps[0], 0)) {
				AlgebraicExpression_Free(AlgebraicExpression_RemoveSource(&exps[0]));
			}
		} else {
			root = tail = NewAllNodeScanOp(plan, src->alias);
			// Free the expression source if it has been converted into an AllNodeScan.
			if(array_len(cc->edges) == 0) AlgebraicExpression_Free(AlgebraicExpression_RemoveSource(&exps[0]));
		}

		/* For each expression, build the appropriate traversal operation. */
		for(int j = 0; j < expCount; j++) {
			AlgebraicExpression *exp = exps[j];
			// Empty expression, already freed.
			if(AlgebraicExpression_OperandCount(exp) == 0) continue;

			QGEdge *edge = NULL;
			if(AlgebraicExpression_Edge(exp)) edge = QueryGraph_GetEdgeByAlias(qg,
																				   AlgebraicExpression_Edge(exp));
			if(edge && QGEdge_VariableLength(edge)) {
				root = NewCondVarLenTraverseOp(plan, gc->g, exp);
			} else {
				root = NewCondTraverseOp(plan, gc->g, exp);
			}
			// Insert the new traversal op at the root of the chain.
			ExecutionPlan_AddOp(root, tail);
			tail = root;
		}

		// Free the expressions array, as its parts have been converted into operations
		array_free(exps);

		if(cartesianProduct) {
			// We have multiple disjoint traversal chains.
			// Add each chain as a child under the Cartesian Product.
			ExecutionPlan_AddOp(cartesianProduct, root);
		} else {
			// We've built the only necessary traversal chain, update the ExecutionPlan root.
			ExecutionPlan_UpdateRoot(plan, root);
		}
	}
	FilterTree_Free(ft);
}

static void _buildOptionalMatchOps(ExecutionPlan *plan, AST *ast, const cypher_astnode_t *clause) {
	const char **arguments = NULL;
	OpBase *optional = NewOptionalOp(plan);
	rax *bound_vars = NULL;

	// The root will be non-null unless the first clause is an OPTIONAL MATCH.
	if(plan->root) {
		// Collect the variables that are bound at this point.
		bound_vars = raxNew();
		// Rather than cloning the record map, collect the bound variables along with their
		// parser-generated constant strings.
		ExecutionPlan_BoundVariables(plan->root, bound_vars);
		// Collect the variable names from bound_vars to populate the Argument op we will build.
		arguments = (const char **)raxValues(bound_vars);
		raxFree(bound_vars);
	}

	// Build the new Match stream and add it to the Optional stream.
	OpBase *match_stream = ExecutionPlan_BuildOpsFromPath(plan, arguments, clause);
	array_free(arguments);
	ExecutionPlan_AddOp(optional, match_stream);

	// The root will be non-null unless the first clause is an OPTIONAL MATCH.
	if(plan->root) {
		// Create an Apply operator and make it the new root.
		OpBase *apply_op = NewApplyOp(plan);
		ExecutionPlan_UpdateRoot(plan, apply_op);

		// Create an Optional op and add it as an Apply child as a right-hand stream.
		ExecutionPlan_AddOp(apply_op, optional);
	} else {
		// If no root has been set (OPTIONAL was the first clause), set it to the Optional op.
		ExecutionPlan_UpdateRoot(plan, optional);
	}
}

void buildMatchOpTree(ExecutionPlan *plan, AST *ast, const cypher_astnode_t *clause) {
	if(cypher_ast_match_is_optional(clause)) {
		_buildOptionalMatchOps(plan, ast, clause);
		return;
	}

	// only add at most one set of traversals per plan
	// TODO Revisit and improve this logic
	if(plan->root && ExecutionPlan_LocateOpMatchingType(plan->root, SCAN_OPS, SCAN_OP_COUNT)) {
		return;
	}

	//--------------------------------------------------------------------------
	// Extract mandatory patterns
	//--------------------------------------------------------------------------

	uint mandatory_match_count = 0; // Number of mandatory patterns
	const cypher_astnode_t **match_clauses = AST_GetClauses(ast, CYPHER_AST_MATCH);
	uint match_clause_count = array_len(match_clauses);
	const cypher_astnode_t *patterns[match_clause_count];
	const cypher_astnode_t *mandatory_matches[match_clause_count];

	for(uint i = 0; i < match_clause_count; i++) {
		const cypher_astnode_t *match_clause = match_clauses[i];
		if(cypher_ast_match_is_optional(match_clause)) continue;
		mandatory_matches[mandatory_match_count] = match_clause;
		patterns[mandatory_match_count] = cypher_ast_match_get_pattern(match_clause);
		mandatory_match_count++;
	}

	// collect the QueryGraph entities referenced in the clauses being converted
	QueryGraph *qg = plan->query_graph;
	QueryGraph *sub_qg = QueryGraph_ExtractPatterns(qg, patterns,
			mandatory_match_count);

	_ExecutionPlan_ProcessQueryGraph(plan, sub_qg, ast);

	// Build the FilterTree to model any WHERE predicates on these clauses and place ops appropriately.
	FT_FilterNode *sub_ft = AST_BuildFilterTreeFromClauses(ast, mandatory_matches,
														   mandatory_match_count);
	ExecutionPlan_PlaceFilterOps(plan, plan->root, NULL, sub_ft);

	// Clean up
	QueryGraph_Free(sub_qg);
	array_free(match_clauses);
}
<|MERGE_RESOLUTION|>--- conflicted
+++ resolved
@@ -16,13 +16,9 @@
 	FT_FilterNode *ft = AST_BuildFilterTree(ast);
 	QueryGraph **connectedComponents = QueryGraph_ConnectedComponents(qg);
 	plan->connected_components = connectedComponents;
-<<<<<<< HEAD
-	uint connectedComponentsCount = array_len(connectedComponents);
-	// If we have already constructed any ops, the plan's record map contains all variables bound at this time.
-=======
 	// if we have already constructed any ops
 	// the plan's record map contains all variables bound at this time
->>>>>>> 9965e9df
+	uint connectedComponentsCount = array_len(connectedComponents);
 	rax *bound_vars = plan->record_map;
 
 	// if we have multiple graph components
