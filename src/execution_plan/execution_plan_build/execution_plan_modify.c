/*
 * Copyright Redis Ltd. 2018 - present
 * Licensed under your choice of the Redis Source Available License 2.0 (RSALv2) or
 * the Server Side Public License v1 (SSPLv1).
 */

#include "execution_plan_modify.h"
#include "../../RG.h"
#include "../execution_plan.h"
#include "../ops/ops.h"
#include "../../query_ctx.h"
#include "../../ast/ast_mock.h"
#include "execution_plan_awareness.h"
#include "../../util/rax_extensions.h"

<<<<<<< HEAD
=======
static void _OpBase_AddChild
(
	OpBase *parent,
	OpBase *child
) {
	// add child to parent
	if(parent->children == NULL) {
		parent->children = rm_malloc(sizeof(OpBase *));
	} else {
		parent->children = rm_realloc(parent->children,
				sizeof(OpBase *) * (parent->childCount + 1));
	}
	parent->children[parent->childCount++] = child;

	// add parent to child
	child->parent = parent;

	ExecutionPlanAwareness_PropagateAwareness(child);
}

>>>>>>> e6e97b00
// remove the operation old_child from its parent and replace it
// with the new child without reordering elements
static void _ExecutionPlan_ParentReplaceChild
(
	OpBase *parent,
	OpBase *old_child,
	OpBase *new_child
) {
	ASSERT(parent->childCount > 0);

	for(int i = 0; i < parent->childCount; i++) {
		// scan the children array to find the op being replaced
		if(parent->children[i] != old_child) continue;

		ExecutionPlanAwareness_RemoveAwareness(new_child);
		ExecutionPlanAwareness_RemoveAwareness(old_child);

		// replace the original child with the new one
		parent->children[i] = new_child;
		new_child->parent = parent;
		old_child->parent = NULL;

		ExecutionPlanAwareness_PropagateAwareness(new_child);
		return;
	}

	ASSERT(false && "failed to locate the operation to be replaced");
}

<<<<<<< HEAD
// removes node b from a and update child parent lists
// assuming B is a child of A
=======
// removes child from it's parent
>>>>>>> e6e97b00
static void _OpBase_RemoveChild
(
	OpBase *parent,
	OpBase *child
) {
<<<<<<< HEAD
	// remove child from parent
=======
	ASSERT(child  != NULL);
	ASSERT(parent != NULL);
	ASSERT(parent != child);
	ASSERT(child->parent == parent);

	//--------------------------------------------------------------------------
	// remove child from parent
	//--------------------------------------------------------------------------

	// locate child in parent's children array
>>>>>>> e6e97b00
	int i = 0;
	for(; i < parent->childCount; i++) {
		if(parent->children[i] == child) break;
	}

<<<<<<< HEAD
	ASSERT(i != parent->childCount);

=======
>>>>>>> e6e97b00
	// update child count
	parent->childCount--;

	if(parent->childCount == 0) {
		rm_free(parent->children);
		parent->children = NULL;
	} else {
		// shift left children
		for(int j = i; j < parent->childCount; j++) {
			parent->children[j] = parent->children[j + 1];
		}
		parent->children = rm_realloc(parent->children,
				sizeof(OpBase *) * parent->childCount);
	}

<<<<<<< HEAD
=======
	// update parent awareness
	ExecutionPlanAwareness_RemoveAwareness(child);

>>>>>>> e6e97b00
	// remove parent from child
	child->parent = NULL;
}

<<<<<<< HEAD
=======
// adds operation to execution plan as a child of parent
>>>>>>> e6e97b00
inline void ExecutionPlan_AddOp
(
	OpBase *parent,
	OpBase *newOp
) {
<<<<<<< HEAD
	OpBase_AddChild(parent, newOp);
=======
	_OpBase_AddChild(parent, newOp);
>>>>>>> e6e97b00
}

// adds child to be the i'th child of parent
void ExecutionPlan_AddOpInd
(
	OpBase *parent,  // parent op
	OpBase *child,   // child op
	uint idx         // index of child
) {
	ASSERT(child  != NULL);
	ASSERT(parent != NULL);
	ASSERT(OpBase_ChildCount(parent) > idx);

	OpBase *to_replace = parent->children[idx];

	// replace the original child with the new one
	parent->children[idx] = child;
	child->parent = parent;

<<<<<<< HEAD
	OpBase *to_replace = parent->children[ind];
	_ExecutionPlan_ParentReplaceChild(parent, to_replace, child);
	OpBase_AddChild(parent, to_replace);
=======
	_OpBase_AddChild(parent, to_replace);
	ExecutionPlanAwareness_PropagateAwareness(child);
>>>>>>> e6e97b00
}

// introduce the new operation B between A and A's parent op
void ExecutionPlan_PushBelow
(
	OpBase *a,
	OpBase *b
) {
<<<<<<< HEAD
	// B belongs to A's plan.
=======
	ASSERT(a         != b);
	ASSERT(a         != NULL);
	ASSERT(b         != NULL);
	ASSERT(b->parent == NULL);

	// B belongs to A's plan
>>>>>>> e6e97b00
	ExecutionPlan *plan = (ExecutionPlan *)a->plan;
	b->plan = plan;

	if(a->parent == NULL) {
<<<<<<< HEAD
		// A is the root operation.
		OpBase_AddChild(b, a);
=======
		// A is the root operation
		_OpBase_AddChild(b, a);
>>>>>>> e6e97b00
		plan->root = b;
		return;
	}

	// disconnect A from its parent and replace it with B
	_ExecutionPlan_ParentReplaceChild(a->parent, a, b);

	// add A as a child of B
<<<<<<< HEAD
	OpBase_AddChild(b, a);
}

void ExecutionPlan_NewRoot
(
	OpBase *old_root,
	OpBase *new_root
) {
	// the new root should have no parent
	// but may have children if we've constructed a chain of traversals/scans
	ASSERT(!old_root->parent && !new_root->parent);

	// find the deepest child of the new root operation
	// currently, we can only follow the first child, since we don't call this function when
	// introducing Cartesian Products (the only multiple-stream operation at this stage.)
	// this may be inadequate later
	OpBase *tail = new_root;
	ASSERT(tail->childCount <= 1);

	while(tail->childCount > 0) tail = tail->children[0];

	// append the old root to the tail of the new root's chain
	OpBase_AddChild(tail, old_root);
}

inline void ExecutionPlan_UpdateRoot
(
	ExecutionPlan *plan,
	OpBase *new_root
) {
=======
	_OpBase_AddChild(b, a);
}

// update the root op of the execution plan
void ExecutionPlan_UpdateRoot
(
	ExecutionPlan *plan,  // plan set root of
	OpBase *new_root      // new root operation
) {
	ASSERT(plan             != NULL);
	ASSERT(new_root         != NULL);
	ASSERT(new_root->parent == NULL);

>>>>>>> e6e97b00
	if(plan->root) {
		ASSERT(new_root != plan->root);
		ASSERT(plan->root->parent == NULL);

		// find the deepest child of the new root operation
		// currently, we can only follow the first child
		// since we don't call this function when
		// introducing a multiple-stream operation at this stage
		// this may be inadequate later
		OpBase *tail = new_root;
		ASSERT(tail->childCount <= 1);
		while(tail->childCount > 0) tail = tail->children[0];

		// append the old root to the tail of the new root's chain
		_OpBase_AddChild(tail, plan->root);
	}

	plan->root = new_root;
}

<<<<<<< HEAD
void ExecutionPlan_ReplaceOp
(
	ExecutionPlan *plan,
	OpBase *a,
	OpBase *b
) {
=======
// replace a with b
void ExecutionPlan_ReplaceOp
(
	ExecutionPlan *plan,  // plan
	OpBase *a,            // operation being replaced
	OpBase *b             // replacement operation
) {
	ASSERT(plan != NULL);
	ASSERT(a    != NULL);
	ASSERT(b    != NULL);
	ASSERT(a    != b);

>>>>>>> e6e97b00
	// insert the new operation between the original and its parent
	ExecutionPlan_PushBelow(a, b);

	// delete the original operation
	ExecutionPlan_RemoveOp(plan, a);
}

<<<<<<< HEAD
=======
// removes operation from execution plan
>>>>>>> e6e97b00
void ExecutionPlan_RemoveOp
(
	ExecutionPlan *plan,
	OpBase *op
) {
<<<<<<< HEAD
	if(op->parent == NULL) {
		// removing execution plan root
		ASSERT(plan->root == op);
		ASSERT(op->childCount <= 1);

		if(op->childCount == 1) {
			// assign child as new root
			plan->root = op->children[0];

			// remove new root's parent pointer
			plan->root->parent = NULL;
		} else {
			// clear plan's root
			plan->root = NULL;
		}
=======
	ASSERT(op   != NULL);
	ASSERT(plan != NULL);

	if(op->parent == NULL) {
		// removing execution plan root
		ASSERT(op->childCount == 1);

		// assign child as new root
		plan->root = op->children[0];

		// remove new root's parent pointer
		plan->root->parent = NULL;
>>>>>>> e6e97b00
	} else {
		OpBase *parent = op->parent;
		if(op->childCount > 0) {
			// in place replacement of the op first branch instead of op
			_ExecutionPlan_ParentReplaceChild(op->parent, op, op->children[0]);
<<<<<<< HEAD
			// add each of op's children as a child of op's parent
			for(int i = 1; i < op->childCount; i++) {
				OpBase_AddChild(parent, op->children[i]);
=======

			// add each of op's children as a child of op's parent
			for(int i = 1; i < op->childCount; i++) {
				_OpBase_AddChild(parent, op->children[i]);
>>>>>>> e6e97b00
			}
		} else {
			// remove op from its parent
			_OpBase_RemoveChild(op->parent, op);
		}
	}

	// clear op
<<<<<<< HEAD
	op->parent     = NULL;
	op->childCount = 0;

	if(op->children != NULL) {
		rm_free(op->children);
		op->children = NULL;
	}
}

=======
	op->parent = NULL;
	rm_free(op->children);
	op->children = NULL;
	op->childCount = 0;
	ExecutionPlanAwareness_SelfAware(op);
}

// detaches operation from its parent
>>>>>>> e6e97b00
void ExecutionPlan_DetachOp
(
	OpBase *op
) {
	// operation has no parent
	if(op->parent == NULL) return;

	// remove op from its parent
	_OpBase_RemoveChild(op->parent, op);
}

<<<<<<< HEAD
// for all ops in the given tree, associate the provided ExecutionPlan
// if qg is set, merge the query graphs of the temporary and main plans
void ExecutionPlan_BindOpsToPlan
=======
static void _ExecutionPlan_BindOpsToPlan
>>>>>>> e6e97b00
(
	ExecutionPlan *plan,  // plan to bind the operations to
	OpBase *op            // current operation
) {
	if(!op) return;

	// no expecting op to migrate to its own plan
	ASSERT(op->plan != plan);

	// incase op is its own plan's root, nullify the plan's root
	// as its root is about to be migrated to a different plan
	if(op == op->plan->root) {
		((ExecutionPlan*)op->plan)->root = NULL;
	}

	op->plan = plan;
	for(int i = 0; i < op->childCount; i++) {
		OpBase *child = OpBase_GetChild(op, i);
		bool different_plans = (op->plan != child->plan);

		_ExecutionPlan_BindOpsToPlan(plan, child);

		if(different_plans) {
			ExecutionPlanAwareness_PropagateAwareness(child);
		}
	}
}

// for all ops in the given tree, associate the provided ExecutionPlan
// merge the query graphs of the temporary and main plans
void ExecutionPlan_BindOpsToPlan
(
	ExecutionPlan *plan,  // plan to bind the operations to
	OpBase *root          // root operation
) {
	ASSERT(plan         != NULL);
	ASSERT(root         != NULL);
	ASSERT(root->plan   != plan);
	ASSERT(root->parent == NULL);

	// migrate QueryGraph entities to the master plan's QueryGraph
	QueryGraph_MergeGraphs(plan->query_graph, root->plan->query_graph);

	_ExecutionPlan_BindOpsToPlan(plan, root);
}

// binds all ops in `ops` to `plan`, other than ops of type `exclude_type`
void ExecutionPlan_MigrateOpsExcludeType
(
<<<<<<< HEAD
	OpBase *ops[],             // array of ops to bind
	OPType exclude_type,       // type of ops to exclude
	uint op_count,             // number of ops in the array
	const ExecutionPlan *plan  // plan to bind the ops to
=======
	OpBase *ops[],              // array of ops to bind
	OPType exclude_type,        // type of ops to exclude
	uint op_count,              // number of ops in the array
	const ExecutionPlan *plan   // plan to bind the ops to
>>>>>>> e6e97b00
) {
	for(uint i = 0; i < op_count; i++) {
		if(ops[i]->type != exclude_type) {
			OpBase_BindOpToPlan(ops[i], (ExecutionPlan *)plan);
		}
	}
}
<|MERGE_RESOLUTION|>--- conflicted
+++ resolved
@@ -13,8 +13,6 @@
 #include "execution_plan_awareness.h"
 #include "../../util/rax_extensions.h"
 
-<<<<<<< HEAD
-=======
 static void _OpBase_AddChild
 (
 	OpBase *parent,
@@ -35,7 +33,6 @@
 	ExecutionPlanAwareness_PropagateAwareness(child);
 }
 
->>>>>>> e6e97b00
 // remove the operation old_child from its parent and replace it
 // with the new child without reordering elements
 static void _ExecutionPlan_ParentReplaceChild
@@ -65,20 +62,12 @@
 	ASSERT(false && "failed to locate the operation to be replaced");
 }
 
-<<<<<<< HEAD
-// removes node b from a and update child parent lists
-// assuming B is a child of A
-=======
 // removes child from it's parent
->>>>>>> e6e97b00
 static void _OpBase_RemoveChild
 (
 	OpBase *parent,
 	OpBase *child
 ) {
-<<<<<<< HEAD
-	// remove child from parent
-=======
 	ASSERT(child  != NULL);
 	ASSERT(parent != NULL);
 	ASSERT(parent != child);
@@ -89,17 +78,13 @@
 	//--------------------------------------------------------------------------
 
 	// locate child in parent's children array
->>>>>>> e6e97b00
 	int i = 0;
 	for(; i < parent->childCount; i++) {
 		if(parent->children[i] == child) break;
 	}
 
-<<<<<<< HEAD
 	ASSERT(i != parent->childCount);
 
-=======
->>>>>>> e6e97b00
 	// update child count
 	parent->childCount--;
 
@@ -115,30 +100,20 @@
 				sizeof(OpBase *) * parent->childCount);
 	}
 
-<<<<<<< HEAD
-=======
 	// update parent awareness
 	ExecutionPlanAwareness_RemoveAwareness(child);
 
->>>>>>> e6e97b00
 	// remove parent from child
 	child->parent = NULL;
 }
 
-<<<<<<< HEAD
-=======
 // adds operation to execution plan as a child of parent
->>>>>>> e6e97b00
 inline void ExecutionPlan_AddOp
 (
 	OpBase *parent,
 	OpBase *newOp
 ) {
-<<<<<<< HEAD
-	OpBase_AddChild(parent, newOp);
-=======
 	_OpBase_AddChild(parent, newOp);
->>>>>>> e6e97b00
 }
 
 // adds child to be the i'th child of parent
@@ -158,14 +133,8 @@
 	parent->children[idx] = child;
 	child->parent = parent;
 
-<<<<<<< HEAD
-	OpBase *to_replace = parent->children[ind];
-	_ExecutionPlan_ParentReplaceChild(parent, to_replace, child);
-	OpBase_AddChild(parent, to_replace);
-=======
 	_OpBase_AddChild(parent, to_replace);
 	ExecutionPlanAwareness_PropagateAwareness(child);
->>>>>>> e6e97b00
 }
 
 // introduce the new operation B between A and A's parent op
@@ -174,27 +143,18 @@
 	OpBase *a,
 	OpBase *b
 ) {
-<<<<<<< HEAD
-	// B belongs to A's plan.
-=======
 	ASSERT(a         != b);
 	ASSERT(a         != NULL);
 	ASSERT(b         != NULL);
 	ASSERT(b->parent == NULL);
 
 	// B belongs to A's plan
->>>>>>> e6e97b00
 	ExecutionPlan *plan = (ExecutionPlan *)a->plan;
 	b->plan = plan;
 
 	if(a->parent == NULL) {
-<<<<<<< HEAD
-		// A is the root operation.
-		OpBase_AddChild(b, a);
-=======
 		// A is the root operation
 		_OpBase_AddChild(b, a);
->>>>>>> e6e97b00
 		plan->root = b;
 		return;
 	}
@@ -203,38 +163,6 @@
 	_ExecutionPlan_ParentReplaceChild(a->parent, a, b);
 
 	// add A as a child of B
-<<<<<<< HEAD
-	OpBase_AddChild(b, a);
-}
-
-void ExecutionPlan_NewRoot
-(
-	OpBase *old_root,
-	OpBase *new_root
-) {
-	// the new root should have no parent
-	// but may have children if we've constructed a chain of traversals/scans
-	ASSERT(!old_root->parent && !new_root->parent);
-
-	// find the deepest child of the new root operation
-	// currently, we can only follow the first child, since we don't call this function when
-	// introducing Cartesian Products (the only multiple-stream operation at this stage.)
-	// this may be inadequate later
-	OpBase *tail = new_root;
-	ASSERT(tail->childCount <= 1);
-
-	while(tail->childCount > 0) tail = tail->children[0];
-
-	// append the old root to the tail of the new root's chain
-	OpBase_AddChild(tail, old_root);
-}
-
-inline void ExecutionPlan_UpdateRoot
-(
-	ExecutionPlan *plan,
-	OpBase *new_root
-) {
-=======
 	_OpBase_AddChild(b, a);
 }
 
@@ -248,7 +176,6 @@
 	ASSERT(new_root         != NULL);
 	ASSERT(new_root->parent == NULL);
 
->>>>>>> e6e97b00
 	if(plan->root) {
 		ASSERT(new_root != plan->root);
 		ASSERT(plan->root->parent == NULL);
@@ -269,14 +196,6 @@
 	plan->root = new_root;
 }
 
-<<<<<<< HEAD
-void ExecutionPlan_ReplaceOp
-(
-	ExecutionPlan *plan,
-	OpBase *a,
-	OpBase *b
-) {
-=======
 // replace a with b
 void ExecutionPlan_ReplaceOp
 (
@@ -289,7 +208,6 @@
 	ASSERT(b    != NULL);
 	ASSERT(a    != b);
 
->>>>>>> e6e97b00
 	// insert the new operation between the original and its parent
 	ExecutionPlan_PushBelow(a, b);
 
@@ -297,32 +215,13 @@
 	ExecutionPlan_RemoveOp(plan, a);
 }
 
-<<<<<<< HEAD
-=======
+
 // removes operation from execution plan
->>>>>>> e6e97b00
 void ExecutionPlan_RemoveOp
 (
 	ExecutionPlan *plan,
 	OpBase *op
 ) {
-<<<<<<< HEAD
-	if(op->parent == NULL) {
-		// removing execution plan root
-		ASSERT(plan->root == op);
-		ASSERT(op->childCount <= 1);
-
-		if(op->childCount == 1) {
-			// assign child as new root
-			plan->root = op->children[0];
-
-			// remove new root's parent pointer
-			plan->root->parent = NULL;
-		} else {
-			// clear plan's root
-			plan->root = NULL;
-		}
-=======
 	ASSERT(op   != NULL);
 	ASSERT(plan != NULL);
 
@@ -335,22 +234,15 @@
 
 		// remove new root's parent pointer
 		plan->root->parent = NULL;
->>>>>>> e6e97b00
 	} else {
 		OpBase *parent = op->parent;
 		if(op->childCount > 0) {
 			// in place replacement of the op first branch instead of op
 			_ExecutionPlan_ParentReplaceChild(op->parent, op, op->children[0]);
-<<<<<<< HEAD
-			// add each of op's children as a child of op's parent
-			for(int i = 1; i < op->childCount; i++) {
-				OpBase_AddChild(parent, op->children[i]);
-=======
 
 			// add each of op's children as a child of op's parent
 			for(int i = 1; i < op->childCount; i++) {
 				_OpBase_AddChild(parent, op->children[i]);
->>>>>>> e6e97b00
 			}
 		} else {
 			// remove op from its parent
@@ -359,17 +251,6 @@
 	}
 
 	// clear op
-<<<<<<< HEAD
-	op->parent     = NULL;
-	op->childCount = 0;
-
-	if(op->children != NULL) {
-		rm_free(op->children);
-		op->children = NULL;
-	}
-}
-
-=======
 	op->parent = NULL;
 	rm_free(op->children);
 	op->children = NULL;
@@ -378,7 +259,6 @@
 }
 
 // detaches operation from its parent
->>>>>>> e6e97b00
 void ExecutionPlan_DetachOp
 (
 	OpBase *op
@@ -390,13 +270,7 @@
 	_OpBase_RemoveChild(op->parent, op);
 }
 
-<<<<<<< HEAD
-// for all ops in the given tree, associate the provided ExecutionPlan
-// if qg is set, merge the query graphs of the temporary and main plans
-void ExecutionPlan_BindOpsToPlan
-=======
 static void _ExecutionPlan_BindOpsToPlan
->>>>>>> e6e97b00
 (
 	ExecutionPlan *plan,  // plan to bind the operations to
 	OpBase *op            // current operation
@@ -446,21 +320,14 @@
 // binds all ops in `ops` to `plan`, other than ops of type `exclude_type`
 void ExecutionPlan_MigrateOpsExcludeType
 (
-<<<<<<< HEAD
-	OpBase *ops[],             // array of ops to bind
-	OPType exclude_type,       // type of ops to exclude
-	uint op_count,             // number of ops in the array
-	const ExecutionPlan *plan  // plan to bind the ops to
-=======
 	OpBase *ops[],              // array of ops to bind
 	OPType exclude_type,        // type of ops to exclude
 	uint op_count,              // number of ops in the array
 	const ExecutionPlan *plan   // plan to bind the ops to
->>>>>>> e6e97b00
 ) {
 	for(uint i = 0; i < op_count; i++) {
 		if(ops[i]->type != exclude_type) {
 			OpBase_BindOpToPlan(ops[i], (ExecutionPlan *)plan);
 		}
 	}
-}
+}