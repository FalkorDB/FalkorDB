--- conflicted
+++ resolved
@@ -423,11 +423,6 @@
 	array_free(filters);
 }
 
-<<<<<<< HEAD
-// try to replace given Conditional Traverse operation and a set of Filters
-// into a single Index Scan operation
-void reduce_cond_op(ExecutionPlan *plan, OpCondTraverse *cond) {
-=======
 // try to replace given Conditional Traverse operation and a set of Filter
 // operations with a single Index Scan operation
 void reduce_cond_op
@@ -435,7 +430,6 @@
 	ExecutionPlan *plan,
 	OpCondTraverse *cond
 ) {
->>>>>>> 9cf91413
 	// make sure there's an index for scanned label
 	const char *edge = AlgebraicExpression_Edge(cond->ae);
 	if(!edge) return;
@@ -468,21 +462,12 @@
 		ExecutionPlan_RemoveOp(plan, allNodeScan);
 		OpBase_Free(allNodeScan);
 	}
-<<<<<<< HEAD
-	
-	const char *other_alias = AlgebraicExpression_Dest(cond->ae);
-	QGNode *other_node  = QueryGraph_GetNodeByAlias( cond->op.plan->query_graph,
-			other_alias);
-
-	ASSERT(other_node != NULL);
-=======
 
 	const char *other_alias = AlgebraicExpression_Dest(cond->ae);
 	QGNode     *other_node  = QueryGraph_GetNodeByAlias(cond->op.plan->query_graph,
 			other_alias);
 	ASSERT(other_node != NULL);
 
->>>>>>> 9cf91413
 	uint other_label_count = QGNode_LabelCount(other_node);
 	if(other_label_count > 0) {
 		// create func expression
