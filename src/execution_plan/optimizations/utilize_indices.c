/*
 * Copyright Redis Ltd. 2018 - present
 * Licensed under your choice of the Redis Source Available License 2.0 (RSALv2) or
 * the Server Side Public License v1 (SSPLv1).
 */

#include "RG.h"
#include "../../value.h"
#include "../../util/arr.h"
#include "../../query_ctx.h"
#include "../ops/op_filter.h"
#include "../../ast/ast_shared.h"
#include "../../datatypes/array.h"
#include "../../datatypes/point.h"
#include "../ops/op_expand_into.h"
#include "../ops/op_node_by_label_scan.h"
#include "../ops/op_node_by_index_scan.h"
#include "../ops/op_node_by_label_scan.h"
#include "../ops/op_edge_by_index_scan.h"
#include "../ops/op_conditional_traverse.h"
#include "../../arithmetic/arithmetic_op.h"
#include "../../filter_tree/filter_tree_utils.h"
#include "../../arithmetic/algebraic_expression.h"
#include "../../arithmetic/algebraic_expression/utils.h"
#include "../execution_plan_build/execution_plan_util.h"
#include "../execution_plan_build/execution_plan_modify.h"

//------------------------------------------------------------------------------
// Filter normalization
//------------------------------------------------------------------------------

// modifies filter tree such that the left hand side performs
// attribute lookup on 'filtered_entity'
static void _normalize_filter(const char *filtered_entity,
		FT_FilterNode **filter) {
	FT_FilterNode *filter_tree = *filter;
	bool swap = false;
	rax *entities = NULL;

	// normalize, left hand side should be variadic, right hand side const
	switch(filter_tree->t) {
	case FT_N_PRED:
		entities = raxNew();
		AR_ExpNode *rhs = (*filter)->pred.rhs;
		AR_EXP_CollectEntities(rhs, entities);
		swap = raxFind(entities, (unsigned char *)filtered_entity,
				strlen(filtered_entity)) != raxNotFound;
		raxFree(entities);

		if(swap) {
			AR_ExpNode *tmp = filter_tree->pred.rhs;
			filter_tree->pred.rhs = filter_tree->pred.lhs;
			filter_tree->pred.lhs = tmp;
			filter_tree->pred.op = ArithmeticOp_ReverseOp(filter_tree->pred.op);
		}

		break;
	case FT_N_COND:
		_normalize_filter(filtered_entity, &filter_tree->cond.left);
		_normalize_filter(filtered_entity, &filter_tree->cond.right);
		break;
	case FT_N_EXP:
		// NOP, expression already normalized
		break;
	default:
		ASSERT(false);
		break;
	}
}

//------------------------------------------------------------------------------
// Validation functions
//------------------------------------------------------------------------------

static bool _validateInExpression(AR_ExpNode *exp) {
	ASSERT(exp->op.child_count == 2);

	AR_ExpNode *list = exp->op.children[1];
	SIValue listValue = SI_NullVal();
	AR_EXP_ReduceToScalar(list, true, &listValue);
	if(SI_TYPE(listValue) != T_ARRAY) return false;

	uint list_len = SIArray_Length(listValue);
	for(uint i = 0; i < list_len; i++) {
		SIValue v = SIArray_Get(listValue, i);
		// Ignore everything other than number, strings and booleans.
		if(!(SI_TYPE(v) & (SI_NUMERIC | T_STRING | T_BOOL))) return false;
	}
	return true;
}

// return true if filter can be resolved by an index query
static bool _applicable_predicate(const char* filtered_entity,
		FT_FilterNode *filter) {

	SIValue v;
	bool res              =  false;
	AR_ExpNode  *exp      =  NULL;
	AR_ExpNode  *lhs_exp  =  NULL;
	AR_ExpNode  *rhs_exp  =  NULL;

	if(isInFilter(filter)) {
		return _validateInExpression(filter->exp.exp);
	}

	if(isDistanceFilter(filter)) return true;

	switch(filter->t) {
	case FT_N_PRED:
		lhs_exp = filter->pred.lhs;
		rhs_exp = filter->pred.rhs;
		// filter should be in the form of:
		//
		// attr_lookup OP exp
		// or
		// exp OP attr_lookup
		//
		// find out which part of the filter performs entity attribute access

		// make sure filtered entity isn't mentioned on both ends of the filter
		// n.v = n.x
		rax *aliases = raxNew();
		bool mentioned_on_lhs = false;
		bool mentioned_on_rhs = false;

		AR_EXP_CollectEntities(lhs_exp, aliases);
		mentioned_on_lhs = raxFind(aliases, (unsigned char *)filtered_entity,
				strlen(filtered_entity)) != raxNotFound;

		raxRemove(aliases, (unsigned char *)filtered_entity,
				strlen(filtered_entity), NULL);

		AR_EXP_CollectEntities(rhs_exp, aliases);
		mentioned_on_rhs = raxFind(aliases, (unsigned char *)filtered_entity,
				strlen(filtered_entity)) != raxNotFound;

		raxFree(aliases);

		if(mentioned_on_lhs == true && mentioned_on_rhs == true) {
			res = false;
			break;
		}

		if(AR_EXP_IsAttribute(lhs_exp, NULL)) exp = rhs_exp;      // n.v = exp
		// filter is not of the form n.v = exp or exp = n.v
		if(exp == NULL) {
			res = false;
			break;
		}

		// determine whether 'exp' represents a scalar
		bool scalar = AR_EXP_ReduceToScalar(exp, true, &v);
		if(scalar) {
			// validate constant type
			SIType t = SI_TYPE(v);
			res = (t & (SI_NUMERIC | T_STRING | T_BOOL));
		} else {
			// value type can only be determined at runtime!
			res = true;
		}
		break;
	case FT_N_COND:
		// require both ends of the filter to be applicable
		res = (_applicable_predicate(filtered_entity, filter->cond.left) &&
				_applicable_predicate(filtered_entity, filter->cond.right));
		break;
	default:
		break;
	}

	return res;
}

// checks to see if given filter can be resolved by index
bool _applicableFilter
(
	const char* filtered_entity,
	const Index idx,
	FT_FilterNode **filter
) {
	bool           res           =  true;
	rax            *attr         =  NULL;
	rax            *entities     =  NULL;
	FT_FilterNode  *filter_tree  =  *filter;

	// prepare it befor checking if applicable.
	_normalize_filter(filtered_entity, filter);

	// make sure the filter root is not a function, other then IN or distance
	// make sure the "not equal, <>" operator isn't used
	if(FilterTree_containsOp(filter_tree, OP_NEQUAL)) {
		res = false;
		goto cleanup;
	}

	if(!_applicable_predicate(filtered_entity, filter_tree)) {
		res = false;
		goto cleanup;
	}

	uint idx_fields_count = Index_FieldsCount(idx);
	const IndexField *idx_fields = Index_GetFields(idx);

	// make sure all filtered attributes are indexed
	attr = FilterTree_CollectAttributes(filter_tree);
	uint filter_attribute_count = raxSize(attr);
	
	// No attributes to filter on
	if(filter_attribute_count == 0) {
		res = false;
		goto cleanup;
	}

	// Filter refers to a greater number of attributes.
	if(filter_attribute_count > idx_fields_count) {
		res = false;
		goto cleanup;
	}

	for(uint i = 0; i < idx_fields_count; i++) {
		const IndexField *field = idx_fields + i;

		// skip non-range fields
		if(!(field->type & INDEX_FLD_RANGE)) {
			continue;
		}

		if(raxFind(attr, (unsigned char *)field->name, strlen(field->name)) != raxNotFound) {
			filter_attribute_count--;
			// All filtered attributes are indexed.
			if(filter_attribute_count == 0) break;
		}
	}

	if(filter_attribute_count != 0) {
		res = false;
		goto cleanup;
	}

cleanup:
	if(attr) raxFree(attr);
	return res;
}

// returns an array of filter operations which can be
// reduced into a single index scan operation
OpFilter **_applicableFilters
(
	const OpBase *op,
	const char *filtered_entity,
	const Index idx
) {
	OpFilter **filters = array_new(OpFilter *, 0);

	// we want to find predicate filters that modify the active entity
	OpBase *current = op->parent;
	while(current->type == OPType_FILTER) {
		OpFilter *filter = (OpFilter *)current;

		if(_applicableFilter(filtered_entity, idx, &filter->filterTree)) {
			array_append(filters, filter);
		}

		// advance to the next operation
		current = current->parent;
	}

	return filters;
}

static FT_FilterNode *_Concat_Filters(OpFilter **filter_ops) {
	uint count = array_len(filter_ops);
	ASSERT(count >= 1);
	if(count == 1) return FilterTree_Clone(filter_ops[0]->filterTree);

	// concat using AND nodes
	FT_FilterNode *root = FilterTree_CreateConditionFilter(OP_AND);
	FilterTree_AppendLeftChild(root,
			FilterTree_Clone(filter_ops[0]->filterTree));
	FilterTree_AppendRightChild(root,
			FilterTree_Clone(filter_ops[1]->filterTree));

	for(uint i = 2; i < count; i++) {
		// new and root node
		FT_FilterNode *and = FilterTree_CreateConditionFilter(OP_AND);
		FilterTree_AppendLeftChild(and, root);
		root = and;
		FilterTree_AppendRightChild(root,
				FilterTree_Clone(filter_ops[i]->filterTree));
	}

	return root;
}

// try to replace given Label Scan operation and a set of Filter operations with
// a single Index Scan operation
void reduce_scan_op
(
	ExecutionPlan *plan,
	NodeByLabelScan *scan
) {
	// in the multi-label case, we want to pick the label which will allow us to
	// both utilize an index and iterate over the fewest values
	GraphContext *gc = QueryCtx_GetGraphCtx();
	Graph        *g  = QueryCtx_GetGraph();
	QueryGraph   *qg = scan->op.plan->query_graph;

	// find label with filtered indexed properties
	// that has the minimum NNZ entries
	int         min_label_id;                 // tracks min label ID
	uint64_t    min_nnz        = UINT64_MAX;  // tracks min entries
	Index       idx            = NULL;        // the index to be applied
	OpFilter    **filters      = NULL;        // tracks indexed filters to apply
	uint        filters_count  = 0;           // number of matching filters
	const char  *min_label_str = NULL;        // tracks min label name

	// see if scanned node has multiple labels
	const char *node_alias = scan->n->alias;
	QGNode *qn = QueryGraph_GetNodeByAlias(qg, node_alias);
	ASSERT(qn != NULL);

	uint label_count = QGNode_LabelCount(qn);
	for(uint i = 0; i < label_count; i++) {
		uint64_t nnz;
		Index cur_idx = NULL;
		int label_id = QGNode_GetLabelID(qn, i);
		const char *label = QGNode_GetLabel(qn, i);

		// unknown label
		if(label_id == GRAPH_UNKNOWN_LABEL) continue;

		cur_idx = GraphContext_GetIndexByID(gc, label_id, NULL, 0,
				INDEX_FLD_RANGE, GETYPE_NODE);

		// no index for current label
		if(cur_idx == NULL) continue;

		ASSERT(Index_Enabled(cur_idx));

		// TODO switch to reusable array
		OpFilter **cur_filters = _applicableFilters((OpBase *)scan,
				scan->n->alias, cur_idx);

		// TODO consider heuristic which combines max
		// number / restrictiveness of applicable filters
		// vs. the label's NNZ?
		uint cur_filters_count = array_len(cur_filters);
		if(cur_filters_count == 0) {
			// no filters
			array_free(cur_filters);
			continue;
		}

		nnz = Graph_LabeledNodeCount(g, label_id);
		if(min_nnz > nnz) {
			idx           = cur_idx;
			min_nnz       = nnz;
			min_label_str = label;
			min_label_id  = label_id;

			// swap previously stored index and
			// filters array (if any) with current filters
			array_free(filters);
			filters = cur_filters;
			filters_count = cur_filters_count;
		}
	}

	// no label possessed indexed and filtered attributes, return early
	if(idx == NULL) goto cleanup;

	// did we found a better label to utilize? if so swap
	if(scan->n->label_id != min_label_id) {
		// the scanned label does not match the one we will build an
		// index scan over, update the traversal expression to
		// remove the indexed label and insert the previously-scanned label
		OpBase *parent = scan->op.parent;
		// skip filters
		while(OpBase_Type(parent) == OPType_FILTER) parent = parent->parent;
		if(OpBase_Type(parent) == OPType_CONDITIONAL_TRAVERSE) {
			OpCondTraverse *op_traverse = (OpCondTraverse*)parent;
			AlgebraicExpression *ae = op_traverse->ae;
			AlgebraicExpression *operand;

			const char *row_domain = scan->n->alias;
			const char *column_domain = scan->n->alias;

			bool found = AlgebraicExpression_LocateOperand(ae, &operand, NULL,
					row_domain, column_domain, NULL, min_label_str);
			ASSERT(found == true);

			AlgebraicExpression *replacement = AlgebraicExpression_NewOperand(NULL,
					true, AlgebraicExpression_Src(operand),
					AlgebraicExpression_Dest(operand), NULL, scan->n->label);

			_AlgebraicExpression_InplaceRepurpose(operand, replacement);
		}

		scan->n->label = min_label_str;
		scan->n->label_id = min_label_id;
	}

	FT_FilterNode *root = _Concat_Filters(filters);
	OpBase *indexOp = NewIndexScanOp(scan->op.plan, scan->g, scan->n, idx,
			root);
	scan->n = NULL;

	// replace the redundant scan op with the newly-constructed Index Scan
	ExecutionPlan_ReplaceOp(plan, (OpBase *)scan, indexOp);
	OpBase_Free((OpBase *)scan);

	// remove and free all redundant filter ops
	// since this is a chain of single-child operations
	// all operations are replaced in-place
	// avoiding problems with stream-sensitive ops like SemiApply
	for(uint i = 0; i < filters_count; i++) {
		OpFilter *filter = filters[i];
		ExecutionPlan_RemoveOp(plan, (OpBase *)filter);
		OpBase_Free((OpBase *)filter);
	}

cleanup:
	array_free(filters);
}

<<<<<<< HEAD
// try to replace given Conditional Traverse operation and a set of Filters
// into a single Index Scan operation
void reduce_cond_op(ExecutionPlan *plan, OpCondTraverse *cond) {
=======
// try to replace given Conditional Traverse operation and a set of Filter
// operations with a single Index Scan operation
void reduce_cond_op
(
	ExecutionPlan *plan,
	OpCondTraverse *cond
) {
>>>>>>> ec028205
	// make sure there's an index for scanned label
	const char *edge = AlgebraicExpression_Edge(cond->ae);
	if(!edge) return;
	
	QGEdge *e = QueryGraph_GetEdgeByAlias(cond->op.plan->query_graph, edge);
	if(QGEdge_RelationCount(e) != 1) return;

	const char *label = QGEdge_Relation(e, 0);
	GraphContext *gc = QueryCtx_GetGraphCtx();
	Index idx = GraphContext_GetIndex(gc, label, NULL, 0, INDEX_FLD_RANGE,
			SCHEMA_EDGE);
	if(idx == NULL) return;

	// get all applicable filter for index
	OpFilter **filters = _applicableFilters((OpBase *)cond, edge, idx);

	// no filters, return
	uint filters_count = array_len(filters);
	if(filters_count == 0) goto cleanup;

	FT_FilterNode *root = _Concat_Filters(filters);
	OpBase *indexOp = NewEdgeIndexScanOp(cond->op.plan, cond->graph, e, idx,
			root);

	// The OPType_ALL_NODE_SCAN operation is redundant
	// because OPType_EDGE_BY_INDEX_SCAN will resolve source nodes
	if(cond->op.children[0]->type == OPType_ALL_NODE_SCAN) {
		OpBase *allNodeScan = cond->op.children[0];
		// remove all node scan op
		ExecutionPlan_RemoveOp(plan, allNodeScan);
		OpBase_Free(allNodeScan);
	}
<<<<<<< HEAD
	
	const char *other_alias = AlgebraicExpression_Dest(cond->ae);
	QGNode *other_node  = QueryGraph_GetNodeByAlias( cond->op.plan->query_graph,
			other_alias);

	ASSERT(other_node != NULL);
=======

	const char *other_alias = AlgebraicExpression_Dest(cond->ae);
	QGNode     *other_node  = QueryGraph_GetNodeByAlias(cond->op.plan->query_graph,
			other_alias);
	ASSERT(other_node != NULL);

>>>>>>> ec028205
	uint other_label_count = QGNode_LabelCount(other_node);
	if(other_label_count > 0) {
		// create func expression
		const char *func_name = "hasLabels";
		AR_ExpNode *op = AR_EXP_NewOpNode(func_name, true, 2);

		// create node expression
		AR_ExpNode *node_exp = AR_EXP_NewVariableOperandNode(other_alias);

		// create labels expression
		SIValue labels = SI_Array(other_label_count);
		for (uint i = 0; i < other_label_count; i++) {
			SIArray_Append(&labels,
					SI_ConstStringVal((char *)other_node->labels[i]));
		}
		AR_ExpNode *labels_exp = AR_EXP_NewConstOperandNode(labels);

		// set function arguments
		op->op.children[0] = node_exp;
		op->op.children[1] = labels_exp;

		// create filter operation
		FT_FilterNode *ft = FilterTree_CreateExpressionFilter(op);
		OpBase *filter = NewFilterOp(plan, ft);

		// replace the redundant scan op with the newly-constructed filter op
		// and add Index Scan as child
		ExecutionPlan_ReplaceOp(plan, (OpBase *)cond, indexOp);
		ExecutionPlan_PushBelow(indexOp, filter);
	} else {
		// replace the redundant scan op with the newly-constructed Index Scan
		ExecutionPlan_ReplaceOp(plan, (OpBase *)cond, indexOp);
	}

	OpBase_Free((OpBase *)cond);

	// remove and free all redundant filter ops
	// since this is a chain of single-child operations
	// all operations are replaced in-place
	// avoiding problems with stream-sensitive ops like SemiApply
	for(uint i = 0; i < filters_count; i++) {
		OpFilter *filter = filters[i];
		ExecutionPlan_RemoveOp(plan, (OpBase *)filter);
		OpBase_Free((OpBase *)filter);
	}

cleanup:
	array_free(filters);
}

static void traversalToIndexScan
(
	ExecutionPlan *plan,
	GraphContext *gc
) {
	// collect all conditional traverse
	OpBase **condOps = ExecutionPlan_CollectOps(plan->root,
			OPType_CONDITIONAL_TRAVERSE);

<<<<<<< HEAD
	uint condOpCount = array_len(condOps);
	for(uint i = 0; i < condOpCount; i++) {
		OpCondTraverse *condOp = (OpCondTraverse *)condOps[i];
		// try to reduce conditional travers + filter(s)
		// to a single IndexScan operation
		reduce_cond_op(plan, condOp);
	}

	// cleanup
	array_free(condOps);
}

static void labelScanToIndexScan
(
	ExecutionPlan *plan,
	GraphContext *gc
) {
	// collect all label scans
=======
	//--------------------------------------------------------------------------
	// reduce label scans
	//--------------------------------------------------------------------------

>>>>>>> ec028205
	OpBase **scanOps = ExecutionPlan_CollectOps(plan->root,
			OPType_NODE_BY_LABEL_SCAN);

	int scanOpCount = array_len(scanOps);
	for(int i = 0; i < scanOpCount; i++) {
		NodeByLabelScan *scanOp = (NodeByLabelScan *)scanOps[i];

		// make sure scan is followed by filter(s)
		OpBase *parent = scanOp->op.parent;
		if(parent->type != OPType_FILTER) {
			// no filters to utilize
			continue;
		}

		// try to reduce label scan + filter(s) to a single IndexScan operation
		reduce_scan_op(plan, scanOp);
	}

<<<<<<< HEAD
	array_free(scanOps);
}

void utilizeIndices
(
	ExecutionPlan *plan
) {
	// return immediately if the graph has no indices
	GraphContext *gc = QueryCtx_GetGraphCtx();
	if(!GraphContext_HasIndices(gc)) return;
=======
	//--------------------------------------------------------------------------
	// reduce conditional traverse
	//--------------------------------------------------------------------------

	OpBase **condOps = ExecutionPlan_CollectOps(plan->root,
			OPType_CONDITIONAL_TRAVERSE);

	uint condOpCount = array_len(condOps);
	for(uint i = 0; i < condOpCount; i++) {
		OpCondTraverse *condOp = (OpCondTraverse *)condOps[i];
		// try to reduce conditional travers + filter(s) to a single
		// IndexScan operation
		reduce_cond_op(plan, condOp);
	}
>>>>>>> ec028205

	// indices are utilized in three sections:
	// 1. label scan followed by filter(s)
	// 2. traversal followed by filter(s)

	// convert label scan into a index scan
	labelScanToIndexScan(plan, gc);

	// convert traversal into a index scan
	traversalToIndexScan(plan, gc);
}
<|MERGE_RESOLUTION|>--- conflicted
+++ resolved
@@ -423,11 +423,6 @@
 	array_free(filters);
 }
 
-<<<<<<< HEAD
-// try to replace given Conditional Traverse operation and a set of Filters
-// into a single Index Scan operation
-void reduce_cond_op(ExecutionPlan *plan, OpCondTraverse *cond) {
-=======
 // try to replace given Conditional Traverse operation and a set of Filter
 // operations with a single Index Scan operation
 void reduce_cond_op
@@ -435,7 +430,6 @@
 	ExecutionPlan *plan,
 	OpCondTraverse *cond
 ) {
->>>>>>> ec028205
 	// make sure there's an index for scanned label
 	const char *edge = AlgebraicExpression_Edge(cond->ae);
 	if(!edge) return;
@@ -468,21 +462,12 @@
 		ExecutionPlan_RemoveOp(plan, allNodeScan);
 		OpBase_Free(allNodeScan);
 	}
-<<<<<<< HEAD
-	
-	const char *other_alias = AlgebraicExpression_Dest(cond->ae);
-	QGNode *other_node  = QueryGraph_GetNodeByAlias( cond->op.plan->query_graph,
-			other_alias);
-
-	ASSERT(other_node != NULL);
-=======
 
 	const char *other_alias = AlgebraicExpression_Dest(cond->ae);
 	QGNode     *other_node  = QueryGraph_GetNodeByAlias(cond->op.plan->query_graph,
 			other_alias);
 	ASSERT(other_node != NULL);
 
->>>>>>> ec028205
 	uint other_label_count = QGNode_LabelCount(other_node);
 	if(other_label_count > 0) {
 		// create func expression
@@ -542,7 +527,6 @@
 	OpBase **condOps = ExecutionPlan_CollectOps(plan->root,
 			OPType_CONDITIONAL_TRAVERSE);
 
-<<<<<<< HEAD
 	uint condOpCount = array_len(condOps);
 	for(uint i = 0; i < condOpCount; i++) {
 		OpCondTraverse *condOp = (OpCondTraverse *)condOps[i];
@@ -561,12 +545,6 @@
 	GraphContext *gc
 ) {
 	// collect all label scans
-=======
-	//--------------------------------------------------------------------------
-	// reduce label scans
-	//--------------------------------------------------------------------------
-
->>>>>>> ec028205
 	OpBase **scanOps = ExecutionPlan_CollectOps(plan->root,
 			OPType_NODE_BY_LABEL_SCAN);
 
@@ -585,7 +563,6 @@
 		reduce_scan_op(plan, scanOp);
 	}
 
-<<<<<<< HEAD
 	array_free(scanOps);
 }
 
@@ -596,22 +573,6 @@
 	// return immediately if the graph has no indices
 	GraphContext *gc = QueryCtx_GetGraphCtx();
 	if(!GraphContext_HasIndices(gc)) return;
-=======
-	//--------------------------------------------------------------------------
-	// reduce conditional traverse
-	//--------------------------------------------------------------------------
-
-	OpBase **condOps = ExecutionPlan_CollectOps(plan->root,
-			OPType_CONDITIONAL_TRAVERSE);
-
-	uint condOpCount = array_len(condOps);
-	for(uint i = 0; i < condOpCount; i++) {
-		OpCondTraverse *condOp = (OpCondTraverse *)condOps[i];
-		// try to reduce conditional travers + filter(s) to a single
-		// IndexScan operation
-		reduce_cond_op(plan, condOp);
-	}
->>>>>>> ec028205
 
 	// indices are utilized in three sections:
 	// 1. label scan followed by filter(s)
