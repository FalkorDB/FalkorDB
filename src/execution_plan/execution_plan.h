--- conflicted
+++ resolved
@@ -18,13 +18,7 @@
 	rax *record_map;                    // Mapping between identifiers and record indices.
 	QueryGraph *query_graph;            // QueryGraph representing all graph entities in this segment.
 	QueryGraph **connected_components;  // Array of all connected components in this segment.
-<<<<<<< HEAD
 } ExecutionPlan;
-=======
-	ObjectPool *record_pool;
-	bool prepared;                      // Indicates if the execution plan is ready for execute.
-};
->>>>>>> 959ecc40
 
 // Creates a new execution plan from AST
 ExecutionPlan *NewExecutionPlan(void);
@@ -39,38 +33,5 @@
 void ExecutionPlan_RePositionFilterOp(ExecutionPlan *plan, OpBase *lower_bound,
 									  const OpBase *upper_bound, OpBase *filter);
 
-<<<<<<< HEAD
-// Increase execution plan reference count
 // Free execution plan
-void ExecutionPlan_Free(ExecutionPlan *plan);
-=======
-/* Retrieve the map of aliases to Record offsets in this ExecutionPlan segment. */
-rax *ExecutionPlan_GetMappings(const ExecutionPlan *plan);
-
-/* Retrieves a Record from the ExecutionPlan's Record pool. */
-Record ExecutionPlan_BorrowRecord(ExecutionPlan *plan);
-
-/* Free Record contents and return it to the Record pool. */
-void ExecutionPlan_ReturnRecord(ExecutionPlan *plan, Record r);
-
-/* Prints execution plan. */
-void ExecutionPlan_Print(const ExecutionPlan *plan, RedisModuleCtx *ctx);
-
-/* Initialize all operations in an ExecutionPlan. */
-void ExecutionPlan_Init(ExecutionPlan *plan);
-
-/* Executes plan */
-ResultSet *ExecutionPlan_Execute(ExecutionPlan *plan);
-
-/* Checks if execution plan been drained */
-bool ExecutionPlan_Drained(ExecutionPlan *plan);
-
-/* Drains execution plan */
-void ExecutionPlan_Drain(ExecutionPlan *plan);
-
-/* Profile executes plan */
-ResultSet *ExecutionPlan_Profile(ExecutionPlan *plan);
-
-/* Free execution plan */
-void ExecutionPlan_Free(ExecutionPlan *plan);
->>>>>>> 959ecc40
+void ExecutionPlan_Free(ExecutionPlan *plan);