/*
* Copyright 2018-2021 Redis Labs Ltd. and Contributors
*
* This file is available under the Redis Labs Source Available License Agreement
*/

#pragma once

#include "op.h"
#include "../execution_plan.h"
#include "shared/traverse_functions.h"
#include "../../graph/rg_matrix/rg_matrix_iter.h"
#include "../../arithmetic/algebraic_expression.h"
#include "../../../deps/GraphBLAS/Include/GraphBLAS.h"

/* OP Traverse */
typedef struct {
	OpBase op;
	Graph *graph;
	AlgebraicExpression *ae;
<<<<<<< HEAD
	GrB_Matrix F;               // Filter matrix.
	GrB_Matrix M;               // Algebraic expression result.
=======
	RG_Matrix F;                // Filter matrix.
	RG_Matrix M;                // Algebraic expression result.
	NodeID dest_label_id;       // ID of destination node label if known.
	const char *dest_label;     // Label of destination node if known.
>>>>>>> a51c13d0
	EdgeTraverseCtx *edge_ctx;  // Edge collection data if the edge needs to be set.
	GxB_MatrixTupleIter *iter;   // Iterator over M.
	int srcNodeIdx;             // Source node index into record.
	int destNodeIdx;            // Destination node index into record.
	uint record_count;          // Number of held records.
	uint record_cap;            // Max number of records to process.
	Record *records;            // Array of records.
	Record r;                   // Currently selected record.
} OpCondTraverse;

/* Creates a new Traverse operation */
OpBase *NewCondTraverseOp(const ExecutionPlan *plan, Graph *g, AlgebraicExpression *ae);
<|MERGE_RESOLUTION|>--- conflicted
+++ resolved
@@ -18,15 +18,8 @@
 	OpBase op;
 	Graph *graph;
 	AlgebraicExpression *ae;
-<<<<<<< HEAD
-	GrB_Matrix F;               // Filter matrix.
-	GrB_Matrix M;               // Algebraic expression result.
-=======
 	RG_Matrix F;                // Filter matrix.
 	RG_Matrix M;                // Algebraic expression result.
-	NodeID dest_label_id;       // ID of destination node label if known.
-	const char *dest_label;     // Label of destination node if known.
->>>>>>> a51c13d0
 	EdgeTraverseCtx *edge_ctx;  // Edge collection data if the edge needs to be set.
 	GxB_MatrixTupleIter *iter;   // Iterator over M.
 	int srcNodeIdx;             // Source node index into record.
