/*
 * Copyright Redis Ltd. 2018 - present
 * Licensed under your choice of the Redis Source Available License 2.0 (RSALv2) or
 * the Server Side Public License v1 (SSPLv1).
 */

#include "update_functions.h"
#include "../../../query_ctx.h"
#include "../../../datatypes/map.h"
#include "../../../errors/errors.h"
#include "../../../datatypes/array.h"
#include "../../../graph/graph_hub.h"
#include "../../../graph/entities/node.h"

static bool _ValidateAttrType
(
	SIType accepted_properties,
	SIValue v
) {
	//--------------------------------------------------------------------------
	// validate value type
	//--------------------------------------------------------------------------

	SIType t = SI_TYPE(v);

	// make sure value is of an acceptable type
	if(!(t & accepted_properties)) {
		return false;
	}

	// in case of an array, make sure each element is of an
	// acceptable type
	if(unlikely(t == T_ARRAY)) {
		SIType invalid_properties = ~SI_VALID_PROPERTY_VALUE;
		return !SIArray_ContainsType(v, invalid_properties);
	}

	return true;
}

// commits delayed updates
void CommitUpdates
(
	GraphContext *gc,
	dict *updates,
	EntityType type
) {
	ASSERT(gc      != NULL);
	ASSERT(updates != NULL);
	ASSERT(type    != ENTITY_UNKNOWN);

	uint update_count         = HashTableElemCount(updates);
	bool constraint_violation = false;

	// return early if no updates are enqueued
	if(update_count == 0) return;

	dictEntry *entry;
	dictIterator *it = HashTableGetIterator(updates);
	MATRIX_POLICY policy = Graph_GetMatrixPolicy(gc->g);
	Graph_SetMatrixPolicy(gc->g, SYNC_POLICY_NOP);

	rocksdb_writebatch_t *batch = RocksDB_create_batch();
	while((entry = HashTableNext(it)) != NULL) {
		PendingUpdateCtx *update = HashTableGetVal(entry);

		// if entity has been deleted, perform no updates
		if(GraphEntity_IsDeleted(update->ge)) continue;

		AttributeSet_PersistValues(update->attributes);
		
		// update the attributes on the graph entity
		UpdateEntityProperties(gc, update->ge, update->attributes,
				type == ENTITY_NODE ? GETYPE_NODE : GETYPE_EDGE, batch, true);
		update->attributes = NULL;

		if(type == ENTITY_NODE) {
			UpdateNodeLabels(gc, (Node*)update->ge, update->add_labels,
				update->remove_labels, array_len(update->add_labels),
				array_len(update->remove_labels), true);
		}

		//----------------------------------------------------------------------
		// enforce constraints
		//----------------------------------------------------------------------

		if(constraint_violation == false) {
			// retrieve labels/rel-type
			uint label_count = 1;
			if (type == ENTITY_NODE) {
				label_count = Graph_LabelTypeCount(gc->g);
			}
			LabelID labels[label_count];
			if (type == ENTITY_NODE) {
				label_count = Graph_GetNodeLabels(gc->g, (Node*)update->ge, labels,
						label_count);
			} else {
				labels[0] = Edge_GetRelationID((Edge*)update->ge);
			}

			SchemaType stype = type == ENTITY_NODE ? SCHEMA_NODE : SCHEMA_EDGE;
			for(uint i = 0; i < label_count; i ++) {
				Schema *s = GraphContext_GetSchemaByID(gc, labels[i], stype);
				// TODO: a bit wasteful need to target relevant constraints only
				char *err_msg = NULL;
				if(!Schema_EnforceConstraints(s, update->ge, &err_msg)) {
					// constraint violation
					ASSERT(err_msg != NULL);
					constraint_violation = true;
					ErrorCtx_SetError("%s", err_msg);
					free(err_msg);
					break;
				}
			}
		}
	}
	Graph_SetMatrixPolicy(gc->g, policy);
	HashTableReleaseIterator(it);
	RocksDB_put_batch(batch);
}

// build pending updates in the 'updates' array to match all
// AST-level updates described in the context
// NULL values are allowed in SET clauses but not in MERGE clauses
void EvalEntityUpdates
(
	GraphContext *gc,                // graph context
	dict *node_updates,              // node updates
	dict *edge_updates,              // edge updates
	const Record r,                  // record
	const EntityUpdateEvalCtx *ctx,  // update context
	bool allow_null                  // allow NULL values
) {
	ASSERT(r            != NULL);
	ASSERT(gc           != NULL);
	ASSERT(ctx          != NULL);
	ASSERT(node_updates != NULL);
	ASSERT(edge_updates != NULL);

	Schema *s = NULL;

	//--------------------------------------------------------------------------
	// validate entity type
	//--------------------------------------------------------------------------

	// get the type of the entity to update
	// if the expected entity was not found, simply return, do not error
	RecordEntryType t = Record_GetType(r, ctx->record_idx);

	// entity wasn't found, return
	if(unlikely(t == REC_TYPE_UNKNOWN)) {
		return;
	}

	// make sure we're updating either a node or an edge
	if(unlikely(t != REC_TYPE_NODE && t != REC_TYPE_EDGE)) {
		ErrorCtx_RaiseRuntimeException(
			"Update error: alias '%s' did not resolve to a graph entity",
			ctx->alias);
	}

	// label(s) update can only be performed on nodes
	if(unlikely((ctx->add_labels != NULL || ctx->remove_labels != NULL) &&
			t != REC_TYPE_NODE)) {
		ErrorCtx_RaiseRuntimeException(
				"Type mismatch: expected Node but was Relationship");
	}

	// get the updated entity
	GraphEntity *entity = Record_GetGraphEntity(r, ctx->record_idx);

	// if the entity is marked as deleted, simply return, do not error
	if(unlikely(Graph_EntityIsDeleted(entity))) {
		return;
	}

	// determine type of updated entity, node/edge
	dict *updates;
	GraphEntityType entity_type;
	if(t == REC_TYPE_NODE) {
		updates     = node_updates;
		entity_type = GETYPE_NODE;
	} else {
		updates     = edge_updates;
		entity_type = GETYPE_EDGE;
	}

	PendingUpdateCtx *update;
	dictEntry *entry = HashTableFind(updates, (void *)ENTITY_GET_ID(entity));
	if(entry == NULL) {
		// create a new update context
		update = rm_malloc(sizeof(PendingUpdateCtx));
		update->ge            = entity;
		update->attributes    = AttributeSet_ShallowClone(*entity->attributes);
		update->add_labels    = NULL;
		update->remove_labels = NULL;
		// add update context to updates dictionary
		HashTableAdd(updates, (void *)ENTITY_GET_ID(entity), update);
	} else {
		// update context already exists
		update = (PendingUpdateCtx *)HashTableGetVal(entry);
	}

	if(array_len(ctx->add_labels) > 0 && update->add_labels == NULL) {
		update->add_labels = array_new(const char *, array_len(ctx->add_labels));
	}

	if(array_len(ctx->remove_labels) > 0 && update->remove_labels == NULL) {
		update->remove_labels = array_new(const char *, array_len(ctx->remove_labels));
	}
	
	// collect added and removed labels
	array_union(update->add_labels,    ctx->add_labels,    strcmp);
	array_union(update->remove_labels, ctx->remove_labels, strcmp);

	AttributeSet *original_attrs = entity->attributes;
	entity->attributes = &update->attributes;

	// with its attribute-set replaced, update entity within record
	if(t == REC_TYPE_NODE) {
		Record_AddNode(r, ctx->record_idx, *(Node *)entity);
	} else {
		Record_AddEdge(r, ctx->record_idx, *(Edge *)entity);
	}

	// if we're converting a SET clause, NULL is acceptable
	// as it indicates a deletion
	SIType accepted_properties = SI_VALID_PROPERTY_VALUE;
	if(allow_null) {
		accepted_properties |= T_NULL;
	}

	bool error = false;
	uint exp_count = array_len(ctx->properties);
	EffectsBuffer *eb = QueryCtx_GetEffectsBuffer();

	// evaluate each assigned expression
	// e.g. n.v = n.a + 2
	//
	// validate each new value type
	// e.g. invalid n.v = [1, {}]
	//
	// collect all updates into a single attribute-set

	QueryCtx *query_ctx = QueryCtx_GetQueryCtx();
	for(uint i = 0; i < exp_count && !error; i++) {
		PropertySetCtx *property = ctx->properties + i;

		SIValue     v         = AR_EXP_Evaluate(property->exp, r);
		SIType      t         = SI_TYPE(v);
		UPDATE_MODE mode      = property->mode;
		const char* attribute = property->attribute;

		//----------------------------------------------------------------------
		// n.v = 2
		//----------------------------------------------------------------------

		if(attribute != NULL) {
			// a specific attribute is set, validate the value type
			if(!_ValidateAttrType(accepted_properties, v)) {
				error = true;
				SIValue_Free(v);
				Error_InvalidPropertyValue();
				break;
			}

			AttributeID attr_id = FindOrAddAttribute(gc, attribute, true);

<<<<<<< HEAD
			SIValue *attr = AttributeSet_Get(*entity->attributes, attr_id);
			if(attr->allocation == M_DISK) {
				*attr = SIValue_FromDisk(ENTITY_GET_ID(entity), attr_id);
			}

			switch (AttributeSet_Set_Allow_Null(entity->attributes, attr_id, v))
=======
			switch(AttributeSet_Set_Allow_Null(entity->attributes, attr_id, v))
>>>>>>> cbaaa496
			{
				case CT_DEL:
					// attribute removed
					EffectsBuffer_AddEntityRemoveAttributeEffect(eb, entity,
							attr_id, entity_type);
					continue;
				case CT_ADD:
					// attribute added
					EffectsBuffer_AddEntityAddAttributeEffect(eb, entity,
							attr_id, v, entity_type);
					break;
				case CT_UPDATE:
					// attribute update
					EffectsBuffer_AddEntityUpdateAttributeEffect(eb, entity,
							attr_id, v, entity_type);
					break;
				case CT_NONE:
					// no change
					break;
				default:
					assert("unknown change type value" && false);
					break;
			}
			SIValue_Free(v);
			continue;
		}

		//----------------------------------------------------------------------
		// n = {v:2}, n = m
		//----------------------------------------------------------------------

		if(!(t & (T_NODE | T_EDGE | T_MAP))) {
			error = true;
			SIValue_Free(v);
			Error_InvalidPropertyValue();
			break;
		}

		if(mode == UPDATE_REPLACE) {
			// if this update replaces all existing properties
			// enqueue a 'clear' update to do so
			EffectsBuffer_AddEntityRemoveAttributeEffect(eb, entity,
							ATTRIBUTE_ID_ALL, entity_type);
			AttributeSet_Free(entity->attributes);
		}

		//----------------------------------------------------------------------
		// n = {v:2}
		//----------------------------------------------------------------------

		if(t == T_MAP) {
			// value is of type map e.g. n.v = {a:1, b:2}
			// iterate over all map elements to build updates
			uint map_size = Map_KeyCount(v);
			for(uint j = 0; j < map_size; j ++) {
				SIValue key;
				SIValue value;

				Map_GetIdx(v, j, &key, &value);

				if(!_ValidateAttrType(accepted_properties, value)) {
					error = true;
					Error_InvalidPropertyValue();
					break;
				}

				AttributeID attr_id = FindOrAddAttribute(gc, key.stringval, true);
				SIValue *v = AttributeSet_Get(*entity->attributes, attr_id);
				if(v->allocation == M_DISK) {
					*v = SIValue_FromDisk(ENTITY_GET_ID(entity), attr_id);
				}
				// TODO: would have been nice we just sent n = {v:2}
				switch (AttributeSet_Set_Allow_Null(entity->attributes, attr_id, value))
				{
					case CT_DEL:
						// attribute removed
						EffectsBuffer_AddEntityRemoveAttributeEffect(eb, entity,
								attr_id, entity_type);
						break;
					case CT_ADD:
						// attribute added
						EffectsBuffer_AddEntityAddAttributeEffect(eb, entity,
								attr_id, value, entity_type);
						break;
					case CT_UPDATE:
						// attribute update
						EffectsBuffer_AddEntityUpdateAttributeEffect(eb, entity,
								attr_id, value, entity_type);
						break;
					case CT_NONE:
						// no change
						break;
					default:
						assert("unknown change type value" && false);
						break;
				}
				if(v->allocation == M_DISK) {
					free(v->stringval);
					v->stringval = NULL;
				}
			}

			// free map
			SIValue_Free(v);
			continue;
		}

		//----------------------------------------------------------------------
		// n = m
		//----------------------------------------------------------------------

		// value is a node or edge; perform attribute set reassignment
		ASSERT((t & (T_NODE | T_EDGE)));

		GraphEntity *ge = v.ptrval;

		// iterate over all entity properties to build updates
		const AttributeSet set = GraphEntity_GetAttributes(ge);

		// TODO: introduce an unsage attribute-set iterator
		for(uint j = 0; j < AttributeSet_Count(set); j++) {
			AttributeID attr_id;
<<<<<<< HEAD
			SIValue v = AttributeSet_GetIdx(set, j, &attr_id);
			if(v.allocation == M_DISK) {
				v = SIValue_FromDisk(ENTITY_GET_ID(ge), attr_id);
			}
=======
			SIValue v;
			AttributeSet_GetIdx(set, j, &attr_id, &v);
>>>>>>> cbaaa496

			// simple assignment, no need to validate value
			switch (AttributeSet_Set_Allow_Null(entity->attributes, attr_id, v))
			{
				case CT_ADD:
					// attribute added
					EffectsBuffer_AddEntityAddAttributeEffect(eb, entity,
							attr_id, v, entity_type);
					break;
				case CT_UPDATE:
					// attribute update
					EffectsBuffer_AddEntityUpdateAttributeEffect(eb, entity,
							attr_id, v, entity_type);
					break;
				default:
					break;
			}
		}
	} // for loop end

	// restore original attribute-set
	// changes should not be visible prior to the commit phase
	update->attributes = *entity->attributes;
	entity->attributes = original_attrs;
	if(t == REC_TYPE_NODE) {
		Record_AddNode(r, ctx->record_idx, *(Node *)entity);
	} else {
		Record_AddEdge(r, ctx->record_idx, *(Edge *)entity);
	}
}

void PendingUpdateCtx_Free
(
	PendingUpdateCtx *ctx
) {
	AttributeSet_Free(&ctx->attributes);
	array_free(ctx->add_labels);
	array_free(ctx->remove_labels);
	rm_free(ctx);
}<|MERGE_RESOLUTION|>--- conflicted
+++ resolved
@@ -266,16 +266,13 @@
 
 			AttributeID attr_id = FindOrAddAttribute(gc, attribute, true);
 
-<<<<<<< HEAD
-			SIValue *attr = AttributeSet_Get(*entity->attributes, attr_id);
-			if(attr->allocation == M_DISK) {
-				*attr = SIValue_FromDisk(ENTITY_GET_ID(entity), attr_id);
-			}
-
-			switch (AttributeSet_Set_Allow_Null(entity->attributes, attr_id, v))
-=======
+			SIValue attr;
+			AttributeSet_Get(*entity->attributes, attr_id, &attr);
+			if(SI_TYPE(attr) == T_STRING && attr.stringval == NULL) {
+				attr = SIValue_FromDisk(ENTITY_GET_ID(entity), attr_id);
+			}
+
 			switch(AttributeSet_Set_Allow_Null(entity->attributes, attr_id, v))
->>>>>>> cbaaa496
 			{
 				case CT_DEL:
 					// attribute removed
@@ -343,9 +340,10 @@
 				}
 
 				AttributeID attr_id = FindOrAddAttribute(gc, key.stringval, true);
-				SIValue *v = AttributeSet_Get(*entity->attributes, attr_id);
-				if(v->allocation == M_DISK) {
-					*v = SIValue_FromDisk(ENTITY_GET_ID(entity), attr_id);
+				SIValue v;
+				AttributeSet_Get(*entity->attributes, attr_id, &v);
+				if(SI_TYPE(v) == T_STRING && v.stringval == NULL) {
+					v = SIValue_FromDisk(ENTITY_GET_ID(entity), attr_id);
 				}
 				// TODO: would have been nice we just sent n = {v:2}
 				switch (AttributeSet_Set_Allow_Null(entity->attributes, attr_id, value))
@@ -372,9 +370,9 @@
 						assert("unknown change type value" && false);
 						break;
 				}
-				if(v->allocation == M_DISK) {
-					free(v->stringval);
-					v->stringval = NULL;
+				if(v.allocation == M_DISK) {
+					free(v.stringval);
+					v.stringval = NULL;
 				}
 			}
 
@@ -398,15 +396,11 @@
 		// TODO: introduce an unsage attribute-set iterator
 		for(uint j = 0; j < AttributeSet_Count(set); j++) {
 			AttributeID attr_id;
-<<<<<<< HEAD
-			SIValue v = AttributeSet_GetIdx(set, j, &attr_id);
-			if(v.allocation == M_DISK) {
-				v = SIValue_FromDisk(ENTITY_GET_ID(ge), attr_id);
-			}
-=======
 			SIValue v;
 			AttributeSet_GetIdx(set, j, &attr_id, &v);
->>>>>>> cbaaa496
+			if(SI_TYPE(v) == T_STRING && v.stringval == NULL) {
+				v = SIValue_FromDisk(ENTITY_GET_ID(ge), attr_id);
+			}
 
 			// simple assignment, no need to validate value
 			switch (AttributeSet_Set_Allow_Null(entity->attributes, attr_id, v))
