--- conflicted
+++ resolved
@@ -22,34 +22,8 @@
 	if(stats) stats->properties_set += props->property_count - failed_updates;
 }
 
-<<<<<<< HEAD
-/* Commit insertions. */
-static void _CommitNode(GraphContext *gc, Node *n, PendingProperties *props,
-						int *labels, ResultSetStatistics *stats) {
-	Graph *g = gc->g;
-	uint label_count = array_len(labels);
-
-	// introduce node into graph
-	Graph_CreateNode(g, n, labels, label_count);
-
-	// add node attributres
-	if(props) _AddProperties(stats, (GraphEntity *)n, props);
-
-	// add node labels
-	for(uint i = 0; i < label_count; i++) {
-		Schema *s = GraphContext_GetSchemaByID(gc, labels[i], SCHEMA_NODE);
-		ASSERT(s);
-
-		if(Schema_HasIndices(s)) Schema_AddNodeToIndices(s, n);
-	}
-}
-
-static void _CommitNodes(PendingCreations *pending) {
-	Node *n;
-=======
 // commit node blueprints
 static void _CommitNodesBlueprint(PendingCreations *pending) {
->>>>>>> 2c80051f
 	GraphContext *gc = QueryCtx_GetGraphCtx();
 	Graph *g = gc->g;
 
@@ -69,41 +43,20 @@
 			const char *label = node_ctx->labels[j];
 			Schema *s = GraphContext_GetSchema(gc, label, SCHEMA_NODE);
 
-<<<<<<< HEAD
-=======
-		const char *label = node_ctx->label;
-		if(label) {
-			Schema *s = GraphContext_GetSchema(gc, label, SCHEMA_NODE);
->>>>>>> 2c80051f
 			if(s == NULL) {
 				s = GraphContext_AddSchema(gc, label, SCHEMA_NODE);
 				pending->stats->labels_added++;
 			}
 
-<<<<<<< HEAD
 			node_ctx->labelsId[j] = s->id;
 			pending->node_labels[i][j] = s->id;
-=======
+
 			// sync matrix, make sure label matrix is of the right dimensions
 			Graph_GetLabelMatrix(g, s->id);
->>>>>>> 2c80051f
-		}
-	}
-}
-
-<<<<<<< HEAD
-	//--------------------------------------------------------------------------
-	// Commit nodes to graph
-	//--------------------------------------------------------------------------
-
-	uint node_count = array_len(pending->created_nodes);
-	Graph_AllocateNodes(g, node_count);
-
-	for(uint i = 0; i < node_count; i++) {
-		n = pending->created_nodes[i];
-		_CommitNode(gc, n, pending->node_properties[i], pending->node_labels[i],
-					pending->stats);
-=======
+		}
+	}
+}
+
 // commit nodes
 static void _CommitNodes(PendingCreations *pending) {
 	Node          *n          =  NULL;
@@ -116,27 +69,24 @@
 
 	for(uint i = 0; i < node_count; i++) {
 		n = pending->created_nodes[i];
-		Schema *s = NULL;
-
-		// get label ID
-		int labelID = GRAPH_NO_LABEL;
-		if(n->label != NULL) {
-			s = GraphContext_GetSchema(gc, n->label, SCHEMA_NODE);
-			ASSERT(s != NULL);
-			n->labelID = s->id; // update the label ID within the node
-			labelID = s->id;
-		}
+		int *labels = pending->node_labels[i];
+		uint label_count = array_len(labels);
 
 		// introduce node into graph
-		Graph_CreateNode(g, labelID, n);
+		Graph_CreateNode(g, n, labels, label_count);
 
 		if(pending->node_properties[i]) {
 			_AddProperties(pending->stats, (GraphEntity *)n,
-					pending->node_properties[i]);
-		}
-
-		if(s && Schema_HasIndices(s)) Schema_AddNodeToIndices(s, n);
->>>>>>> 2c80051f
+						   pending->node_properties[i]);
+		}
+
+		// add node labels
+		for(uint i = 0; i < label_count; i++) {
+			Schema *s = GraphContext_GetSchemaByID(gc, labels[i], SCHEMA_NODE);
+			ASSERT(s);
+
+			if(Schema_HasIndices(s)) Schema_AddNodeToIndices(s, n);
+		}
 	}
 }
 
@@ -195,7 +145,7 @@
 		else destNodeID = ENTITY_GET_ID(Edge_GetDestNode(e));
 
 		Schema *schema = GraphContext_GetSchema(gc, e->relationship,
-				SCHEMA_EDGE);
+												SCHEMA_EDGE);
 		// all schemas have been created in the edge blueprint loop or earlier
 		ASSERT(schema);
 		int relation_id = schema->id;
@@ -204,7 +154,7 @@
 
 		if(pending->edge_properties[i]) {
 			_AddProperties(pending->stats, (GraphEntity *)e,
-					pending->edge_properties[i]);
+						   pending->edge_properties[i]);
 		}
 	}
 }
