/*
 * Copyright Redis Ltd. 2018 - present
 * Licensed under your choice of the Redis Source Available License 2.0 (RSALv2) or
 * the Server Side Public License v1 (SSPLv1).
 */

#include "op_project.h"
#include "RG.h"
#include "op_sort.h"
#include "../../util/arr.h"
#include "../../query_ctx.h"
#include "../../util/rmalloc.h"

// forward declarations
static Record ProjectConsume(OpBase *opBase);
static OpResult ProjectReset(OpBase *opBase);
static OpBase *ProjectClone(const ExecutionPlan *plan, const OpBase *opBase);
static void ProjectFree(OpBase *opBase);

OpBase *NewProjectOp
(
	const ExecutionPlan *plan,
	AR_ExpNode **exps
) {
	OpProject *op = rm_malloc(sizeof(OpProject));

	op->r              = NULL;
	op->exps           = exps;
	op->exp_count      = array_len(exps);
	op->projection     = NULL;
	op->record_offsets = array_new(uint, op->exp_count);
	op->singleResponse = false;

	// set our Op operations
	OpBase_Init((OpBase *)op, OPType_PROJECT, "Project", NULL, ProjectConsume,
				ProjectReset, NULL, ProjectClone, ProjectFree, false, plan);

<<<<<<< HEAD
	for(uint i = 0; i < op->exp_count; i++) {
=======
	for(uint i = 0; i < op->exp_count; i ++) {
>>>>>>> e6e97b00
		// the projected record will associate values with their resolved name
		// to ensure that space is allocated for each entry
		int record_idx = OpBase_Modifies((OpBase *)op,
				op->exps[i]->resolved_name);
		array_append(op->record_offsets, record_idx);
	}

	return (OpBase *)op;
}

static Record ProjectConsume
(
	OpBase *opBase
) {
	OpProject *op = (OpProject *)opBase;

	if(op->op.childCount) {
		OpBase *child = op->op.children[0];
		op->r = OpBase_Consume(child);
		if(!op->r) return NULL;
	} else {
		// QUERY: RETURN 1+2
		// Return a single record followed by NULL on the second call.
		if(op->singleResponse) return NULL;
		op->singleResponse = true;
		op->r = OpBase_CreateRecord(opBase);
	}

	op->projection = OpBase_CreateRecord(opBase);

	for(uint i = 0; i < op->exp_count; i++) {
		AR_ExpNode *exp = op->exps[i];
		SIValue v = AR_EXP_Evaluate(exp, op->r);
		int rec_idx = op->record_offsets[i];

		// persisting a value is only necessary when
		// 'v' refers to a scalar held in Record 'r'
		// graph entities don't need to be persisted here as
		// Record_Add will copy them internally
		//
		// the RETURN projection here requires persistence:
		// MATCH (a) WITH toUpper(a.name) AS e RETURN e
		// TODO: this is a rare case;
		// the logic of when to persist can be improved
		if(!(v.type & SI_GRAPHENTITY)) {
			SIValue_Persist(&v);
		}

		Record_Add(op->projection, rec_idx, v);

		// if the value was a graph entity with its own allocation
		// as with a query like:
		// MATCH p = (src) RETURN nodes(p)[0]
		// ensure that the allocation is freed here
		if((v.type & SI_GRAPHENTITY)) {
			SIValue_Free(v);
		}
	}

	OpBase_DeleteRecord(&op->r);

	// emit the projected Record once
	Record projection = op->projection;
	op->projection = NULL;

	return projection;
}

static OpResult ProjectReset
(
	OpBase *opBase
) {
	OpProject *op = (OpProject *)opBase;
	op->singleResponse = false;
	return OP_OK;
}

static OpBase *ProjectClone
(
	const ExecutionPlan *plan,
	const OpBase *opBase
) {
	ASSERT(opBase->type == OPType_PROJECT);
	OpProject *op = (OpProject *)opBase;
	AR_ExpNode **exps;
	array_clone_with_cb(exps, op->exps, AR_EXP_Clone);
	return NewProjectOp(plan, exps);
}

void ProjectBindToPlan
(
	OpBase *opBase,            // op to bind
	const ExecutionPlan *plan  // plan to bind the op to
) {
	OpProject *op = (OpProject *)opBase;
	opBase->plan = plan;

	// introduce the projected aliases to the plan record-mapping, and reset the
	// record offsets to the correct indexes
	array_clear(op->record_offsets);

	for(uint i = 0; i < op->exp_count; i ++) {
		// the projected record will associate values with their resolved name
		// to ensure that space is allocated for each entry
		int record_idx = OpBase_Modifies(opBase, op->exps[i]->resolved_name);
		array_append(op->record_offsets, record_idx);
	}
}

static void ProjectFree
(
	OpBase *ctx
) {
	OpProject *op = (OpProject *)ctx;

	if(op->exps) {
		array_free_cb(op->exps, AR_EXP_Free);
		op->exps = NULL;
	}

	if(op->record_offsets) {
		array_free(op->record_offsets);
		op->record_offsets = NULL;
	}

	if(op->r) {
		OpBase_DeleteRecord(&op->r);
	}

	if(op->projection) {
		OpBase_DeleteRecord(&op->projection);
	}
}
<|MERGE_RESOLUTION|>--- conflicted
+++ resolved
@@ -35,11 +35,8 @@
 	OpBase_Init((OpBase *)op, OPType_PROJECT, "Project", NULL, ProjectConsume,
 				ProjectReset, NULL, ProjectClone, ProjectFree, false, plan);
 
-<<<<<<< HEAD
+
 	for(uint i = 0; i < op->exp_count; i++) {
-=======
-	for(uint i = 0; i < op->exp_count; i ++) {
->>>>>>> e6e97b00
 		// the projected record will associate values with their resolved name
 		// to ensure that space is allocated for each entry
 		int record_idx = OpBase_Modifies((OpBase *)op,
