--- conflicted
+++ resolved
@@ -144,11 +144,7 @@
 	if(op->edgesIdx >= 0) {
 		// If we're returning a new path from a previously-used Record,
 		// free the previous path to avoid a memory leak.
-<<<<<<< HEAD
-		if(reused_record) SIValue_Free(Record_GetScalar(op->r, op->edgesIdx));
-=======
 		if(reused_record) SIValue_Free(Record_Get(op->r, op->edgesIdx));
->>>>>>> 0cf50df8
 		// Add new path to Record.
 		Record_AddScalar(op->r, op->edgesIdx, SI_Path(p));
 	}
