--- conflicted
+++ resolved
@@ -94,13 +94,7 @@
 	NodeID   minId;
 	NodeID   maxId;
 
-<<<<<<< HEAD
-	Delta_Matrix L = Graph_GetLabelMatrix(QueryCtx_GetGraph(), op->n->label_id);
-	info = Delta_Matrix_nrows(&nrows, L);
-	ASSERT(info == GrB_SUCCESS);
-=======
 	op->L = Graph_GetLabelMatrix(op->g, op->n->label_id);
->>>>>>> 3f951491
 
 	if(array_len(op->ranges) > 0) {
 		// use range iterator
@@ -118,12 +112,8 @@
 		return true;
 	}
 
-<<<<<<< HEAD
-	info = Delta_MatrixTupleIter_AttachRange(&op->iter, L, minId, maxId);
-=======
 	// use matrix iterator
-	info = RG_MatrixTupleIter_attach(&op->iter, op->L);
->>>>>>> 3f951491
+	info = Delta_MatrixTupleIter_attach(&op->iter, op->L);
 	ASSERT(info == GrB_SUCCESS);
 
 	return true;
@@ -256,14 +246,8 @@
 	NodeByLabelScan *op = (NodeByLabelScan *)opBase;
 
 	// try to get new nodeID
-<<<<<<< HEAD
-	GrB_Index nodeId;
-	GrB_Info info = Delta_MatrixTupleIter_next_BOOL(&op->iter, &nodeId, NULL, NULL);
-	while(info == GrB_NULL_POINTER || op->child_record == NULL || info == GxB_EXHAUSTED) {
-		// try to get a new record
-=======
 	GrB_Index id;
-	GrB_Info info = RG_MatrixTupleIter_next_BOOL(&op->iter, &id, NULL, NULL);
+	GrB_Info info = Delta_MatrixTupleIter_next_BOOL(&op->iter, &id, NULL, NULL);
 
 	// iterator depleted, try to get a new record
 	while(op->child_record == NULL ||
@@ -271,7 +255,6 @@
 		  info == GxB_EXHAUSTED) {
 
 		// free current record
->>>>>>> 3f951491
 		if(op->child_record != NULL) {
 			OpBase_DeleteRecord(op->child_record);
 			op->child_record = NULL;
@@ -294,11 +277,7 @@
 		}
 
 		// try to get new NodeID
-<<<<<<< HEAD
-		info = Delta_MatrixTupleIter_next_BOOL(&op->iter, &nodeId, NULL, NULL);
-=======
-		info = RG_MatrixTupleIter_next_BOOL(&op->iter, &id, NULL, NULL);
->>>>>>> 3f951491
+		info = Delta_MatrixTupleIter_next_BOOL(&op->iter, &id, NULL, NULL);
 	}
 
 	// we've got a record and NodeID
@@ -319,16 +298,10 @@
 ) {
 	NodeByLabelScan *op = (NodeByLabelScan *)opBase;
 
-<<<<<<< HEAD
-	GrB_Index nodeId;
-	GrB_Info info = Delta_MatrixTupleIter_next_BOOL(&op->iter, &nodeId, NULL, NULL);
-	if(info == GxB_EXHAUSTED) return NULL;
-=======
 	bool      x;
 	bool      emited;
 	GrB_Index id;
 	GrB_Info  info;
->>>>>>> 3f951491
 
 pull:
 	// get next ID from range iterator
@@ -410,11 +383,7 @@
 ) {
 	NodeByLabelScan *op = (NodeByLabelScan *)opBase;
 
-<<<<<<< HEAD
-	GrB_Info info = Delta_MatrixTupleIter_detach(&(nodeByLabelScan->iter));
-=======
-	GrB_Info info = RG_MatrixTupleIter_detach(&(op->iter));
->>>>>>> 3f951491
+	GrB_Info info = Delta_MatrixTupleIter_detach(&(op->iter));
 	ASSERT(info == GrB_SUCCESS);
 
 	if(op->child_record) {
