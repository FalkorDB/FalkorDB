/*
 * Copyright Redis Ltd. 2018 - present
 * Licensed under your choice of the Redis Source Available License 2.0 (RSALv2) or
 * the Server Side Public License v1 (SSPLv1).
 */

#include "op_unwind.h"
#include "../../query_ctx.h"
#include "../../errors/errors.h"
#include "../../datatypes/array.h"
#include "../../arithmetic/arithmetic_expression.h"
#include "limits.h"

// forward declarations
static void UnwindFree(OpBase *opBase);
static OpResult UnwindInit(OpBase *opBase);
static Record UnwindConsume(OpBase *opBase);
static OpResult UnwindReset(OpBase *opBase);
static OpBase *UnwindClone(const ExecutionPlan *plan, const OpBase *opBase);

OpBase *NewUnwindOp
(
	const ExecutionPlan *plan,
	AR_ExpNode *exp
) {
	OpUnwind *op = rm_malloc(sizeof(OpUnwind));

	op->exp           = exp;
	op->list          = SI_NullVal();
	op->listIdx       = 0;
	op->listLen       = 0;
	op->currentRecord = NULL;

	// Set our Op operations
	OpBase_Init((OpBase *)op, OPType_UNWIND, "Unwind", UnwindInit, UnwindConsume,
				UnwindReset, NULL, UnwindClone, UnwindFree, false, plan);

	op->unwindRecIdx = OpBase_Modifies((OpBase *)op, exp->resolved_name);
	return (OpBase *)op;
}

// evaluate list expression,
// if expression did not return a list type value
// creates a list with that value
static void _initList
(
	OpUnwind *op
) {
	// free previous list
	SIValue_Free(op->list);

	// Null-set the list value to avoid memory errors if evaluation fails
	op->list = SI_NullVal(); 
	SIValue new_list = AR_EXP_Evaluate(op->exp, op->currentRecord);
	if(SI_TYPE(new_list) == T_ARRAY) {
		// update the list value.
		op->list = new_list;
	} else if(SI_TYPE(new_list) == T_NULL) {
		op->list = SI_Array(0);
	} else {
		// create a list of size 1 and initialize it with the input exp value
		op->list = SI_Array(1);
		SIArray_Append(&op->list, new_list);
		SIValue_Free(new_list);
	}

	// reset operation list index
	op->listIdx = 0;
	op->listLen = SIArray_Length(op->list);
}

static OpResult UnwindInit
(
	OpBase *opBase
) {
	OpUnwind *op = (OpUnwind *) opBase;
	op->currentRecord = OpBase_CreateRecord((OpBase *)op);

	if(op->op.childCount == 0) {
		// no child operation, list must be static
		_initList(op);
	}

	return OP_OK;
}

// try to generate a new value to return
// NULL will be returned if dynamic list is not evaluated
// or in case where the current list is fully consumed
static Record _handoff
(
	OpUnwind *op
) {
	// if there is a new value ready, return it
	if(op->listIdx < op->listLen) {
		Record  r = OpBase_DeepCloneRecord(op->currentRecord);
		SIValue v = SIArray_Get(op->list, op->listIdx);

<<<<<<< HEAD
		Record_Add(r, op->unwindRecIdx, v);
		Record_PersistScalars(r);
=======
		if(!(SI_TYPE(v) & SI_GRAPHENTITY)) {
			SIValue_Persist(&v);
		}

		Record_Add(r, op->unwindRecIdx, v);
>>>>>>> 0dfe8b25

		op->listIdx++;
		return r;
	}

	// depleted
	return NULL;
}

static Record UnwindConsume
(
	OpBase *opBase
) {
	OpUnwind *op = (OpUnwind *)opBase;

	// try to produce data
	Record r = _handoff(op);
	if(r != NULL) {
		return r;
	}

	// no child operation to pull data from, we're done
	if(op->op.childCount == 0) {
		return NULL;
	}

	OpBase *child = op->op.children[0];
	// did we manage to get new data?
pull:
	if((r = OpBase_Consume(child))) {
		// free current record
		OpBase_DeleteRecord(op->currentRecord);

		// assign new record
		op->currentRecord = r;

		// reset index and set list
		_initList(op);

		// skip empty lists
		if(op->listLen == 0) {
			goto pull;
		}
	}

	return _handoff(op);
}

static OpResult UnwindReset
(
	OpBase *ctx
) {
	OpUnwind *op = (OpUnwind *)ctx;

	op->listIdx = 0;
	SIValue_Free(op->list);
	op->list = SI_NullVal();
	op->listLen = 0;

	return OP_OK;
}

static inline OpBase *UnwindClone
(
	const ExecutionPlan *plan,
	const OpBase *opBase
) {
	ASSERT(opBase->type == OPType_UNWIND);

	OpUnwind *op = (OpUnwind *)opBase;
	return NewUnwindOp(plan, AR_EXP_Clone(op->exp));
}

static void UnwindFree
(
	OpBase *ctx
) {
	OpUnwind *op = (OpUnwind *)ctx;
	SIValue_Free(op->list);
	op->list = SI_NullVal();

	if(op->exp) {
		AR_EXP_Free(op->exp);
		op->exp = NULL;
	}

	if(op->currentRecord != NULL) {
		OpBase_DeleteRecord(op->currentRecord);
		op->currentRecord = NULL;
	}

	op->currentRecord = NULL;
}
<|MERGE_RESOLUTION|>--- conflicted
+++ resolved
@@ -96,16 +96,11 @@
 		Record  r = OpBase_DeepCloneRecord(op->currentRecord);
 		SIValue v = SIArray_Get(op->list, op->listIdx);
 
-<<<<<<< HEAD
-		Record_Add(r, op->unwindRecIdx, v);
-		Record_PersistScalars(r);
-=======
 		if(!(SI_TYPE(v) & SI_GRAPHENTITY)) {
 			SIValue_Persist(&v);
 		}
 
 		Record_Add(r, op->unwindRecIdx, v);
->>>>>>> 0dfe8b25
 
 		op->listIdx++;
 		return r;
