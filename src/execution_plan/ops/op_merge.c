--- conflicted
+++ resolved
@@ -23,62 +23,10 @@
 //------------------------------------------------------------------------------
 // ON MATCH / ON CREATE logic
 //------------------------------------------------------------------------------
-<<<<<<< HEAD
-// Perform necessary index updates.
-static void _UpdateIndices(GraphContext *gc, Node *n) {
-	// Retrieve node labels
-	uint label_count;
-	NODE_GET_LABELS(gc->g, n, labels, label_count);
-
-	for(uint i = 0; i < label_count; i++) {
-		int label_id = labels[i];
-		Schema *s = GraphContext_GetSchemaByID(gc, label_id, SCHEMA_NODE);
-		if(Schema_HasIndices(s)) Schema_AddNodeToIndices(s, n);
-	}
-}
-
-// Update the appropriate property on a graph entity.
-static int _UpdateProperty(Record r, GraphEntity *ge, EntityUpdateEvalCtx *update_ctx) {
-	int res = 1;
-	SIValue new_value = AR_EXP_Evaluate(update_ctx->exp, r);
-
-	// Emit an error and exit if we're trying to add an invalid type.
-	if(!(SI_TYPE(new_value) & SI_VALID_PROPERTY_VALUE)) {
-		res = 0;
-		Error_InvalidPropertyValue();
-		ErrorCtx_RaiseRuntimeException(NULL);
-		goto cleanup;
-	}
-
-	// Try to get current property value.
-	SIValue *old_value = GraphEntity_GetProperty(ge, update_ctx->attribute_id);
-
-	if(old_value == PROPERTY_NOTFOUND) {
-		// Adding a new property; do nothing if its value is NULL.
-		if(SI_TYPE(new_value) == T_NULL) {
-			res = 0;
-			goto cleanup;
-		}
-		// Add new property.
-		GraphEntity_AddProperty(ge, update_ctx->attribute_id, new_value);
-	} else {
-		// Update property.
-		GraphEntity_SetProperty(ge, update_ctx->attribute_id, new_value);
-	}
-
-cleanup:
-	SIValue_Free(new_value);
-	return res;
-}
-
-// Apply a set of updates to the given records.
-static void _UpdateProperties(ResultSetStatistics *stats, EntityUpdateEvalCtx *updates,
-=======
 
 // apply a set of updates to the given records
-static void _UpdateProperties(PendingUpdateCtx **pending_updates, ResultSetStatistics *stats, raxIterator updates,
->>>>>>> ba462e64
-							  Record *records, uint record_count) {
+static void _UpdateProperties(PendingUpdateCtx **pending_updates, ResultSetStatistics *stats,
+							  raxIterator updates, Record *records, uint record_count) {
 	ASSERT(record_count > 0);
 	GraphContext *gc = QueryCtx_GetGraphCtx();
 
@@ -317,14 +265,16 @@
 			}
 			// if we are setting properties with ON CREATE, execute updates on the just-added Records
 			if(op->on_create) {
-				_UpdateProperties(&op->pending_updates, op->stats, op->on_create_it, op->output_records + match_count, create_count);
+				_UpdateProperties(&op->pending_updates, op->stats, op->on_create_it,
+								  op->output_records + match_count, create_count);
 			}
 		}
 	}
 
 	// If we are setting properties with ON MATCH, execute all pending updates.
 	if(op->on_match && match_count > 0)
-		_UpdateProperties(&op->pending_updates, op->stats, op->on_match_it, op->output_records, match_count);
+		_UpdateProperties(&op->pending_updates, op->stats, op->on_match_it, op->output_records,
+						  match_count);
 
 	// lock everything
 	if(array_len(op->pending_updates) > 0) {
