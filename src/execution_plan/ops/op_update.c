/*
* Copyright 2018-2020 Redis Labs Ltd. and Contributors
*
* This file is available under the Redis Labs Source Available License Agreement
*/

#include "op_update.h"
#include "RG.h"
#include "../../errors.h"
#include "../../query_ctx.h"
#include "../../util/arr.h"
#include "../../util/qsort.h"
#include "../../util/rmalloc.h"
#include "../../util/rax_extensions.h"
#include "../../arithmetic/arithmetic_expression.h"

/* Forward declarations. */
static OpResult UpdateInit(OpBase *opBase);
static Record UpdateConsume(OpBase *opBase);
static OpResult UpdateReset(OpBase *opBase);
static OpBase *UpdateClone(const ExecutionPlan *plan, const OpBase *opBase);
static void UpdateFree(OpBase *opBase);

<<<<<<< HEAD
static bool _UpdateEntity(GraphEntity *ge, PendingUpdateCtx *update) {
	bool           res       =  false;
	Attribute_ID  attr_id    =  update->attr_id;
	SIValue       new_value  =  update->new_value;

	// If this entity has been deleted, perform no updates and return early.
	if(GraphEntity_IsDeleted(ge)) goto cleanup;

	// Try to get current property value.
	SIValue *old_value = GraphEntity_GetProperty(ge, attr_id);

	if(old_value == PROPERTY_NOTFOUND) {
		// Adding a new property; do nothing if its value is NULL.
		if(SI_TYPE(new_value) != T_NULL) {
			res = GraphEntity_AddProperty(ge, attr_id, new_value);
		}
	} else {
		// Update property.
		res = GraphEntity_SetProperty(ge, attr_id, new_value);
	}

cleanup:
	SIValue_Free(new_value);
	return res;
}

/* Set a property on an edge. For non-NULL values, the property
 * will be added or updated if it is already present.
 * For NULL values, the property will be deleted if present
 * and nothing will be done otherwise.
 * Returns 1 if a property was set or deleted. */
static int _UpdateEdge(OpUpdate *op, PendingUpdateCtx *updates,
					   uint update_count) {
	/* Retrieve GraphEntity:
	 * Due to Record freeing we can't maintain the original pointer to
	 * GraphEntity object, but only a pointer to an Entity object, to use the
	 * GraphEntity_Get, GraphEntity_Add functions we'll use a place holder to
	 * hold our entity. */
	int attributes_set = 0;
	GraphEntity *ge = (GraphEntity *)&updates->e;

	for(uint i = 0; i < update_count; i++) {
		PendingUpdateCtx *update = updates + i;
		attributes_set += (int)_UpdateEntity(ge, update);
	}

	return attributes_set;
}

/* Set a property on a node. For non-NULL values, the property
 * will be added or updated if it is already present.
 * For NULL values, the property will be deleted if present
 * and nothing will be done otherwise.
 * Relevant indexes will be updated if required.
 * Returns 1 if a property was set or deleted.  */
static int _UpdateNode(OpUpdate *op, PendingUpdateCtx *updates,
					   uint update_count) {
	/* Retrieve GraphEntity:
	 * Due to Record freeing we can't maintain the original pointer to
	 * GraphEntity object, but only a pointer to an Entity object, to use the
	 * GraphEntity_Get, GraphEntity_Add functions we'll use a place holder to
	 * hold our entity. */
	int          attributes_set  =  0;
	bool         update_index    =  false;
	Node         *node           =  &updates->n;
	GraphEntity  *ge             = (GraphEntity *)node;

	for(uint i = 0; i < update_count; i++) {
		PendingUpdateCtx *update = updates + i;
		if(_UpdateEntity(ge, update)) {
			attributes_set++;
			// Do we need to update an index for this property?
			update_index |= update->update_index;
		}
	}

	// Update index for node entities if indexed fields have been modified.
	if(update_index) {
		// Retrieve node labels
		uint label_count;
		NODE_GET_LABELS(op->gc->g, node, labels, label_count);
		// LabelID *labels;
		// uint label_count;
		// NODE_GET_LABELS(node, labels, label_count);
		for(uint i = 0; i < label_count; i ++) {
			Schema *s = GraphContext_GetSchemaByID(op->gc, labels[i], SCHEMA_NODE);
			// Introduce updated entity to index.
			Schema_AddNodeToIndices(s, node);
		}
	}

	return attributes_set;
}

static void _CommitEntityUpdates(OpUpdate *op, EntityUpdateCtx *ctx) {
	uint properties_set = 0;
	uint updates_per_entity = array_len(ctx->exps);
	// Total_updates = updates_per_entity * number of entities being updated.
	uint total_updates = array_len(ctx->updates);

	/* For each iteration of this loop, perform all updates
	 * enqueued for a single entity. */
	for(uint i = 0; i < total_updates; i += updates_per_entity) {
		// Set a pointer to the first update context for this entity.
		PendingUpdateCtx *update_ctx = ctx->updates + i;
		if(update_ctx->entity_type == GETYPE_NODE) {
			properties_set += _UpdateNode(op, update_ctx, updates_per_entity);
		} else {
			properties_set += _UpdateEdge(op, update_ctx, updates_per_entity);
		}
	}

	if(op->stats) op->stats->properties_set += properties_set;
}

// Commits delayed updates.
static void _CommitUpdates(OpUpdate *op) {
	uint entity_count = array_len(op->update_ctxs);
	for(uint i = 0; i < entity_count; i++) {
		EntityUpdateCtx *entity_ctx = &op->update_ctxs[i];
		_CommitEntityUpdates(op, entity_ctx);
	}
}

=======
>>>>>>> ba462e64
static Record _handoff(OpUpdate *op) {
	/* TODO: poping a record out of op->records
	 * will reverse the order in which records
	 * are passed down the execution plan. */
	if(op->records && array_len(op->records) > 0) return array_pop(op->records);
	return NULL;
}

OpBase *NewUpdateOp(const ExecutionPlan *plan, rax *update_exps) {
	OpUpdate *op = rm_calloc(1, sizeof(OpUpdate));
	op->records            =  NULL;
	op->updates            =  NULL;
	op->updates_committed  =  false;
	op->update_ctxs        =  update_exps;
	op->gc                 =  QueryCtx_GetGraphCtx();

	// set our op operations
	OpBase_Init((OpBase *)op, OPType_UPDATE, "Update", UpdateInit, UpdateConsume,
				UpdateReset, NULL, UpdateClone, UpdateFree, true, plan);

	// iterate over all update expressions
	// set the record index for every entity modified by this operation
	raxStart(&op->it, update_exps);
	raxSeek(&op->it, "^", NULL, 0);
	while(raxNext(&op->it)) {
		EntityUpdateEvalCtx *ctx = op->it.data;
		ctx->record_idx = OpBase_Modifies((OpBase *)op, ctx->alias);
	}

	return (OpBase *)op;
}

static OpResult UpdateInit(OpBase *opBase) {
	OpUpdate *op = (OpUpdate*)opBase;

	op->stats    =    QueryCtx_GetResultSetStatistics();
	op->records  =    array_new(Record, 64);
	op->updates  =    array_new(PendingUpdateCtx, raxSize(op->update_ctxs));

<<<<<<< HEAD
	GraphEntityType type;
	GraphEntity *entity = Record_GetGraphEntity(r, ctx->record_idx);

	if(t == REC_TYPE_NODE) {
		node_update = true;
		type = GETYPE_NODE;
	} else {
		edge_update = true;
		type = GETYPE_EDGE;
	}

	uint exp_count = array_len(ctx->exps);
	for(uint i = 0; i < exp_count; i++) {
		bool update_index = false;
		EntityUpdateEvalCtx *update_ctx = ctx->exps + i;
		SIValue new_value = AR_EXP_Evaluate(update_ctx->exp, r);

		// Emit an error and exit if we're trying to add an invalid type.
		// NULL is acceptable here as it indicates a deletion.
		if(!(SI_TYPE(new_value) & (SI_VALID_PROPERTY_VALUE | T_NULL))) {
			Error_InvalidPropertyValue();
			ErrorCtx_RaiseRuntimeException(NULL);
			break;
		}

		/* Retrieve the ID of the attribute being updated.
		 * It is important that this is stored in a variable rather than referring to
		 * the update_ctx because if we swap an indexed property context to the first position
		 * in the next condition, the update_ctx reference will be incorrect. */
		Attribute_ID attr_id = update_ctx->attribute_id;
		/* Determine whether we must update the index for this set of updates.
		 * If at least one property being updated is indexed, each node will be reindexed. */
		if(node_update && label) {
			// If the (label:attribute) combination has an index, take note.
			update_index = GraphContext_GetIndex(gc, label, &attr_id, IDX_ANY) != NULL;
		}

		PendingUpdateCtx update = {
			.entity_type   =  type,
			.new_value     =  new_value,
			.update_index  =  update_index,
			.attr_id       =  attr_id,
		};

		if(edge_update) {
			// Add the edge to the update context.
			update.e = *((Edge *)entity);
		} else {
			// Add the node to the update context.
			update.n = *((Node *)entity);
		}

		// Enqueue the current update.
		ctx->updates = array_append(ctx->updates, update);
	}
=======
	return OP_OK;
>>>>>>> ba462e64
}

static Record UpdateConsume(OpBase *opBase) {
	OpUpdate *op = (OpUpdate *)opBase;
	OpBase *child = op->op.children[0];
	Record r;

	// updates already performed
	if(op->updates_committed) return _handoff(op);

	while((r = OpBase_Consume(child))) {
		Record_PersistScalars(r);

		// evaluate update expressions
		raxSeek(&op->it, "^", NULL, 0);
		while(raxNext(&op->it)) {
			EntityUpdateEvalCtx *ctx = op->it.data;
			EvalEntityUpdates(op->gc, &op->updates, r, ctx, true);
		}

		op->records = array_append(op->records, r);
	}

	// done reading; we're not going to call Consume any longer
	// there might be operations like "Index Scan" that need to free the
	// index R/W lock - as such, free all ExecutionPlan operations up the chain.
	OpBase_PropagateFree(child);

	// lock everything
	QueryCtx_LockForCommit();
	{
		CommitUpdates(op->gc, op->stats, op->updates);
	}
	// release lock
	QueryCtx_UnlockCommit(opBase);

	op->updates_committed = true;

	return _handoff(op);
}

static OpBase *UpdateClone(const ExecutionPlan *plan, const OpBase *opBase) {
	ASSERT(opBase->type == OPType_UPDATE);
	OpUpdate *op = (OpUpdate *)opBase;

	rax *update_ctxs = raxCloneWithCallback(op->update_ctxs, (void *(*)(void *))UpdateCtx_Clone);
	return NewUpdateOp(plan, update_ctxs);
}

static OpResult UpdateReset(OpBase *ctx) {
	OpUpdate *op = (OpUpdate *)ctx;
	array_free(op->updates);
	op->updates = NULL;
	op->updates_committed = false;
	return OP_OK;
}

static void UpdateFree(OpBase *ctx) {
	OpUpdate *op = (OpUpdate *)ctx;

	if(op->updates) {
		array_free(op->updates);
		op->updates = NULL;
	}

	// Free each update context.
	if(op->update_ctxs) {
		raxFreeWithCallback(op->update_ctxs, (void(*)(void *))UpdateCtx_Free);
		op->update_ctxs = NULL;
	}

	if(op->records) {
		uint records_count = array_len(op->records);
		for(uint i = 0; i < records_count; i++) OpBase_DeleteRecord(op->records[i]);
		array_free(op->records);
		op->records = NULL;
	}

	raxStop(&op->it);
}
<|MERGE_RESOLUTION|>--- conflicted
+++ resolved
@@ -21,133 +21,6 @@
 static OpBase *UpdateClone(const ExecutionPlan *plan, const OpBase *opBase);
 static void UpdateFree(OpBase *opBase);
 
-<<<<<<< HEAD
-static bool _UpdateEntity(GraphEntity *ge, PendingUpdateCtx *update) {
-	bool           res       =  false;
-	Attribute_ID  attr_id    =  update->attr_id;
-	SIValue       new_value  =  update->new_value;
-
-	// If this entity has been deleted, perform no updates and return early.
-	if(GraphEntity_IsDeleted(ge)) goto cleanup;
-
-	// Try to get current property value.
-	SIValue *old_value = GraphEntity_GetProperty(ge, attr_id);
-
-	if(old_value == PROPERTY_NOTFOUND) {
-		// Adding a new property; do nothing if its value is NULL.
-		if(SI_TYPE(new_value) != T_NULL) {
-			res = GraphEntity_AddProperty(ge, attr_id, new_value);
-		}
-	} else {
-		// Update property.
-		res = GraphEntity_SetProperty(ge, attr_id, new_value);
-	}
-
-cleanup:
-	SIValue_Free(new_value);
-	return res;
-}
-
-/* Set a property on an edge. For non-NULL values, the property
- * will be added or updated if it is already present.
- * For NULL values, the property will be deleted if present
- * and nothing will be done otherwise.
- * Returns 1 if a property was set or deleted. */
-static int _UpdateEdge(OpUpdate *op, PendingUpdateCtx *updates,
-					   uint update_count) {
-	/* Retrieve GraphEntity:
-	 * Due to Record freeing we can't maintain the original pointer to
-	 * GraphEntity object, but only a pointer to an Entity object, to use the
-	 * GraphEntity_Get, GraphEntity_Add functions we'll use a place holder to
-	 * hold our entity. */
-	int attributes_set = 0;
-	GraphEntity *ge = (GraphEntity *)&updates->e;
-
-	for(uint i = 0; i < update_count; i++) {
-		PendingUpdateCtx *update = updates + i;
-		attributes_set += (int)_UpdateEntity(ge, update);
-	}
-
-	return attributes_set;
-}
-
-/* Set a property on a node. For non-NULL values, the property
- * will be added or updated if it is already present.
- * For NULL values, the property will be deleted if present
- * and nothing will be done otherwise.
- * Relevant indexes will be updated if required.
- * Returns 1 if a property was set or deleted.  */
-static int _UpdateNode(OpUpdate *op, PendingUpdateCtx *updates,
-					   uint update_count) {
-	/* Retrieve GraphEntity:
-	 * Due to Record freeing we can't maintain the original pointer to
-	 * GraphEntity object, but only a pointer to an Entity object, to use the
-	 * GraphEntity_Get, GraphEntity_Add functions we'll use a place holder to
-	 * hold our entity. */
-	int          attributes_set  =  0;
-	bool         update_index    =  false;
-	Node         *node           =  &updates->n;
-	GraphEntity  *ge             = (GraphEntity *)node;
-
-	for(uint i = 0; i < update_count; i++) {
-		PendingUpdateCtx *update = updates + i;
-		if(_UpdateEntity(ge, update)) {
-			attributes_set++;
-			// Do we need to update an index for this property?
-			update_index |= update->update_index;
-		}
-	}
-
-	// Update index for node entities if indexed fields have been modified.
-	if(update_index) {
-		// Retrieve node labels
-		uint label_count;
-		NODE_GET_LABELS(op->gc->g, node, labels, label_count);
-		// LabelID *labels;
-		// uint label_count;
-		// NODE_GET_LABELS(node, labels, label_count);
-		for(uint i = 0; i < label_count; i ++) {
-			Schema *s = GraphContext_GetSchemaByID(op->gc, labels[i], SCHEMA_NODE);
-			// Introduce updated entity to index.
-			Schema_AddNodeToIndices(s, node);
-		}
-	}
-
-	return attributes_set;
-}
-
-static void _CommitEntityUpdates(OpUpdate *op, EntityUpdateCtx *ctx) {
-	uint properties_set = 0;
-	uint updates_per_entity = array_len(ctx->exps);
-	// Total_updates = updates_per_entity * number of entities being updated.
-	uint total_updates = array_len(ctx->updates);
-
-	/* For each iteration of this loop, perform all updates
-	 * enqueued for a single entity. */
-	for(uint i = 0; i < total_updates; i += updates_per_entity) {
-		// Set a pointer to the first update context for this entity.
-		PendingUpdateCtx *update_ctx = ctx->updates + i;
-		if(update_ctx->entity_type == GETYPE_NODE) {
-			properties_set += _UpdateNode(op, update_ctx, updates_per_entity);
-		} else {
-			properties_set += _UpdateEdge(op, update_ctx, updates_per_entity);
-		}
-	}
-
-	if(op->stats) op->stats->properties_set += properties_set;
-}
-
-// Commits delayed updates.
-static void _CommitUpdates(OpUpdate *op) {
-	uint entity_count = array_len(op->update_ctxs);
-	for(uint i = 0; i < entity_count; i++) {
-		EntityUpdateCtx *entity_ctx = &op->update_ctxs[i];
-		_CommitEntityUpdates(op, entity_ctx);
-	}
-}
-
-=======
->>>>>>> ba462e64
 static Record _handoff(OpUpdate *op) {
 	/* TODO: poping a record out of op->records
 	 * will reverse the order in which records
@@ -181,71 +54,13 @@
 }
 
 static OpResult UpdateInit(OpBase *opBase) {
-	OpUpdate *op = (OpUpdate*)opBase;
+	OpUpdate *op = (OpUpdate *)opBase;
 
 	op->stats    =    QueryCtx_GetResultSetStatistics();
 	op->records  =    array_new(Record, 64);
 	op->updates  =    array_new(PendingUpdateCtx, raxSize(op->update_ctxs));
 
-<<<<<<< HEAD
-	GraphEntityType type;
-	GraphEntity *entity = Record_GetGraphEntity(r, ctx->record_idx);
-
-	if(t == REC_TYPE_NODE) {
-		node_update = true;
-		type = GETYPE_NODE;
-	} else {
-		edge_update = true;
-		type = GETYPE_EDGE;
-	}
-
-	uint exp_count = array_len(ctx->exps);
-	for(uint i = 0; i < exp_count; i++) {
-		bool update_index = false;
-		EntityUpdateEvalCtx *update_ctx = ctx->exps + i;
-		SIValue new_value = AR_EXP_Evaluate(update_ctx->exp, r);
-
-		// Emit an error and exit if we're trying to add an invalid type.
-		// NULL is acceptable here as it indicates a deletion.
-		if(!(SI_TYPE(new_value) & (SI_VALID_PROPERTY_VALUE | T_NULL))) {
-			Error_InvalidPropertyValue();
-			ErrorCtx_RaiseRuntimeException(NULL);
-			break;
-		}
-
-		/* Retrieve the ID of the attribute being updated.
-		 * It is important that this is stored in a variable rather than referring to
-		 * the update_ctx because if we swap an indexed property context to the first position
-		 * in the next condition, the update_ctx reference will be incorrect. */
-		Attribute_ID attr_id = update_ctx->attribute_id;
-		/* Determine whether we must update the index for this set of updates.
-		 * If at least one property being updated is indexed, each node will be reindexed. */
-		if(node_update && label) {
-			// If the (label:attribute) combination has an index, take note.
-			update_index = GraphContext_GetIndex(gc, label, &attr_id, IDX_ANY) != NULL;
-		}
-
-		PendingUpdateCtx update = {
-			.entity_type   =  type,
-			.new_value     =  new_value,
-			.update_index  =  update_index,
-			.attr_id       =  attr_id,
-		};
-
-		if(edge_update) {
-			// Add the edge to the update context.
-			update.e = *((Edge *)entity);
-		} else {
-			// Add the node to the update context.
-			update.n = *((Node *)entity);
-		}
-
-		// Enqueue the current update.
-		ctx->updates = array_append(ctx->updates, update);
-	}
-=======
 	return OP_OK;
->>>>>>> ba462e64
 }
 
 static Record UpdateConsume(OpBase *opBase) {
