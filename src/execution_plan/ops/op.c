/*
 * Copyright Redis Ltd. 2018 - present
 * Licensed under your choice of the Redis Source Available License 2.0 (RSALv2) or
 * the Server Side Public License v1 (SSPLv1).
 */

#include "op.h"
#include "RG.h"
#include "op_project.h"
#include "op_aggregate.h"
#include "../../util/rmalloc.h"
#include "../../util/simple_timer.h"

// forward declarations
Record ExecutionPlan_BorrowRecord(struct ExecutionPlan *plan);
rax *ExecutionPlan_GetMappings(const struct ExecutionPlan *plan);
void ExecutionPlan_ReturnRecord(const struct ExecutionPlan *plan, Record r);

<<<<<<< HEAD
OpResult _OpBase_Reset_NOOP
(
	struct OpBase *op
) {
=======
// default reset function for operations
OpResult _OpBase_reset_noop
(
	OpBase *op
) {
	ASSERT(op != NULL);
>>>>>>> f99b0d2d
	return OP_OK;
}

void OpBase_Init
(
	OpBase *op,
	OPType type,
	const char *name,
	fpInit init,
	fpConsume consume,
	fpReset reset,
	fpToString toString,
	fpClone clone,
	fpFree free,
	bool writer,
	const struct ExecutionPlan *plan
) {
	op->type           = type;
	op->name           = name;
	op->plan           = plan;
	op->stats          = NULL;
	op->parent         = NULL;
	op->parent         = NULL;
	op->writer         = writer;
	op->modifies       = NULL;
	op->children       = NULL;
	op->childCount     = 0;
	op->op_initialized = false;

	// function pointers
	op->init     = init;
	op->free     = free;
	op->clone    = clone;
<<<<<<< HEAD
	op->reset    = reset == NULL ? _OpBase_Reset_NOOP : reset;
=======
	op->reset    = (reset) ? reset : _OpBase_reset_noop;
>>>>>>> f99b0d2d
	op->profile  = NULL;
	op->consume  = consume;
	op->toString = toString;
}

inline Record OpBase_Consume
(
	OpBase *op
) {
	return op->consume(op);
}

// mark alias as being modified by operation
// returns the ID associated with alias
int OpBase_Modifies
(
	OpBase *op,
	const char *alias
) {
	if(!op->modifies) op->modifies = array_new(const char *, 1);
	array_append(op->modifies, alias);

	// make sure alias has an entry associated with it
	// within the record mapping
	rax *mapping = ExecutionPlan_GetMappings(op->plan);

	void *id = raxFind(mapping, (unsigned char *)alias, strlen(alias));
	if(id == raxNotFound) {
		id = (void *)raxSize(mapping);
		raxInsert(mapping, (unsigned char *)alias, strlen(alias), id, NULL);
	}

	return (intptr_t)id;
}

// adds an alias to an existing modifier
// such that record[modifier] = record[alias]
int OpBase_AliasModifier
(
	OpBase *op,            // op
	const char *modifier,  // existing alias
	const char *alias      // new alias
) {
	rax *mapping = ExecutionPlan_GetMappings(op->plan);
	void *id = raxFind(mapping, (unsigned char *)modifier, strlen(modifier));
	ASSERT(id != raxNotFound);

	// make sure to not introduce the same modifier twice
	if(raxInsert(mapping, (unsigned char *)alias, strlen(alias), id, NULL)) {
		array_append(op->modifies, alias);
	}

	return (intptr_t)id;
}

bool OpBase_ChildrenAware
(
	OpBase *op,
	const char *alias,
	int *idx
) {
	for (int i = 0; i < op->childCount; i++) {
		OpBase *child = op->children[i];
		if(op->plan == child->plan && child->modifies != NULL) {
			uint count = array_len(child->modifies);
			for (uint i = 0; i < count; i++) {
				if(strcmp(alias, child->modifies[i]) == 0) {
					if(idx) {
						rax *mapping = ExecutionPlan_GetMappings(op->plan);
						void *rec_idx = raxFind(mapping, (unsigned char *)alias, strlen(alias));
						*idx = (intptr_t)rec_idx;
					}
					return true;				
				}
			}
		}
		if(OpBase_ChildrenAware(child, alias, idx)) return true;
	}
	
	return false;
}

bool OpBase_Aware
(
	OpBase *op,
	const char *alias,
	int *idx
) {
	rax *mapping = ExecutionPlan_GetMappings(op->plan);
	void *rec_idx = raxFind(mapping, (unsigned char *)alias, strlen(alias));
	if(idx) *idx = (intptr_t)rec_idx;
	return (rec_idx != raxNotFound);
}

// collects writing operations under `op` into `write_ops`, and resets the
// reading ops (including `op` itself)
static void _OpBase_PropagateReset
(
	OpBase *op,
	OpBase ***write_ops
) {
	if(op->reset) {
		if(OpBase_IsWriter(op)) {
			array_append(*write_ops, op);
		} else {
			OpResult res = op->reset(op);
			ASSERT(res == OP_OK);
		}
	}

	// recursively reset children
	for(int i = 0; i < op->childCount; i++) {
		_OpBase_PropagateReset(op->children[i], write_ops);
	}
}

void OpBase_PropagateReset
(
	OpBase *op
) {
	// hold write operations until the read operations have been reset
	OpBase **write_ops = array_new(OpBase *, 0);

	// reset read operations
	_OpBase_PropagateReset(op, &write_ops);

	// reset write operations
	uint write_op_count = array_len(write_ops);
	for(uint i = 0; i < write_op_count; i++) {
		OpBase *write_op = write_ops[i];
		OpResult res = op->reset(op);
		ASSERT(res == OP_OK);
	}

	array_free(write_ops);
}

static void _OpBase_StatsToString
(
	const OpBase *op,
	sds *buff
) {
	*buff = sdscatprintf(*buff,
					" | Records produced: %d, Execution time: %f ms",
					op->stats->profileRecordCount,
					op->stats->profileExecTime);
}

void OpBase_ToString
(
	const OpBase *op,
	sds *buff
) {
	int bytes_written = 0;

	if(op->toString) op->toString(op, buff);
	else *buff = sdscatprintf(*buff, "%s", op->name);

	if(op->stats) _OpBase_StatsToString(op, buff);
}

Record OpBase_Profile
(
	OpBase *op
) {
	double tic [2];
	// Start timer.
	simple_tic(tic);
	Record r = op->profile(op);
	// Stop timer and accumulate.
	op->stats->profileExecTime += simple_toc(tic);
	if(r) op->stats->profileRecordCount++;
	return r;
}

bool OpBase_IsWriter
(
	OpBase *op
) {
	return op->writer;
}

void OpBase_UpdateConsume
(
	OpBase *op,
	fpConsume consume
) {
	ASSERT(op != NULL);
	// if Operation is profiled, update profiled function
	// otherwise update consume function
	if(op->profile != NULL) op->profile = consume;
	else op->consume = consume;
}

// updates the plan of an operation
void OpBase_BindOpToPlan
(
	OpBase *op,
	const struct ExecutionPlan *plan
) {
	ASSERT(op != NULL);

	OPType type = OpBase_Type(op);
	if(type == OPType_PROJECT) {
		ProjectBindToPlan(op, plan);
	} else if(type == OPType_AGGREGATE) {
		AggregateBindToPlan(op, plan);
	} else {
		op->plan = plan;
	}
}

inline Record OpBase_CreateRecord
(
	const OpBase *op
) {
	return ExecutionPlan_BorrowRecord((struct ExecutionPlan *)op->plan);
}

Record OpBase_CloneRecord
(
	Record r
) {
	Record clone = ExecutionPlan_BorrowRecord((struct ExecutionPlan *)r->owner);
	Record_Clone(r, clone);
	return clone;
}

Record OpBase_DeepCloneRecord
(
	Record r
) {
	Record clone = ExecutionPlan_BorrowRecord((struct ExecutionPlan *)r->owner);
	Record_DeepClone(r, clone);
	return clone;
}

inline OPType OpBase_Type
(
	const OpBase *op
) {
	ASSERT(op != NULL);
	return op->type;
}

// returns the number of children of the op
inline uint OpBase_ChildCount
(
	const OpBase *op
) {
	ASSERT(op != NULL);
	return op->childCount;
}

// returns the i'th child of the op
OpBase *OpBase_GetChild
(
	OpBase *op,  // op
	uint i       // child index
) {
	ASSERT(op != NULL);
	ASSERT(i < op->childCount);
	return op->children[i];
}

inline void OpBase_DeleteRecord
(
	Record r
) {
	ExecutionPlan_ReturnRecord(r->owner, r);
}

OpBase *OpBase_Clone
(
	const struct ExecutionPlan *plan,
	const OpBase *op
) {
	if(op->clone) return op->clone(plan, op);
	return NULL;
}

void OpBase_Free
(
	OpBase *op
) {
	// free internal operation
	if(op->free) op->free(op);
	if(op->children) rm_free(op->children);
	if(op->modifies) array_free(op->modifies);
	if(op->stats) rm_free(op->stats);
	rm_free(op);
}
<|MERGE_RESOLUTION|>--- conflicted
+++ resolved
@@ -16,19 +16,12 @@
 rax *ExecutionPlan_GetMappings(const struct ExecutionPlan *plan);
 void ExecutionPlan_ReturnRecord(const struct ExecutionPlan *plan, Record r);
 
-<<<<<<< HEAD
-OpResult _OpBase_Reset_NOOP
-(
-	struct OpBase *op
-) {
-=======
 // default reset function for operations
 OpResult _OpBase_reset_noop
 (
 	OpBase *op
 ) {
 	ASSERT(op != NULL);
->>>>>>> f99b0d2d
 	return OP_OK;
 }
 
@@ -62,11 +55,7 @@
 	op->init     = init;
 	op->free     = free;
 	op->clone    = clone;
-<<<<<<< HEAD
-	op->reset    = reset == NULL ? _OpBase_Reset_NOOP : reset;
-=======
 	op->reset    = (reset) ? reset : _OpBase_reset_noop;
->>>>>>> f99b0d2d
 	op->profile  = NULL;
 	op->consume  = consume;
 	op->toString = toString;
