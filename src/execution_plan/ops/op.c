--- conflicted
+++ resolved
@@ -64,19 +64,18 @@
 	return op->consume(op);
 }
 
-<<<<<<< HEAD
-inline bool OpBase_Emit(OpBase *op) {
+inline bool OpBase_Emit
+(
+	OpBase *op
+) {
 	return op->emit(op);
 }
 
-int OpBase_Modifies(OpBase *op, const char *alias) {
-=======
 int OpBase_Modifies
 (
 	OpBase *op,
 	const char *alias
 ) {
->>>>>>> 14cf8b26
 	if(!op->modifies) op->modifies = array_new(const char *, 1);
 	array_append(op->modifies, alias);
 
@@ -218,14 +217,10 @@
 	else op->consume = consume;
 }
 
-<<<<<<< HEAD
-Record OpBase_CreateRecord(const OpBase *op) {
-=======
-inline Record OpBase_CreateRecord
+Record OpBase_CreateRecord
 (
 	const OpBase *op
 ) {
->>>>>>> 14cf8b26
 	return ExecutionPlan_BorrowRecord((struct ExecutionPlan *)op->plan);
 }
 
