/*
 * Copyright Redis Ltd. 2018 - present
 * Licensed under your choice of the Redis Source Available License 2.0 (RSALv2) or
 * the Server Side Public License v1 (SSPLv1).
 */

#include "op_merge_create.h"
#include "../../errors.h"
#include "../../util/arr.h"
#include "../../query_ctx.h"

/* Forward declarations. */
static Record MergeCreateConsume(OpBase *opBase);
static OpBase *MergeCreateClone(const ExecutionPlan *plan, const OpBase *opBase);
static OpResult MergeCreateInit(OpBase* opBase);
static void MergeCreateFree(OpBase *opBase);

// convert a graph entity's components into an identifying hash code
static void _IncrementalHashEntity(XXH64_state_t *state, const char **labels,
								   uint label_count, AttributeSet *set) {
	AttributeSet _set = *set;

	// update hash with label if one is provided
	XXH_errorcode res;
	UNUSED(res);

	for(uint i = 0; i < label_count; i++) {
		res = XXH64_update(state, labels[i], strlen(labels[i]));
		ASSERT(res != XXH_ERROR);
	}

	if(_set) {
		// update hash with attribute count
		res = XXH64_update(state, &_set->attr_count, sizeof(_set->attr_count));
		ASSERT(res != XXH_ERROR);

		for (uint16_t i = 0; i < _set->attr_count; ++i) {
			Attribute *a = _set->attributes + i;

			// update hash with attribute ID
			res = XXH64_update(state, &a->id, sizeof(a->id));
			ASSERT(res != XXH_ERROR);

			// update hash with the hashval of the associated SIValue
			XXH64_hash_t value_hash = SIValue_HashCode(a->value);
			res = XXH64_update(state, &value_hash, sizeof(value_hash));
			ASSERT(res != XXH_ERROR);
		}
	}
}

// Revert the most recent set of buffered creations and free any allocations.
static void _RollbackPendingCreations(OpMergeCreate *op) {
	uint nodes_to_create_count = array_len(op->pending.nodes_to_create);
	for(uint i = 0; i < nodes_to_create_count; i++) {
		array_pop(op->pending.created_nodes);
		AttributeSet props = array_pop(op->pending.node_attributes);
		AttributeSet_Free(&props);
	}

	uint edges_to_create_count = array_len(op->pending.edges_to_create);
	for(uint i = 0; i < edges_to_create_count; i++) {
		array_pop(op->pending.created_edges);
		AttributeSet props = array_pop(op->pending.edge_attributes);
		AttributeSet_Free(&props);
	}
}

OpBase *NewMergeCreateOp(const ExecutionPlan *plan, NodeCreateCtx *nodes, EdgeCreateCtx *edges) {
	OpMergeCreate *op = rm_calloc(1, sizeof(OpMergeCreate));
	op->unique_entities = raxNew();       // Create a map to unique pending creations.
	op->hash_state = XXH64_createState(); // Create a hash state.

	NewPendingCreationsContainer(&op->pending, nodes, edges); // Prepare all creation variables.
	op->handoff_mode = false;
	op->records = array_new(Record, 32);

	// insert one NULL value to terminate execution of the op
	array_append(op->records, NULL);

	// Set our Op operations
	OpBase_Init((OpBase *)op, OPType_MERGE_CREATE, "MergeCreate", MergeCreateInit, MergeCreateConsume,
				NULL, NULL, MergeCreateClone, MergeCreateFree, true, plan);

	uint node_blueprint_count = array_len(nodes);
	uint edge_blueprint_count = array_len(edges);

	// Construct the array of IDs this operation modifies
	for(uint i = 0; i < node_blueprint_count; i ++) {
		NodeCreateCtx *n = nodes + i;
		n->node_idx = OpBase_Modifies((OpBase *)op, n->alias);
	}
	for(uint i = 0; i < edge_blueprint_count; i ++) {
		EdgeCreateCtx *e = edges + i;
		e->edge_idx = OpBase_Modifies((OpBase *)op, e->alias);
		bool aware;
		UNUSED(aware);
		aware = OpBase_Aware((OpBase *)op, e->src, &e->src_idx);
		ASSERT(aware == true);
		aware = OpBase_Aware((OpBase *)op, e->dest, &e->dest_idx);
		ASSERT(aware == true);
	}

	return (OpBase *)op;
}

static OpResult MergeCreateInit(OpBase* opBase) {
	OpMergeCreate *op = (OpMergeCreate *)opBase;
	op->gc = QueryCtx_GetGraphCtx();
	return OP_OK;
}

// prepare all creations associated with the current Record
// returns false and do not buffer data if every entity to create for this Record
// has been created in a previous call
static bool _CreateEntities(OpMergeCreate *op, Record r, GraphContext *gc) {
	XXH_errorcode res = XXH64_reset(op->hash_state, 0); // reset hash state
	UNUSED(res);
	ASSERT(res != XXH_ERROR);

<<<<<<< HEAD

=======
>>>>>>> f99b0d2d
	uint already_created_nodes = array_len(op->pending.created_nodes);
	uint nodes_to_create_count = array_len(op->pending.nodes_to_create);
	for(uint i = 0; i < nodes_to_create_count; i++) {
		// get specified node to create
		NodeCreateCtx *n = op->pending.nodes_to_create + i;

		// create a new node
		Node newNode = GE_NEW_NODE();

		// add new node to Record and save a reference to it
		Node *node_ref = Record_AddNode(r, n->node_idx, newNode);

		// convert query-level properties
		PropertyMap *map = n->properties;
		AttributeSet converted_attr = NULL;
		if(map != NULL) {
			ConvertPropertyMap(gc, &converted_attr, r, map, true);
		}

		// update the hash code with this entity
		uint label_count = array_len(n->labels);
		_IncrementalHashEntity(op->hash_state, n->labels, label_count,
				&converted_attr);

		// Save node for later insertion
		array_append(op->pending.created_nodes, node_ref);

		// Save attributes to insert with node
		array_append(op->pending.node_attributes, converted_attr);

		// save labels to assigned to node
		array_append(op->pending.node_labels, n->labelsId);
	}

	uint already_created_edges = array_len(op->pending.created_edges);
	uint edges_to_create_count = array_len(op->pending.edges_to_create);
	for(uint i = 0; i < edges_to_create_count; i++) {
		// get specified edge to create
		EdgeCreateCtx *e = op->pending.edges_to_create + i;

		// retrieve source and dest nodes
		Node *src_node = Record_GetNode(r, e->src_idx);
		Node *dest_node = Record_GetNode(r, e->dest_idx);

		// verify that the endpoints of the new edge resolved properly; fail otherwise
		if(!src_node || !dest_node) {
			ErrorCtx_RaiseRuntimeException("Failed to create relationship; endpoint was not found.");
		}

		// create the actual edge
		Edge newEdge = {0};
		newEdge.relationship = e->relation;
		Edge_SetSrcNodeID(&newEdge, ENTITY_GET_ID(src_node));
		Edge_SetDestNodeID(&newEdge, ENTITY_GET_ID(dest_node));

		Edge *edge_ref = Record_AddEdge(r, e->edge_idx, newEdge);

		// convert query-level properties
		PropertyMap *map = e->properties;
		AttributeSet converted_attr = NULL;
		if(map != NULL) {
			ConvertPropertyMap(gc, &converted_attr, r, map, true);
		}

		// Update the hash code with this entity, an edge is represented by its
		// relation, properties, source and destination nodes.
		// note: unbounded nodes were already presented to the hash.
		// incase node has its internal attribute-set, this means the node has been retrieved from the graph
		// i.e. bounded node
		_IncrementalHashEntity(op->hash_state, &e->relation, 1, &converted_attr);
		if(src_node->attributes != NULL) {
			EntityID id = ENTITY_GET_ID(src_node);
			void *data = &id;
			size_t len = sizeof(id);
			res = XXH64_update(op->hash_state, data, len);
			ASSERT(res != XXH_ERROR);
		}
		if(dest_node->attributes != NULL) {
			EntityID id = ENTITY_GET_ID(dest_node);
			void *data = &id;
			size_t len = sizeof(id);
			res = XXH64_update(op->hash_state, data, len);
			ASSERT(res != XXH_ERROR);
		}

		/* Save edge for later insertion. */
		array_append(op->pending.created_edges, edge_ref);

		/* Save attributes to insert with node. */
		array_append(op->pending.edge_attributes, converted_attr);
	}

	// Finalize the hash value for all processed creations.
	XXH64_hash_t const hash = XXH64_digest(op->hash_state);
	// Check if any creations are unique.
	bool should_create_entities = raxTryInsert(op->unique_entities, (unsigned char *)&hash,
											   sizeof(hash), NULL, NULL);
	// If no entity to be created is unique, roll back all the creations that have just been prepared.
<<<<<<< HEAD
	if(!should_create_entities) {
		_RollbackPendingCreations(op);
	} else {
		for(uint i = 0; i < nodes_to_create_count; i++) {
			Graph_ReserveNode(gc->g, op->pending.created_nodes[already_created_nodes + i]);
		}
=======
	if(should_create_entities) {
		// reserve node ids for edges creation
		for(uint i = 0; i < nodes_to_create_count; i++) {
			Node *n = op->pending.created_nodes[already_created_nodes + i];
			Graph_ReserveNode(gc->g, n);
		}

		// updated edges with reserved node ids
		for(uint i = 0; i < edges_to_create_count; i++) {
			EdgeCreateCtx *ctx = op->pending.edges_to_create + i;

			// retrieve source and dest nodes
			Node *src_node = Record_GetNode(r, ctx->src_idx);
			Node *dest_node = Record_GetNode(r, ctx->dest_idx);

			Edge *e = op->pending.created_edges[already_created_edges + i];
			Edge_SetSrcNodeID(e, ENTITY_GET_ID(src_node));
			Edge_SetDestNodeID(e, ENTITY_GET_ID(dest_node));
		}
	} else {
		_RollbackPendingCreations(op);
>>>>>>> f99b0d2d
	}

	return should_create_entities;
}

// Return mode, emit a populated Record.
static Record _handoff(OpMergeCreate *op) {
	return array_pop(op->records);
}

static Record MergeCreateConsume(OpBase *opBase) {
	OpMergeCreate *op = (OpMergeCreate *)opBase;
	Record r;

	// Return mode, all data was consumed.
	if(op->handoff_mode) return _handoff(op);

	// Consume mode.
	if(!opBase->childCount) {
		// No child operation to call.
		r = OpBase_CreateRecord(opBase);

		/* Buffer all entity creations.
		 * If this operation has no children, it should always have unique creations. */
		bool entities_created = _CreateEntities(op, r, op->gc);
		ASSERT(entities_created == true);

		// Save record for later use.
		array_append(op->records, r);
	} else {
		// Pull record from child.
		r = OpBase_Consume(opBase->children[0]);
		if(r) {
			/* Create entities. */
			if(_CreateEntities(op, r, op->gc)) {
				// Save record for later use.
				array_append(op->records, r);
			} else {
				OpBase_DeleteRecord(r);
			}
		}
	}

	// MergeCreate returns no data while in creation mode.
	return NULL;
}

void MergeCreate_Commit(OpBase *opBase) {
	OpMergeCreate *op = (OpMergeCreate *)opBase;
	op->handoff_mode = true;
	/* Done reading, we're not going to call consume any longer
	 * there might be operations e.g. index scan that need to free
	 * index R/W lock, as such free all execution plan operation up the chain. */
	if(opBase->childCount > 0) OpBase_PropagateReset(opBase->children[0]);
	// Create entities.
	CommitNewEntities(opBase, &op->pending);
}

static OpBase *MergeCreateClone(const ExecutionPlan *plan, const OpBase *opBase) {
	ASSERT(opBase->type == OPType_MERGE_CREATE);
	OpMergeCreate *op = (OpMergeCreate *)opBase;
	NodeCreateCtx *nodes;
	EdgeCreateCtx *edges;
	array_clone_with_cb(nodes, op->pending.nodes_to_create, NodeCreateCtx_Clone);
	array_clone_with_cb(edges, op->pending.edges_to_create, EdgeCreateCtx_Clone);
	return NewMergeCreateOp(plan, nodes, edges);
}

static void MergeCreateFree(OpBase *ctx) {
	OpMergeCreate *op = (OpMergeCreate *)ctx;

	if(op->records) {
		uint rec_count = array_len(op->records);
		for(uint i = 1; i < rec_count; i++) OpBase_DeleteRecord(op->records[i]);
		array_free(op->records);
		op->records = NULL;
	}

	if(op->unique_entities) {
		raxFree(op->unique_entities);
		op->unique_entities = NULL;
	}

	if(op->hash_state) {
		XXH64_freeState(op->hash_state);
		op->hash_state = NULL;
	}

	PendingCreationsFree(&op->pending);
}<|MERGE_RESOLUTION|>--- conflicted
+++ resolved
@@ -118,10 +118,6 @@
 	UNUSED(res);
 	ASSERT(res != XXH_ERROR);
 
-<<<<<<< HEAD
-
-=======
->>>>>>> f99b0d2d
 	uint already_created_nodes = array_len(op->pending.created_nodes);
 	uint nodes_to_create_count = array_len(op->pending.nodes_to_create);
 	for(uint i = 0; i < nodes_to_create_count; i++) {
@@ -220,14 +216,6 @@
 	bool should_create_entities = raxTryInsert(op->unique_entities, (unsigned char *)&hash,
 											   sizeof(hash), NULL, NULL);
 	// If no entity to be created is unique, roll back all the creations that have just been prepared.
-<<<<<<< HEAD
-	if(!should_create_entities) {
-		_RollbackPendingCreations(op);
-	} else {
-		for(uint i = 0; i < nodes_to_create_count; i++) {
-			Graph_ReserveNode(gc->g, op->pending.created_nodes[already_created_nodes + i]);
-		}
-=======
 	if(should_create_entities) {
 		// reserve node ids for edges creation
 		for(uint i = 0; i < nodes_to_create_count; i++) {
@@ -249,7 +237,6 @@
 		}
 	} else {
 		_RollbackPendingCreations(op);
->>>>>>> f99b0d2d
 	}
 
 	return should_create_entities;
