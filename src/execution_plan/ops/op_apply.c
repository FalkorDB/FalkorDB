/*
 * Copyright Redis Ltd. 2018 - present
 * Licensed under your choice of the Redis Source Available License 2.0 (RSALv2) or
 * the Server Side Public License v1 (SSPLv1).
 */

#include "op_apply.h"
#include "../execution_plan_build/execution_plan_modify.h"

/* Forward declarations. */
static OpResult ApplyInit(OpBase *opBase);
static Record ApplyConsume(OpBase *opBase);
static OpResult ApplyReset(OpBase *opBase);
static OpBase *ApplyClone(const ExecutionPlan *plan, const OpBase *opBase);
static void ApplyFree(OpBase *opBase);

OpBase *NewApplyOp(const ExecutionPlan *plan) {
	Apply *op = rm_malloc(sizeof(Apply));

	op->r            = NULL;
	op->op_arg       = NULL;
	op->records      = NULL;
	op->rhs_branch   = NULL;
	op->bound_branch = NULL;

	// Set our Op operations
	OpBase_Init((OpBase *)op, OPType_APPLY, "Apply", ApplyInit, ApplyConsume,
			ApplyReset, NULL, ApplyClone, ApplyFree, false, plan);

	return (OpBase *)op;
}

static OpResult ApplyInit(OpBase *opBase) {
	ASSERT(opBase->childCount == 2);

	Apply *op = (Apply *)opBase;
	// the op's bound branch and optional match branch have already been
	// built as the Apply op's first and second child ops, respectively
	op->records      = array_new(Record, 1);
	op->rhs_branch   = opBase->children[1];
	op->bound_branch = opBase->children[0];

	// locate branch's Argument op tap
	op->op_arg = (Argument *)ExecutionPlan_LocateOp(op->rhs_branch,
			OPType_ARGUMENT);

	return OP_OK;
}

static Record ApplyConsume(OpBase *opBase) {
	Apply *op = (Apply *)opBase;

	while(true) {
		if(op->r == NULL) {
			// retrieve a Record from the bound branch
			op->r = OpBase_Consume(op->bound_branch);
			if(op->r == NULL) {
				return NULL; // Bound branch and this op are depleted.
			}

			// collect record for future freeing
			array_append(op->records, op->r);

			// Successfully pulled a new Record, propagate to the top of the RHS branch.
			if(op->op_arg) {
				Argument_AddRecord(op->op_arg, OpBase_CloneRecord(op->r));
			}
		}

		// pull a Record from the RHS branch
		Record rhs_record = OpBase_Consume(op->rhs_branch);

		if(rhs_record == NULL) {
			// RHS branch depleted for the current bound Record;
<<<<<<< HEAD
			// free it and loop back to retrieve a new one.
			OpBase_DeleteRecord(op->r);
=======
			// free it and loop back to retrieve a new one
>>>>>>> fd651402
			op->r = NULL;
			// reset the RHS branch
			OpBase_PropagateReset(op->rhs_branch);
			continue;
		}

		// clone the bound Record and merge the RHS Record into it
		Record r = OpBase_CloneRecord(op->r);
		Record_Merge(r, rhs_record);
		// delete the RHS record, as it has been merged into r
		OpBase_DeleteRecord(rhs_record);

		return r;
	}

	return NULL;
}

static OpResult ApplyReset(OpBase *opBase) {
	Apply *op = (Apply *)opBase;
	op->r = NULL;

	// free collected records
	uint32_t n = array_len(op->records);
	for(uint32_t i = 0; i < n; i++) {
		OpBase_DeleteRecord(op->records[i]);
	}
	array_clear(op->records);

	return OP_OK;
}

static OpBase *ApplyClone(const ExecutionPlan *plan, const OpBase *opBase) {
	return NewApplyOp(plan);
}

static void ApplyFree(OpBase *opBase) {
	Apply *op = (Apply *)opBase;

	// free collected records
	if(op->records != NULL) {
		uint32_t n = array_len(op->records);
		for(uint32_t i = 0; i < n; i++) {
			OpBase_DeleteRecord(op->records[i]);
		}

		array_free(op->records);
		op->records = NULL;
	}

	op->r = NULL;
}
<|MERGE_RESOLUTION|>--- conflicted
+++ resolved
@@ -72,12 +72,7 @@
 
 		if(rhs_record == NULL) {
 			// RHS branch depleted for the current bound Record;
-<<<<<<< HEAD
-			// free it and loop back to retrieve a new one.
-			OpBase_DeleteRecord(op->r);
-=======
-			// free it and loop back to retrieve a new one
->>>>>>> fd651402
+
 			op->r = NULL;
 			// reset the RHS branch
 			OpBase_PropagateReset(op->rhs_branch);
