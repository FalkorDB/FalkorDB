--- conflicted
+++ resolved
@@ -142,18 +142,6 @@
 };
 typedef struct OpBase OpBase;
 
-<<<<<<< HEAD
-// Initialize op.
-void OpBase_Init(OpBase *op, OPType type, const char *name, fpInit init, fpConsume consume,
-				 fpReset reset, fpToString toString, fpClone, fpFree free, bool writer,
-				 const struct ExecutionPlan *plan);
-
-void OpBase_SetEmit(OpBase *op, fpEmit emit);
-void OpBase_Free(OpBase *op);       // Free op.
-Record OpBase_Consume(OpBase *op);  // Consume op.
-Record OpBase_Profile(OpBase *op);  // Profile op.
-bool OpBase_Emit(OpBase *op);
-=======
 // initialize op
 void OpBase_Init
 (
@@ -169,7 +157,17 @@
 	bool writer,
 	const struct ExecutionPlan *plan
 );
->>>>>>> 14cf8b26
+
+void OpBase_SetEmit
+(
+	OpBase *op,
+	fpEmit emit
+);
+
+bool OpBase_Emit
+(
+	OpBase *op
+);
 
 // free op
 void OpBase_Free
