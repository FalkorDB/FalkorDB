/*
 * Copyright Redis Ltd. 2018 - present
 * Licensed under your choice of the Redis Source Available License 2.0 (RSALv2) or
 * the Server Side Public License v1 (SSPLv1).
 */

#pragma once

#include "../value.h"
#include "../../deps/rax/rax.h"
#include "../graph/entities/node.h"
#include "../graph/entities/edge.h"
#include <sys/types.h>

// Return value in case of call to Record_GetEntryIdx with invalid entry alias.
#define INVALID_INDEX -1

typedef enum  {
	REC_TYPE_UNKNOWN = 0,
	REC_TYPE_SCALAR = 1 << 0,
	REC_TYPE_NODE = 1 << 1,
	REC_TYPE_EDGE = 1 << 2,
	REC_TYPE_HEADER = 1 << 3,
} RecordEntryType;

typedef struct {
	union {
		SIValue s;
		Node n;
		Edge e;
	} value;
	RecordEntryType type;
} Entry;

typedef struct {
	void *owner;        // Owner of record.
	rax *mapping;       // Mapping between alias to record entry.
	Entry entries[];    // Array of entries.
} _Record;

typedef _Record *Record;

// create a new record sized to accommodate all entries in the given map
Record Record_New
(
	rax *mapping
);

// clones record
void Record_Clone
(
	const Record r,
	Record clone
);

// deep clone record
void Record_DeepClone
(
	const Record r,
	Record clone
);

// merge record b into a, sharing any nested references in b with a
void Record_Merge
(
	Record a,
	const Record b
);

<<<<<<< HEAD
// merge entries from record `from` to record `to`, if their column name exists
// in `to`. The owners (exec-plans) of the records do not have to match. If the
// column name exists in `to`, its value will be overridden by the value of
// `from`
void Record_Merge_Into
(
	Record to,         // record to merge entries to
	const Record from  // record to take entries from
);

// merge record b into a, transfer value ownership from b to a
=======
// merge entries from `from` into `to`, transfer ownership if transfer_ownership
// is on
>>>>>>> 25d4743d
void Record_TransferEntries
(
	Record *to,              // destination record
	Record from,             // src record
	bool transfer_ownership  // transfer ownership of the record to dest or not
);

// returns number of entries record can hold
uint Record_length
(
	const Record r
);

// return true if records contains entry at position 'idx'
bool Record_ContainsEntry
(
	const Record r,
	uint idx
);

// return alias position within the record
uint Record_GetEntryIdx
(
	Record r,
	const char *alias
);

// get entry type
RecordEntryType Record_GetType
(
	const Record r,
	uint idx
);

// get a node from record at position idx
Node *Record_GetNode
(
	const Record r,
	uint idx
);

// get an edge from record at position idx
Edge *Record_GetEdge
(
	const Record r,
	uint idx
);

// get an SIValue containing the entity at position idx
SIValue Record_Get
(
	Record r,
	uint idx
);

// remove item at position idx
void Record_Remove
(
	Record r,
	uint idx
);

// get a graph entity from record at position idx
GraphEntity *Record_GetGraphEntity
(
	const Record r,
	uint idx
);

// add a scalar, node, or edge to the record, depending on the SIValue type
void Record_Add
(
	Record r,
	uint idx,
	SIValue v
);

// add a scalar to record at position idx and return a reference to it
SIValue *Record_AddScalar
(
	Record r,
	uint idx,
	SIValue v
);

// add a node to record at position idx and return a reference to it
Node *Record_AddNode
(
	Record r,
	uint idx,
	Node node
);

// add an edge to record at position idx and return a reference to it
Edge *Record_AddEdge
(
	Record r,
	uint idx,
	Edge edge
);

// ensure that all scalar values in record are access-safe
void Record_PersistScalars
(
	Record r
);

// string representation of record
size_t Record_ToString
(
	const Record r,
	char **buf,
	size_t *buf_cap
);

// retrieves mapping associated with record
rax *Record_GetMappings
(
	const Record r
);

// remove and free entry at position idx
void Record_FreeEntry
(
	Record r,
	int idx
);

// free record entries
void Record_FreeEntries
(
	Record r
);

// Free record.
void Record_Free
(
	Record r
);
<|MERGE_RESOLUTION|>--- conflicted
+++ resolved
@@ -67,7 +67,6 @@
 	const Record b
 );
 
-<<<<<<< HEAD
 // merge entries from record `from` to record `to`, if their column name exists
 // in `to`. The owners (exec-plans) of the records do not have to match. If the
 // column name exists in `to`, its value will be overridden by the value of
@@ -78,11 +77,8 @@
 	const Record from  // record to take entries from
 );
 
-// merge record b into a, transfer value ownership from b to a
-=======
 // merge entries from `from` into `to`, transfer ownership if transfer_ownership
 // is on
->>>>>>> 25d4743d
 void Record_TransferEntries
 (
 	Record *to,              // destination record
