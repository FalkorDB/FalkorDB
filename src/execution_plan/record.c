/*
 * Copyright Redis Ltd. 2018 - present
 * Licensed under your choice of the Redis Source Available License 2.0 (RSALv2) or
 * the Server Side Public License v1 (SSPLv1).
 */

#include "RG.h"
#include "record.h"
#include "../errors/errors.h"
#include "../util/rmalloc.h"

Record Record_New
(
	rax *mapping
) {
	ASSERT(mapping != NULL);

	// determine record size
	uint entries_count = raxSize(mapping);
	uint rec_size = sizeof(_Record) + sizeof(Entry) * entries_count;

	Record r = rm_calloc(1, rec_size);
	r->mapping = mapping;

	return r;
}

// returns the number of entries held by record
uint Record_length
(
	const Record r
) {
	ASSERT(r);
	return raxSize(r->mapping);
}

bool Record_ContainsEntry
(
	const Record r,
	uint idx
) {
	ASSERT(idx < Record_length(r));
	return r->entries[idx].type != REC_TYPE_UNKNOWN;
}

// retrieve the offset into the Record of the given alias
uint Record_GetEntryIdx (
	Record r,
	const char *alias
) {
	ASSERT(r && alias);

	void *idx = raxFind(r->mapping, (unsigned char *)alias, strlen(alias));

	return idx != raxNotFound ? (intptr_t)idx : INVALID_INDEX;
}

void Record_Clone
(
	const restrict Record r,
	restrict Record clone
) {
	int entry_count = Record_length(clone);
	// r and clone share the same record mapping
	if(likely(r->owner == clone->owner)) {
		size_t required_record_size = sizeof(Entry) * entry_count;
		memcpy(clone->entries, r->entries, required_record_size);

		// foreach scalar entry in cloned record, make sure it is not freed
		// it is the original record owner responsibility to free the record
		// and its internal scalar as a result
		//
	} else {
		// r and clone don't share the same mappings
		// scan through each entry within r
		// locate coresponding entry in clone
		// if such exists shallow clone it
		raxIterator it;
		raxStart(&it, clone->mapping);
		raxSeek(&it, "^", NULL, 0);

		while(raxNext(&it)) {
			it.key[it.key_len] = '\0';
			uint src_idx = Record_GetEntryIdx(r, (const char*)it.key);

			if(src_idx == INVALID_INDEX) continue;
			if(Record_GetType(r, src_idx) == REC_TYPE_UNKNOWN) continue;

			intptr_t target_idx = (intptr_t)it.data;
			Record_Add(clone, target_idx, Record_Get(r, src_idx));
		}

		raxStop(&it);
	}

	// TODO: i wish we wouldn't have to perform this loop
	// as it is a major performance hit
	// with the introduction of a garbage collection this should be removed
	for(int i = 0; i < entry_count; i++) {
		if(Record_GetType(clone, i) == REC_TYPE_SCALAR) {
			SIValue_MakeVolatile(&clone->entries[i].value.s);
		}
	}
}

<<<<<<< HEAD
void Record_DeepClone
(
		const Record r,
		Record clone
) {
	int entry_count = Record_length(r);
	size_t required_record_size = sizeof(Entry) * entry_count;

	memcpy(clone->entries, r->entries, required_record_size);

	// deep copy scalars
	for(uint i = 0; i < entry_count; i++) {
		if(r->entries[i].type == REC_TYPE_SCALAR) {
			clone->entries[i].value.s = SI_CloneValue(r->entries[i].value.s);
		}
	}
}

=======
// merge src record into dest
>>>>>>> b7d5719e
void Record_Merge
(
	restrict Record dest,      // dest record
	const restrict Record src  // src record
) {
	ASSERT(src->owner == dest->owner);

	uint len = Record_length(src);
	for(uint i = 0; i < len; i++) {
		RecordEntryType src_type  = src->entries[i].type;
		RecordEntryType dest_type = dest->entries[i].type;

		if(src_type != REC_TYPE_UNKNOWN && dest_type == REC_TYPE_UNKNOWN) {
			// copy entry from src to dest
			dest->entries[i] = src->entries[i];

			// protect heap allocated values
			if(src->entries[i].type == REC_TYPE_SCALAR) {
				if(SI_ALLOCATION(&(src->entries[i].value.s)) == M_SELF) {
					SIValue_MakeVolatile(&(src->entries[i].value.s));
				} else {
					SIValue_Persist(&(dest->entries[i].value.s));
				}
			}
		}
	}
}

// duplicates entries from `src` into `dest`
void Record_DuplicateEntries
(
	restrict Record dest,      // destination record
	restrict const Record src  // src record
) {
	ASSERT(src->owner == dest->owner);

	uint len = Record_length(src);
	for(uint i = 0; i < len; i++) {
		if(src->entries[i].type != REC_TYPE_UNKNOWN && 
		   dest->entries[i].type == REC_TYPE_UNKNOWN) {
			// copy the entry
			dest->entries[i] = src->entries[i];
			if(dest->entries[i].type == REC_TYPE_SCALAR) {
				dest->entries[i].value.s =
					SI_CloneValue(dest->entries[i].value.s);
			}
		}
	}
}

RecordEntryType Record_GetType
(
	const Record r,
	uint idx
) {
	ASSERT(Record_length(r) > idx);
	return r->entries[idx].type;
}

Node *Record_GetNode
(
	const Record r,
	uint idx
) {
	switch(r->entries[idx].type) {
		case REC_TYPE_NODE:
			return &(r->entries[idx].value.n);
		case REC_TYPE_UNKNOWN:
			return NULL;
		case REC_TYPE_SCALAR:
			// Null scalar values are expected here; otherwise fall through.
			if(SIValue_IsNull(r->entries[idx].value.s)) return NULL;
		default:
			ErrorCtx_RaiseRuntimeException("encountered unexpected type in Record; expected Node");
			return NULL;
	}
}

Edge *Record_GetEdge
(
	const Record r,
	uint idx
) {
	switch(r->entries[idx].type) {
		case REC_TYPE_EDGE:
			return &(r->entries[idx].value.e);
		case REC_TYPE_UNKNOWN:
			return NULL;
		case REC_TYPE_SCALAR:
			// Null scalar values are expected here; otherwise fall through.
			if(SIValue_IsNull(r->entries[idx].value.s)) return NULL;
		default:
			ErrorCtx_RaiseRuntimeException("encountered unexpected type in Record; expected Edge");
			return NULL;
	}
}

SIValue Record_Get
(
	Record r,
	uint idx
) {
	ASSERT(Record_length(r) > idx);

	Entry e = r->entries[idx];
	switch(e.type) {
		case REC_TYPE_NODE:
			return SI_Node(Record_GetNode(r, idx));
		case REC_TYPE_EDGE:
			return SI_Edge(Record_GetEdge(r, idx));
		case REC_TYPE_SCALAR:
			return r->entries[idx].value.s;
		case REC_TYPE_UNKNOWN:
			return SI_NullVal();
		default:
			ASSERT(false);
			return SI_NullVal();
	}
}

void Record_Remove
(
	Record r,
	uint idx
) {
	r->entries[idx].type = REC_TYPE_UNKNOWN;
}

GraphEntity *Record_GetGraphEntity
(
	const Record r,
	uint idx
) {
	Entry e = r->entries[idx];
	switch(e.type) {
		case REC_TYPE_NODE:
			return (GraphEntity *)Record_GetNode(r, idx);
		case REC_TYPE_EDGE:
			return (GraphEntity *)Record_GetEdge(r, idx);
		default:
			ErrorCtx_RaiseRuntimeException("encountered unexpected type when trying to retrieve graph entity");
	}
	return NULL;
}

void Record_Add
(
	Record r,
	uint idx,
	SIValue v
) {
	ASSERT(idx < Record_length(r));
	switch(SI_TYPE(v)) {
		case T_NODE:
			Record_AddNode(r, idx, *(Node *)v.ptrval);
			break;
		case T_EDGE:
			Record_AddEdge(r, idx, *(Edge *)v.ptrval);
			break;
		default:
			Record_AddScalar(r, idx, v);
			break;
	}
}

SIValue *Record_AddScalar
(
	Record r,
	uint idx,
	SIValue v
) {
	r->entries[idx].value.s = v;
	r->entries[idx].type = REC_TYPE_SCALAR;
	return &(r->entries[idx].value.s);
}

Node *Record_AddNode
(
	Record r,
	uint idx,
	Node node
) {
	r->entries[idx].value.n = node;
	r->entries[idx].type = REC_TYPE_NODE;
	return &(r->entries[idx].value.n);
}

Edge *Record_AddEdge
(
	Record r,
	uint idx,
	Edge edge
) {
	r->entries[idx].value.e = edge;
	r->entries[idx].type = REC_TYPE_EDGE;
	return &(r->entries[idx].value.e);
}

size_t Record_ToString
(
	const Record r,
	char **buf,
	size_t *buf_cap
) {
	uint rLen = Record_length(r);
	SIValue values[rLen];
	for(int i = 0; i < rLen; i++) {
		if(Record_GetType(r, i) == REC_TYPE_UNKNOWN) {
			values[i] = SI_ConstStringVal("UNKNOWN");
		} else {
			values[i] = Record_Get(r, i);
		}
	}

	size_t required_len = SIValue_StringJoinLen(values, rLen, ",");

	if(*buf_cap < required_len) {
		*buf = rm_realloc(*buf, sizeof(char) * required_len);
		*buf_cap = required_len;
	}

	size_t bytesWritten = 0;
	SIValue_StringJoin(values, rLen, ",", buf, buf_cap, &bytesWritten);
	return bytesWritten;
}

inline rax *Record_GetMappings
(
	const Record r
) {
	ASSERT(r != NULL);
	return r->mapping;
}

inline void Record_FreeEntry
(
	Record r,
	int idx
) {
	if(r->entries[idx].type == REC_TYPE_SCALAR) SIValue_Free(r->entries[idx].value.s);
	r->entries[idx].type = REC_TYPE_UNKNOWN;
}

void Record_FreeEntries
(
	Record r
) {
	uint length = Record_length(r);
	for(uint i = 0; i < length; i++) {
		// free any allocations held by this Record
		Record_FreeEntry(r, i);
	}
}

void Record_Free
(
	Record r
) {
	ASSERT(r != NULL);
	ASSERT(r->ref_count == 0);

	Record_FreeEntries(r);
	rm_free(r);
}
<|MERGE_RESOLUTION|>--- conflicted
+++ resolved
@@ -103,28 +103,7 @@
 	}
 }
 
-<<<<<<< HEAD
-void Record_DeepClone
-(
-		const Record r,
-		Record clone
-) {
-	int entry_count = Record_length(r);
-	size_t required_record_size = sizeof(Entry) * entry_count;
-
-	memcpy(clone->entries, r->entries, required_record_size);
-
-	// deep copy scalars
-	for(uint i = 0; i < entry_count; i++) {
-		if(r->entries[i].type == REC_TYPE_SCALAR) {
-			clone->entries[i].value.s = SI_CloneValue(r->entries[i].value.s);
-		}
-	}
-}
-
-=======
 // merge src record into dest
->>>>>>> b7d5719e
 void Record_Merge
 (
 	restrict Record dest,      // dest record
