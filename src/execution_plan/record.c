/*
 * Copyright Redis Ltd. 2018 - present
 * Licensed under your choice of the Redis Source Available License 2.0 (RSALv2) or
 * the Server Side Public License v1 (SSPLv1).
 */

#include "RG.h"
#include "record.h"
#include "../errors.h"
#include "../util/rmalloc.h"

// migrate the entry at the given index in the source Record at the same index in the destination
// the source retains access to but not ownership of the entry if it is a heap allocation
static void _RecordPropagateEntry
(
	Record dest,
	Record src,
	uint idx
) {
	Entry e = src->entries[idx];
	dest->entries[idx] = e;
	// if the entry is a scalar, make sure both Records don't believe they own the allocation
	if(e.type == REC_TYPE_SCALAR) SIValue_MakeVolatile(&src->entries[idx].value.s);
}

// this function is currently unused
Record Record_New
(
	rax *mapping
) {
	ASSERT(mapping);
	// determine record size
	uint entries_count = raxSize(mapping);
	uint rec_size = sizeof(_Record);
	rec_size += sizeof(Entry) * entries_count;

	Record r = rm_calloc(1, rec_size);
	r->mapping = mapping;

	return r;
}

// returns the number of entries held by record
uint Record_length
(
	const Record r
) {
	ASSERT(r);
	return raxSize(r->mapping);
}

bool Record_ContainsEntry
(
	const Record r,
	uint idx
) {
	ASSERT(idx < Record_length(r));
	return r->entries[idx].type != REC_TYPE_UNKNOWN;
}

// retrieve the offset into the Record of the given alias
uint Record_GetEntryIdx
(
	Record r,
	const char *alias
) {
	ASSERT(r && alias);

	void *idx = raxFind(r->mapping, (unsigned char *)alias, strlen(alias));

	return idx != raxNotFound ? (intptr_t)idx : INVALID_INDEX;
}

void Record_Clone
(
	const Record r,
	Record clone
) {
	int entry_count = Record_length(r);
	size_t required_record_size = sizeof(Entry) * entry_count;

	memcpy(clone->entries, r->entries, required_record_size);

	/* Foreach scalar entry in cloned record, make sure it is not freed.
	 * it is the original record owner responsibility to free the record
	 * and its internal scalar as a result.
	 *
	 * TODO: I wish we wouldn't have to perform this loop as it is a major performance hit
	 * with the introduction of a garbage collection this should be removed. */
	for(int i = 0; i < entry_count; i++) {
		if(Record_GetType(clone, i) == REC_TYPE_SCALAR) {
			SIValue_MakeVolatile(&clone->entries[i].value.s);
		}
	}
}

void Record_DeepClone
(
		const Record r,
		Record clone
) {
		int entry_count = Record_length(r);
		size_t required_record_size = sizeof(Entry) * entry_count;

		memcpy(clone->entries, r->entries, required_record_size);

		// Deep copy scalars
		for(uint i = 0; i < entry_count; i++) {
				if(r->entries[i].type == REC_TYPE_SCALAR) {
						clone->entries[i].value.s = SI_CloneValue(r->entries[i].value.s);
				}
		}
}

void Record_Merge
(
	Record a,
	const Record b
) {
	ASSERT(a->owner == b->owner);
	uint len = Record_length(a);

	for(uint i = 0; i < len; i++) {
		RecordEntryType a_type = a->entries[i].type;
		RecordEntryType b_type = b->entries[i].type;

		if(a_type == REC_TYPE_UNKNOWN && b_type != REC_TYPE_UNKNOWN) {
			_RecordPropagateEntry(a, b, i);
		}
	}
}

void Record_TransferEntries
(
	Record *to,
	Record from
) {
	uint len = Record_length(from);
	for(uint i = 0; i < len; i++) {
		if(from->entries[i].type != REC_TYPE_UNKNOWN) {
			_RecordPropagateEntry(*to, from, i);
		}
	}
}

RecordEntryType Record_GetType
(
	const Record r,
	uint idx
) {
	return r->entries[idx].type;
}

Node *Record_GetNode
(
	const Record r,
	uint idx
) {
	switch(r->entries[idx].type) {
		case REC_TYPE_NODE:
			return &(r->entries[idx].value.n);
		case REC_TYPE_UNKNOWN:
			return NULL;
		case REC_TYPE_SCALAR:
			// Null scalar values are expected here; otherwise fall through.
			if(SIValue_IsNull(r->entries[idx].value.s)) return NULL;
		default:
			ErrorCtx_RaiseRuntimeException("encountered unexpected type in Record; expected Node");
			return NULL;
	}
}

Edge *Record_GetEdge
(
	const Record r,
	uint idx
) {
	switch(r->entries[idx].type) {
		case REC_TYPE_EDGE:
			return &(r->entries[idx].value.e);
		case REC_TYPE_UNKNOWN:
			return NULL;
		case REC_TYPE_SCALAR:
			// Null scalar values are expected here; otherwise fall through.
			if(SIValue_IsNull(r->entries[idx].value.s)) return NULL;
		default:
			ErrorCtx_RaiseRuntimeException("encountered unexpected type in Record; expected Edge");
			return NULL;
	}
}

SIValue Record_Get
(
	Record r,
	uint idx
) {
	Entry e = r->entries[idx];
	switch(e.type) {
		case REC_TYPE_NODE:
			return SI_Node(Record_GetNode(r, idx));
		case REC_TYPE_EDGE:
			return SI_Edge(Record_GetEdge(r, idx));
		case REC_TYPE_SCALAR:
			return r->entries[idx].value.s;
		case REC_TYPE_UNKNOWN:
			return SI_NullVal();
		default:
			ASSERT(false);
			return SI_NullVal();
	}
}

void Record_Remove
(
	Record r,
	uint idx
) {
	r->entries[idx].type = REC_TYPE_UNKNOWN;
}

GraphEntity *Record_GetGraphEntity
(
	const Record r,
	uint idx
) {
	Entry e = r->entries[idx];
	switch(e.type) {
		case REC_TYPE_NODE:
			return (GraphEntity *)Record_GetNode(r, idx);
		case REC_TYPE_EDGE:
			return (GraphEntity *)Record_GetEdge(r, idx);
		default:
			ErrorCtx_RaiseRuntimeException("encountered unexpected type when trying to retrieve graph entity");
	}
	return NULL;
}

void Record_Add
(
	Record r,
	uint idx,
	SIValue v
) {
	ASSERT(idx < Record_length(r));
	switch(SI_TYPE(v)) {
		case T_NODE:
			Record_AddNode(r, idx, (Node *)v.ptrval);
			break;
		case T_EDGE:
			Record_AddEdge(r, idx, *(Edge *)v.ptrval);
			break;
		default:
			Record_AddScalar(r, idx, v);
			break;
	}
}

SIValue *Record_AddScalar
(
	Record r,
	uint idx,
	SIValue v
) {
	r->entries[idx].value.s = v;
	r->entries[idx].type = REC_TYPE_SCALAR;
	return &(r->entries[idx].value.s);
}

<<<<<<< HEAD
Node *Record_AddNode(Record r, uint idx, Node *node) {
	r->entries[idx].value.n = *node;
=======
Node *Record_AddNode
(
	Record r,
	uint idx,
	Node node
) {
	r->entries[idx].value.n = node;
>>>>>>> 14cf8b26
	r->entries[idx].type = REC_TYPE_NODE;
	return &(r->entries[idx].value.n);
}

Edge *Record_AddEdge
(
	Record r,
	uint idx,
	Edge edge
) {
	r->entries[idx].value.e = edge;
	r->entries[idx].type = REC_TYPE_EDGE;
	return &(r->entries[idx].value.e);
}

void Record_PersistScalars
(
	Record r
) {
	uint len = Record_length(r);
	for(uint i = 0; i < len; i++) {
		if(r->entries[i].type == REC_TYPE_SCALAR) {
			SIValue_Persist(&r->entries[i].value.s);
		}
	}
}

size_t Record_ToString
(
	const Record r,
	char **buf,
	size_t *buf_cap
) {
	uint rLen = Record_length(r);
	SIValue values[rLen];
	for(int i = 0; i < rLen; i++) {
		if(Record_GetType(r, i) == REC_TYPE_UNKNOWN) {
			values[i] = SI_ConstStringVal("UNKNOWN");
		} else {
			values[i] = Record_Get(r, i);
		}
	}

	size_t required_len = SIValue_StringJoinLen(values, rLen, ",");

	if(*buf_cap < required_len) {
		*buf = rm_realloc(*buf, sizeof(char) * required_len);
		*buf_cap = required_len;
	}

	size_t bytesWritten = 0;
	SIValue_StringJoin(values, rLen, ",", buf, buf_cap, &bytesWritten);
	return bytesWritten;
}

inline rax *Record_GetMappings
(
	const Record r
) {
	ASSERT(r != NULL);
	return r->mapping;
}

inline void Record_FreeEntry
(
	Record r,
	int idx
) {
	if(r->entries[idx].type == REC_TYPE_SCALAR) SIValue_Free(r->entries[idx].value.s);
	r->entries[idx].type = REC_TYPE_UNKNOWN;
}

void Record_FreeEntries
(
	Record r
) {
	uint length = Record_length(r);
	for(uint i = 0; i < length; i++) {
		// free any allocations held by this Record
		Record_FreeEntry(r, i);
	}
}

// this function is currently unused
void Record_Free
(
	Record r
) {
	Record_FreeEntries(r);
	rm_free(r);
}
<|MERGE_RESOLUTION|>--- conflicted
+++ resolved
@@ -266,18 +266,13 @@
 	return &(r->entries[idx].value.s);
 }
 
-<<<<<<< HEAD
-Node *Record_AddNode(Record r, uint idx, Node *node) {
+Node *Record_AddNode
+(
+	Record r,
+	uint idx,
+	Node *node
+) {
 	r->entries[idx].value.n = *node;
-=======
-Node *Record_AddNode
-(
-	Record r,
-	uint idx,
-	Node node
-) {
-	r->entries[idx].value.n = node;
->>>>>>> 14cf8b26
 	r->entries[idx].type = REC_TYPE_NODE;
 	return &(r->entries[idx].value.n);
 }
