/*
 * Copyright FalkorDB Ltd. 2023 - present
 * Licensed under the Server Side Public License v1 (SSPLv1).
 */

#include "RG.h"
#include "ws.h"
#include "bolt.h"
#include "endian.h"
#include "bolt_api.h"
#include "../util/uuid.h"
#include "../commands/commands.h"
#include "../configuration/config.h"

RedisModuleString *BOLT;
<<<<<<< HEAD
RedisModuleString *COMMAND;
=======
rax *clients;
>>>>>>> 621c80db

// handle the HELLO message
static void BoltHelloCommand
(
	bolt_client_t *client  // the client that sent the message
) {
	// The HELLO message request the connection to be authorized for use with the remote database
	// input:
	// extra::Dictionary(
	//   user_agent::String,
	//   patch_bolt::List<String>,
	//   routing::Dictionary(address::String),
	//   notifications_minimum_severity::String,
	//   notifications_disabled_categories::List<String>,
	//   bolt_agent::Dictionary(
	//     product::String,
	//     platform::String,
	//     language::String,
	//     language_details::String
	//   )
	// )
	// output:
	// SUCCESS::Dictionary(
	//   server::String,
	//   connection_id::String,
	// }

	ASSERT(client != NULL);
	ASSERT(client->state == BS_NEGOTIATION);

	bolt_client_reply_for(client, BST_HELLO, BST_SUCCESS, 1);
	bolt_reply_map(client, 2);
	bolt_reply_string(client, "server", 6);
	bolt_reply_string(client, "Neo4j/5.13.0", 12);
	bolt_reply_string(client, "connection_id", 13);
	char *uuid = UUID_New();
	bolt_reply_string(client, uuid, strlen(uuid));
	rm_free(uuid);
	bolt_client_end_message(client);
	bolt_client_finish_write(client);
}

static bool is_authenticated
(
	bolt_client_t *client  // the client that sent the message
) {
	ASSERT(client != NULL);

	uint32_t auth_size = bolt_read_map_size(&client->msg_buf.read);

	if(auth_size < 3) {
		// if no password provided check we can call PING
		RedisModuleCallReply *reply = RedisModule_Call(client->ctx, "PING", "");
		bool res = RedisModule_CallReplyType(reply) != REDISMODULE_REPLY_ERROR;
		RedisModule_FreeCallReply(reply);
		return res;
	}

	uint32_t len;
	char s[10];
	bolt_read_string_size(&client->msg_buf.read, &len);
	bolt_read_string(&client->msg_buf.read, s);
	// check if the first key is scheme
	if(strncmp(s, "scheme", len) != 0) {
		return false;
	}
	
	// check if the scheme is basic
	bolt_read_string_size(&client->msg_buf.read, &len);
	bolt_read_string(&client->msg_buf.read, s);
	if(strncmp(s, "basic", len) != 0) {
		return false;
	}

	// check if the second key is principal
	bolt_read_string_size(&client->msg_buf.read, &len);
	bolt_read_string(&client->msg_buf.read, s);
	if(strncmp(s, "principal", len) != 0) {
		return false;
	}
	
	// check if the principal is falkordb
	uint32_t principal_len;
	bolt_read_string_size(&client->msg_buf.read, &principal_len);
	bolt_read_string(&client->msg_buf.read, s);
	if(strncmp(s, "falkordb", principal_len) != 0) {
		return false;
	}
	
	// check if the third key is credentials
	bolt_read_string_size(&client->msg_buf.read, &len);
	bolt_read_string(&client->msg_buf.read, s);
	if(strncmp(s, "credentials", len) != 0) {
		return false;
	}
	
	// check if the credentials are valid
	bolt_read_string_size(&client->msg_buf.read, &len);
	char credentials[len];
	bolt_read_string(&client->msg_buf.read, credentials);
	RedisModuleCallReply *reply = RedisModule_Call(client->ctx, "AUTH", "b", credentials, len);
	bool res = RedisModule_CallReplyType(reply) != REDISMODULE_REPLY_ERROR;
	RedisModule_FreeCallReply(reply);
	return res;
}

// handle the LOGON message
static void BoltLogonCommand
(
	bolt_client_t *client  // the client that sent the message
) {
	// A LOGON message carries an authentication request
	// input:
	// auth::Dictionary(
	//   scheme::String,
	//   ...
	// )
	// when schema:
	// 	 basic: principal::String and credentials::String required
	//   bearer: credentials::String required
	// output:
	// SUCCESS

	ASSERT(client != NULL);
	ASSERT(client->state == BS_AUTHENTICATION);

	if(is_authenticated(client)) {
		bolt_client_reply_for(client, BST_LOGON, BST_SUCCESS, 1);
		bolt_reply_map(client, 0);
		bolt_client_end_message(client);
		bolt_client_finish_write(client);
	} else {
		bolt_client_reply_for(client, BST_LOGON, BST_FAILURE, 1);
		bolt_reply_map(client, 1);
		bolt_reply_string(client, "code", 4);
		bolt_reply_string(client, "FalkorDB.ClientError.Security.Unauthorized", 42);
		bolt_client_end_message(client);
		bolt_client_finish_write(client);
	}
}

// read the graph name from the message buffer
static RedisModuleString *get_graph_name
(
	RedisModuleCtx *ctx,   // the redis context
	bolt_client_t *client  // the client that sent the message
) {
	ASSERT(ctx != NULL);
	ASSERT(client != NULL);

	if(bolt_read_map_size(&client->msg_buf.read) == 0) {
		// default graph name
		return RedisModule_CreateString(ctx, "falkordb", 8);
	}
	
	uint32_t graph_name_len;
	bolt_read_string_size(&client->msg_buf.read, &graph_name_len);
	char *graph_name_str = rm_malloc(graph_name_len);
	bolt_read_string(&client->msg_buf.read, graph_name_str);
	RedisModuleString *res = RedisModule_CreateString(ctx, graph_name_str, graph_name_len);
	rm_free(graph_name_str);
	return res;
}

// write the bolt value to the buffer as string
int write_value
(
	char *buff,            // the buffer to write to
	buffer_index_t *value  // the value to write
) {
	ASSERT(buff != NULL);
	ASSERT(value != NULL);

	switch (bolt_read_type(*value))
	{
		case BVT_NULL:
			bolt_read_null(value);
			return sprintf(buff, "NULL");
		case BVT_BOOL:
			return sprintf(buff, "%s", bolt_read_bool(value) ? "true" : "false");
		case BVT_INT8:
			return sprintf(buff, "%d", bolt_read_int8(value));
		case BVT_INT16:
			return sprintf(buff, "%d", bolt_read_int16(value));
		case BVT_INT32:
			return sprintf(buff, "%d", bolt_read_int32(value));
		case BVT_INT64:
			return sprintf(buff, "%lld", bolt_read_int64(value));
		case BVT_FLOAT:
			return sprintf(buff, "%f", bolt_read_float(value));
		case BVT_STRING: {
			uint32_t len;
			bolt_read_string_size(value, &len);
			char str[len];
			bolt_read_string(value, str);
			return sprintf(buff, "'%.*s'", len, str);
		}
		case BVT_LIST: {
			uint32_t size = bolt_read_list_size(value);
			int n = 0;
			n += sprintf(buff, "[");
			if(size > 0) {
				n += write_value(buff + n, value);
				for (int i = 1; i < size; i++) {
					n += sprintf(buff + n, ", ");
					n += write_value(buff + n, value);
				}
			}
			n += sprintf(buff + n, "]");
			return n;
		}
		case BVT_MAP: {
			uint32_t size = bolt_read_map_size(value);
			int n = 0;
			n += sprintf(buff, "{");
			if(size > 0) {
				uint32_t key_len;
				bolt_read_string_size(value, &key_len);
				char key[key_len];
				bolt_read_string(value, key);
				n += sprintf(buff + n, "%.*s: ", key_len, key);
				n += write_value(buff + n, value);
				for (int i = 1; i < size; i++) {
					bolt_read_string_size(value, &key_len);
					char key[key_len];
					bolt_read_string(value, key);
					n += sprintf(buff + n, ", ");
					n += sprintf(buff + n, "%.*s: ", key_len, key);
					n += write_value(buff + n, value);
				}
			}
			n += sprintf(buff + n, "}");
			return n;
		}
		case BVT_STRUCTURE:
			if(bolt_read_structure_type(value) == BST_POINT2D) {
				double x = bolt_read_float(value);
				double y = bolt_read_float(value);
				return sprintf(buff, "POINT({longitude: %f, latitude: %f})", x, y);
			}
			ASSERT(false);
			return 0;
		default:
			ASSERT(false);
			return 0;
	}
}

// read the query from the message buffer
RedisModuleString *get_query
(
	RedisModuleCtx *ctx,   // the redis context
	bolt_client_t *client  // the client that sent the message
) {
	ASSERT(ctx != NULL);
	ASSERT(client != NULL);

	uint32_t query_len;
	bolt_read_string_size(&client->msg_buf.read, &query_len);
	char *query = rm_malloc(query_len);
	bolt_read_string(&client->msg_buf.read, query);
	uint32_t params_count = bolt_read_map_size(&client->msg_buf.read);
	if(params_count > 0) {
		char prametrize_query[4096];
		int n = sprintf(prametrize_query, "CYPHER ");
		for (int i = 0; i < params_count; i++) {
			uint32_t key_len;
			bolt_read_string_size(&client->msg_buf.read, &key_len);
			char key[key_len];
			bolt_read_string(&client->msg_buf.read, key);
			n += sprintf(prametrize_query + n, "%.*s=", key_len, key);
			n += write_value(prametrize_query + n, &client->msg_buf.read);
			n += sprintf(prametrize_query + n, " ");
		}
		n += sprintf(prametrize_query + n, "%.*s", query_len, query);
		rm_free(query);
		return RedisModule_CreateString(ctx, prametrize_query, n);
	}

	RedisModuleString *res = RedisModule_CreateString(ctx, query, query_len);
	rm_free(query);
	return res;
}

// handle the RUN message
void BoltRunCommand
(
	bolt_client_t *client  // the client that sent the message
) {
	// The RUN message requests that a Cypher query is executed with a set of parameters and additional extra data
	// input:
	// query::String,
	// parameters::Dictionary,
	// extra::Dictionary(
	//   bookmarks::List<String>,
	//   tx_timeout::Integer,
	//   tx_metadata::Dictionary,
	//   mode::String,
	//   db:String,
	//   imp_user::String,
	//   notifications_minimum_severity::String,
	//   notifications_disabled_categories::List<String>
	// )

	ASSERT(client != NULL);

	RedisModuleCtx *ctx = client->ctx;
	RedisModuleString *args[5];
	RedisModuleString *query = get_query(ctx, client);
	RedisModuleString *graph_name = get_graph_name(ctx, client);

	const char *q = RedisModule_StringPtrLen(query, NULL);
	if(strcmp(q, "SHOW DATABASES") == 0) {
		// "fields":["name","type","aliases","access","address","role","writer","requestedStatus","currentStatus","statusMessage","default","home","constituents"]
		bolt_client_reply_for(client, BST_RUN, BST_SUCCESS, 1);
		bolt_reply_map(client, 3);
		bolt_reply_string(client, "t_first", 7);
		bolt_reply_int(client, 0);
		bolt_reply_string(client, "fields", 6);
		bolt_reply_list(client, 13);
		bolt_reply_string(client, "name", 4);
		bolt_reply_string(client, "type", 4);
		bolt_reply_string(client, "aliases", 7);
		bolt_reply_string(client, "access", 6);
		bolt_reply_string(client, "address", 7);
		bolt_reply_string(client, "role", 4);
		bolt_reply_string(client, "writer", 6);
		bolt_reply_string(client, "requestedStatus", 15);
		bolt_reply_string(client, "currentStatus", 13);
		bolt_reply_string(client, "statusMessage", 13);
		bolt_reply_string(client, "default", 7);
		bolt_reply_string(client, "home", 4);
		bolt_reply_string(client, "constituents", 12);
		bolt_reply_string(client, "qid", 3);
		bolt_reply_int(client, 0);
		bolt_client_end_message(client);
		bolt_client_reply_for(client, BST_PULL, BST_RECORD, 1);
		bolt_reply_list(client, 13);
		// RECORD {"signature":113,"fields":[["neo4j","standard",[],"read-write","localhost:7687","primary",true,"online","online","",true,true,[]]]}
		bolt_reply_string(client, "falkordb", 8);
		bolt_reply_string(client, "standard", 8);
		bolt_reply_list(client, 0);
		bolt_reply_string(client, "read-write", 10);
		bolt_reply_string(client, "localhost:7687", 14);
		bolt_reply_string(client, "primary", 7);
		bolt_reply_bool(client, true);
		bolt_reply_string(client, "online", 6);
		bolt_reply_string(client, "online", 6);
		bolt_reply_string(client, "", 0);
		bolt_reply_bool(client, true);
		bolt_reply_bool(client, true);
		bolt_reply_list(client, 0);
		bolt_client_end_message(client);
		bolt_client_reply_for(client, BST_PULL, BST_SUCCESS, 1);
		bolt_reply_map(client, 0);
		bolt_client_end_message(client);
		bolt_client_finish_write(client);
	} else {
		args[0] = COMMAND;
		args[1] = graph_name;
		args[2] = query;
		args[3] = BOLT;
		args[4] = (RedisModuleString *)client;

		CommandDispatch(ctx, args, 5);
	}

	RedisModule_FreeString(ctx, query);
	RedisModule_FreeString(ctx, graph_name);
}

// handle the PULL message
void BoltPullCommand
(
	bolt_client_t *client  // the client that sent the message
) {
	// The PULL message requests data from the remainder of the result stream
	// input:
	// extra::Dictionary{
	//   n::Integer,
	//   qid::Integer,
	// }

	ASSERT(client != NULL);
}

// handle the BEGIN message
void BoltBeginCommand
(
	bolt_client_t *client  // the client that sent the message
) {
	// The BEGIN message request the creation of a new Explicit Transaction
	// input:
	// extra::Dictionary(
	//   bookmarks::List<String>,
	//   tx_timeout::Integer,
	//   tx_metadata::Dictionary,
	//   mode::String,
	//   db::String,
	//   imp_user::String,
	//   notifications_minimum_severity::String,
	//   notifications_disabled_categories::List<String>
	// )

	ASSERT(client != NULL);

	bolt_client_reply_for(client, BST_BEGIN, BST_SUCCESS, 1);
	bolt_reply_map(client, 0);
	bolt_client_end_message(client);
	bolt_client_finish_write(client);
}

// handle the COMMIT message
void BoltCommitCommand
(
	bolt_client_t *client  // the client that sent the message
) {
	// The COMMIT message request that the Explicit Transaction is done

	ASSERT(client != NULL);

	bolt_client_reply_for(client, BST_COMMIT, BST_SUCCESS, 1);
	bolt_reply_map(client, 0);
	bolt_client_end_message(client);
	bolt_client_finish_write(client);
}

// handle the ROLLBACK message
void BoltRollbackCommand
(
	bolt_client_t *client
) {
	// The ROLLBACK message requests that the Explicit Transaction rolls back

	ASSERT(client != NULL);

	bolt_client_reply_for(client, BST_ROLLBACK, BST_SUCCESS, 1);
	bolt_reply_map(client, 0);
	bolt_client_end_message(client);
	bolt_client_finish_write(client);
}

// handle the ROUTE message
void BoltRouteCommand
(
	bolt_client_t *client
) {
	// TThe ROUTE instructs the server to return the current routing table
	// input:
	// routing::Dictionary,
	// bookmarks::List<String>,
	// extra::Dictionary(
	//   db::String,
	//   imp_user::String,
	// )
	// output:
	// SUCCESS::Dictionary(
	//   rt::Dictionary(
	//     ttl::Integer,
	//     db::String,
	//     servers::List<Dictionary(
	//       addresses::List<String>,
	//       role::String
	//     )>
	//   )
	// )

	ASSERT(client != NULL);

	bolt_client_reply_for(client, BST_ROUTE, BST_SUCCESS, 1);
	bolt_reply_map(client, 1);
	bolt_reply_string(client, "rt", 2);
	bolt_reply_map(client, 3);
	bolt_reply_string(client, "ttl", 3);
	bolt_reply_int(client, 1000);
	bolt_reply_string(client, "db", 2);
	bolt_reply_string(client, "falkordb", 8);
	bolt_reply_string(client, "servers", 7);
	bolt_reply_list(client, 3);
	bolt_reply_map(client, 2);
	bolt_reply_string(client, "addresses", 9);
	bolt_reply_list(client, 1);
	bolt_reply_string(client, "localhost:7687", 14);
	bolt_reply_string(client, "role", 4);
	bolt_reply_string(client, "ROUTE", 5);
	bolt_reply_map(client, 2);
	bolt_reply_string(client, "addresses", 9);
	bolt_reply_list(client, 1);
	bolt_reply_string(client, "localhost:7687", 14);
	bolt_reply_string(client, "role", 4);
	bolt_reply_string(client, "READ", 4);
	bolt_reply_map(client, 2);
	bolt_reply_string(client, "addresses", 9);
	bolt_reply_list(client, 1);
	bolt_reply_string(client, "localhost:7687", 14);
	bolt_reply_string(client, "role", 4);
	bolt_reply_string(client, "WRITE", 5);
	bolt_client_end_message(client);
	bolt_client_finish_write(client);
}

// process next message from the client
void BoltRequestHandler
(
	bolt_client_t *client // the client that sent the message
) {
	ASSERT(client != NULL);

	// if there is a message already in process or
	// not enough data to read the message
	if(client->processing || buffer_index_diff(&client->read_buf.write, &client->read_buf.read) <= 2) {
		return;
	}

	// read chunked message
	buffer_index(&client->msg_buf, &client->msg_buf.read, 0);
	buffer_index(&client->msg_buf, &client->msg_buf.write, 0);
	buffer_index_t current_read = client->read_buf.read;
	if(client->ws && buffer_index_diff(&client->ws_frame, &current_read) == 0) {
		ws_read_frame(&current_read);
		client->ws_frame = current_read;
	}
	uint16_t size = ntohs(buffer_read_uint16(&current_read));
	ASSERT(size > 0);
	while(size > 0) {
		if(buffer_index_diff(&client->read_buf.write, &current_read) < size) return;
		buffer_read(&current_read, &client->msg_buf.write, size);
		size = ntohs(buffer_read_uint16(&current_read));
	}
	client->read_buf.read = current_read;
	if(buffer_index_diff(&client->read_buf.read, &client->read_buf.write) == 0) {
		buffer_index(&client->read_buf, &client->read_buf.read, 0);
		client->read_buf.write = client->read_buf.read;
		client->ws_frame = client->read_buf.read;
	}

	client->processing = true;

	switch (bolt_read_structure_type(&client->msg_buf.read))
	{
		case BST_HELLO:
			BoltHelloCommand(client);
			break;
		case BST_LOGON:
			BoltLogonCommand(client);
			break;
		case BST_LOGOFF:
			break;
		case BST_GOODBYE:
			client->processing = false;
			raxRemove(clients, (unsigned char *)&client->socket, sizeof(client->socket), NULL);
			bolt_client_free(client);
			break;
		case BST_RUN:
			BoltRunCommand(client);
			break;
		case BST_DISCARD:
			break;
		case BST_PULL:
			BoltPullCommand(client);
			client->processing = false;
			BoltRequestHandler(client);
			break;
		case BST_BEGIN:
			BoltBeginCommand(client);
			break;
		case BST_COMMIT:
			BoltCommitCommand(client);
			break;
		case BST_ROLLBACK:
			BoltRollbackCommand(client);
			break;
		case BST_ROUTE:
			BoltRouteCommand(client);
			break;
		default:
			break;
	}
}

// read data from socket to client buffer
void BoltReadHandler
(
	int fd,           // the socket file descriptor
	void *user_data,  // the client that sent the message
	int mask          // the event mask
) {
	ASSERT(fd != -1);
	ASSERT(user_data != NULL);

	bolt_client_t *client = (bolt_client_t*)user_data;
	if(!buffer_socket_read(&client->read_buf, client->socket)) {
		// client disconnected
		RedisModule_EventLoopDel(fd, REDISMODULE_EVENTLOOP_READABLE);
		if(client->processing) {
			client->shutdown = true;
			return;
		}
		raxRemove(clients, (unsigned char *)&client->socket, sizeof(client->socket), NULL);
		bolt_client_free(client);
		return;
	}

	// process interrupt message
	buffer_index_t current_read = client->read_buf.read;
	while(buffer_index_diff(&client->read_buf.write, &current_read) > 0) {
		uint16_t size = ntohs(buffer_read_uint16(&current_read));
		if(buffer_index_diff(&client->read_buf.write, &current_read) < size) break;
		bolt_structure_type request_type = bolt_read_structure_type(&current_read);
		if(request_type == BST_RESET) {
			ASSERT(size == 2);
			client->reset = true;
			uint16_t res = buffer_read_uint16(&current_read);
			ASSERT(res == 0);
			char *src = client->read_buf.chunks[current_read.chunk] + current_read.offset;
			char *dst = src - size - 4;
			size = buffer_index_diff(&client->read_buf.write, &current_read);
			memmove(dst, src, size);
			current_read.offset -= 6;
			client->read_buf.write.offset -= 6;
			bolt_client_finish_write(client);
		} else {
			size = ntohs(buffer_read_uint16(&current_read));
			while(size > 0) {
				if(buffer_index_diff(&client->read_buf.write, &current_read) < size) break;
				buffer_index_read(&current_read, NULL, size);
				size = ntohs(buffer_read_uint16(&current_read));
			}
			if(size > 0) break;
		}
	}

	BoltRequestHandler(client);
}

// handle the handshake process
void BoltHandshakeHandler
(
	int fd,           // the socket file descriptor
	void *user_data,  // the client that sent the message
	int mask          // the event mask
) {
	bolt_client_t *client = (bolt_client_t *)user_data;
	if(!buffer_socket_read(&client->read_buf, client->socket)) {
		// client disconnected
		RedisModule_EventLoopDel(fd, REDISMODULE_EVENTLOOP_READABLE);
		raxRemove(clients, (unsigned char *)&client->socket, sizeof(client->socket), NULL);
		bolt_client_free(client);
		return;
	}

	if(client->ws && ws_read_frame(&client->read_buf.read) != 20) {
		RedisModule_EventLoopDel(fd, REDISMODULE_EVENTLOOP_READABLE);
		raxRemove(clients, (unsigned char *)&client->socket, sizeof(client->socket), NULL);
		bolt_client_free(client);
		return;
	}

	if(!bolt_check_handshake(client)) {
		buffer_index_t write;
		buffer_index(&client->write_buf, &write, 0);
		buffer_index_t start = write;
		buffer_index(&client->read_buf, &client->read_buf.read, 0);
		if(!ws_handshake(&client->read_buf.read, &write)) {
			RedisModule_EventLoopDel(fd, REDISMODULE_EVENTLOOP_READABLE);
			raxRemove(clients, (unsigned char *)&client->socket, sizeof(client->socket), NULL);
			bolt_client_free(client);
			return;
		}
		buffer_socket_write(&start, &write, client->socket);
		client->ws = true;
		buffer_index(&client->write_buf, &client->write_buf.write, 0);
		buffer_index(&client->read_buf, &client->read_buf.read, 0);
		buffer_index(&client->read_buf, &client->read_buf.write, 0);
		return;
	}

	bolt_version_t version = bolt_read_supported_version(client);

	buffer_index_t write;
	buffer_index(&client->write_buf, &write, 0);
	buffer_index_t start = write;
	if(client->ws) {
		buffer_write_uint16(&write, htons(0x8204));
	}
	buffer_write_uint16(&write, 0x0000);
	buffer_write_uint8(&write, version.minor);
	buffer_write_uint8(&write, version.major);
	buffer_socket_write(&start, &write, client->socket);
	buffer_index(&client->read_buf, &client->read_buf.read, 0);
	buffer_index(&client->read_buf, &client->read_buf.write, 0);

	RedisModule_EventLoopDel(fd, REDISMODULE_EVENTLOOP_READABLE);
	RedisModule_EventLoopAdd(fd, REDISMODULE_EVENTLOOP_READABLE, BoltReadHandler, client);
}

// write data from client buffer to socket
void BoltResponseHandler
(
	int fd,           // the socket file descriptor
	void *user_data,  // the client that sent the message
	int mask          // the event mask
) {
	ASSERT(fd != -1);
	ASSERT(user_data != NULL);

	bolt_client_t *client = (bolt_client_t*)user_data;

	if(client->shutdown) {
		RedisModule_EventLoopDel(fd, REDISMODULE_EVENTLOOP_READABLE);
		raxRemove(clients, (unsigned char *)&client->socket, sizeof(client->socket), NULL);
		bolt_client_free(client);
		return;
	}

	bolt_client_send(client);
	client->processing = false;

	RedisModule_EventLoopDel(fd, REDISMODULE_EVENTLOOP_WRITABLE);

	BoltRequestHandler(client);
}

// handle new client connection
void BoltAcceptHandler
(
	int fd,           // the socket file descriptor
	void *user_data,  // the client that sent the message
	int mask          // the event mask
) {
	ASSERT(fd != -1);
	ASSERT(user_data != NULL);

	RedisModuleCtx *global_ctx = (RedisModuleCtx*)user_data;

	socket_t socket = socket_accept(fd);
	if(socket == -1) return;

	if(!socket_set_non_blocking(socket)) {
		close(socket);
		return;
	}

	bolt_client_t *client = bolt_client_new(socket, global_ctx, BoltResponseHandler);
	raxInsert(clients, (unsigned char *)&socket, sizeof(socket), client, NULL);
	RedisModule_EventLoopAdd(socket, REDISMODULE_EVENTLOOP_READABLE, BoltHandshakeHandler, client);
}

// listen on configured bolt port
// in case bolt port is not configured, bolt is disabled
// add the socket to the event loop
int BoltApi_Register
(
    RedisModuleCtx *ctx  // redis context
) {
	int16_t port;
	Config_Option_get(Config_BOLT_PORT, &port);

	// bolt disabled
	if(port == -1) {
		return REDISMODULE_OK;
	}

    socket_t bolt = socket_bind(port);
	if(bolt == -1) {
		RedisModule_Log(ctx, "warning", "Failed to bind to port %d", port);
		return REDISMODULE_ERR;
	}

	RedisModuleCtx *global_ctx = RedisModule_GetDetachedThreadSafeContext(ctx);

	if(RedisModule_EventLoopAdd(bolt, REDISMODULE_EVENTLOOP_READABLE, BoltAcceptHandler, global_ctx) == REDISMODULE_ERR) {
		RedisModule_Log(ctx, "warning", "Failed to register socket accept handler");
		return REDISMODULE_ERR;
	}
	RedisModule_Log(NULL, "notice", "Bolt protocol initialized. Port: %d", port);

	COMMAND = RedisModule_CreateString(global_ctx, "graph.QUERY", 11);
	BOLT = RedisModule_CreateString(global_ctx, "--bolt", 6);
	clients = raxNew();

    return REDISMODULE_OK;
}

// free connected clients
int BoltApi_Unregister
(
    RedisModuleCtx *ctx  // redis context
) {
	ASSERT(ctx != NULL);
	ASSERT(clients != NULL);

	raxIterator iter;
	raxStart(&iter, clients);
	raxSeek(&iter, "^", NULL, 0);
	while(raxNext(&iter)) {
		bolt_client_t *client = iter.data;
		bolt_client_free(client);
	}
	raxStop(&iter);
	raxFree(clients);
}<|MERGE_RESOLUTION|>--- conflicted
+++ resolved
@@ -12,12 +12,9 @@
 #include "../commands/commands.h"
 #include "../configuration/config.h"
 
+rax *clients;
 RedisModuleString *BOLT;
-<<<<<<< HEAD
 RedisModuleString *COMMAND;
-=======
-rax *clients;
->>>>>>> 621c80db
 
 // handle the HELLO message
 static void BoltHelloCommand
