/*
 * Copyright FalkorDB Ltd. 2023 - present
 * Licensed under the Server Side Public License v1 (SSPLv1).
 */

#include "RG.h"
#include "tensor.h"
#include "util/arr.h"
#include "globals.h"
#include "../delta_matrix/delta_matrix.h"
#include "../delta_matrix/delta_utils.h"
#include "../delta_matrix/delta_matrix_iter.h"

// init new tensor
Tensor Tensor_new
(
	GrB_Index nrows,  // # rows
	GrB_Index ncols   // # columns
) {
	Tensor T;
	Delta_Matrix_new(&T, GrB_UINT64, nrows, ncols, true);

	return T;
}

// set entry at T[row, col] = x
void Tensor_SetElement
(
	Tensor T,       // tensor
	GrB_Index row,  // row
	GrB_Index col,  // col
	uint64_t x      // value
) {
	ASSERT(T != NULL);
	GrB_BinaryOp accum = Global_GrB_Ops_Get()->push_id;
	Delta_Matrix_Assign_Element_UINT64(T, accum, x, row, col);
}

// different set methods available for tensor
enum SetMethod {
    NEW_SCALAR,      // new element creates a new scalar entry
    NEW_VECTOR,      // new element and existing entry are added to a new vector
    EXISTING_VECTOR  // new element is added to existing vector
};

// set multiple entries
void Tensor_SetElements
(
	Tensor T,                        // tensor
	const GrB_Index *restrict rows,  // array of row indices
	const GrB_Index *restrict cols,  // array of column indices
	const uint64_t *restrict vals,   // values
	uint64_t n                       // number of elements
) {
	ASSERT(n    > 0);
	ASSERT(T    != NULL);
	ASSERT(rows != NULL);
	ASSERT(cols != NULL);
	ASSERT(vals != NULL);

<<<<<<< HEAD
	for(uint64_t i = 0; i < n; ++i){
		Tensor_SetElement(T, rows[i], cols[i], vals[i]);
=======
	// a new entry can cause one of the following transitions:
	// 1. the new entry creates a new scalar at T[i,j]
	// 2. the new entry convers an existing scalar at T[i,j] to a vector
	// 3. the new entry is added to an already existing vector

	// array of indexes pairs
	// delayed[i, i+1] points to a range of consecutive elements to be inserted
	// these elements are creating a new entries either scalar or vector
	uint64_t *delayed = array_new(uint64_t, 0);

	GrB_Vector V;
	GrB_Info info;

	// i's is advanced within the loop's body
	for(uint64_t i = 0; i < n;) {
		enum SetMethod method;  // insert method

		uint64_t  x   = vals[i];  // element value
		GrB_Index row = rows[i];  // element row index
		GrB_Index col = cols[i];  // element column index

		//----------------------------------------------------------------------
		// determine insert method
		//----------------------------------------------------------------------

		// check tensor at T[row,col]
		uint64_t _x;
		info = Delta_Matrix_extractElement_UINT64(&_x, T, row, col);

		if(info == GrB_NO_VALUE) {
			// new entry
			method = NEW_SCALAR;
		} else if(SCALAR_ENTRY(_x)) {
			// switch from scalar entry to vector
			method = NEW_VECTOR;
		} else {
			// add to existing vector
			method = EXISTING_VECTOR;
		}

		// consecutive elements sharing the same row, col indexes
		uint64_t j = i;
		while(j < n) {
			GrB_Index next_row = rows[j];  // next row index
			GrB_Index next_col = cols[j];  // next column index

			if(row != next_row || col != next_col) {
				break;
			}

			// consecutive elements, advance
			j++;
		}

		// act according to insert method
		switch(method) {
			case NEW_SCALAR:
				// save elements IDs
				// we can't insert at this time as we'll be introducing pendding
				// changes in a READ / WRITE scenario
				array_append(delayed, i);
				array_append(delayed, j);
				break;
			case NEW_VECTOR:
				info = GrB_Vector_new(&V, GrB_BOOL, GrB_INDEX_MAX);
				ASSERT(info == GrB_SUCCESS);

				// update scalar entry to a vector
				// it is OK to write to T->A as we're updating an existing entry
				uint64_t vec_entry = SET_MSB((uint64_t)(uintptr_t) V);
				info = Delta_Matrix_setElement_UINT64(T, vec_entry, row, col);
				ASSERT(info == GrB_SUCCESS);

				// add existing entry to vector
				info = GrB_Vector_setElement_BOOL(V, true, _x);
				ASSERT(info == GrB_SUCCESS);

				// add new entries
				for(; i < j; i++) {
					x = vals[i];  // element value
					// add entry to vector
					info = GrB_Vector_setElement_BOOL(V, true, x);
					ASSERT(info == GrB_SUCCESS);
				}

				// flush vector
				info = GrB_wait(V, GrB_MATERIALIZE);
				ASSERT(info == GrB_SUCCESS);

				break;
			case EXISTING_VECTOR:
				V = AS_VECTOR(_x);

				// add new entries
				for(; i < j; i++) {
					x = vals[i];  // element value
					// add entry to vector
					info = GrB_Vector_setElement_BOOL(V, true, x);
					ASSERT(info == GrB_SUCCESS);
				}

				// flush vector
				info = GrB_wait(V, GrB_MATERIALIZE);
				ASSERT(info == GrB_SUCCESS);

				break;
			default:
				ASSERT(false);
		}

		// advance i, skipping all consecutive elements
		i = j;
	}

	// process delayed inserts
	n = array_len(delayed);
	for(uint64_t i = 0; i < n; i+=2) {
		uint64_t a = delayed[i];
		uint64_t z = delayed[i+1];

		uint64_t  x   = vals[a];  // element value
		GrB_Index row = rows[a];  // element row index
		GrB_Index col = cols[a];  // element column index

		// determine insert method:
		// single element -> scalar
		// multiple entries -> vector
		enum SetMethod method = (z - a == 1) ? NEW_SCALAR : NEW_VECTOR;

		switch(method) {
			case NEW_SCALAR:
				info = Delta_Matrix_setElement_UINT64(T, x, row, col);
				ASSERT(info == GrB_SUCCESS);
				break;
			case NEW_VECTOR:
				// set vector entry
				info = GrB_Vector_new(&V, GrB_BOOL, GrB_INDEX_MAX);
				ASSERT(info == GrB_SUCCESS);

				uint64_t vec_entry = SET_MSB((uint64_t)(uintptr_t) V);
				info = Delta_Matrix_setElement_UINT64(T, vec_entry, row, col);
				ASSERT(info == GrB_SUCCESS);

				// add elements to vector
				for(uint j = a; j < z; j++) {
					x = vals[j];
					info = GrB_Vector_setElement_BOOL(V, true, x);
					ASSERT(info == GrB_SUCCESS);
				}

				// flush vector
				info = GrB_wait(V, GrB_MATERIALIZE);
				ASSERT(info == GrB_SUCCESS);

				break;
			default:
				break;
		}
>>>>>>> 3970ef2f
	}
}

// set multiple entries
void Tensor_SetEdges
(
	Tensor T,               // tensor
	const Edge **elements,  // assume edges are sorted by src and dest
	uint64_t n              // number of elements
) {
	ASSERT(T        != NULL);
	ASSERT(elements != NULL);

	// assert assumption
	#ifdef RG_DEBUG
	for(uint64_t i = 0; i < n-1; i++) {
		const Edge *e    = elements[i];
		const Edge *next = elements[i+1];

		// make sure current edge has either a lower source node id
		// or has the same source node id but a lower destination node id
		ASSERT((Edge_GetSrcNodeID(e)  < Edge_GetSrcNodeID(next))   ||
			   (Edge_GetSrcNodeID(e)  == Edge_GetSrcNodeID(next)   &&
				Edge_GetDestNodeID(e) <= Edge_GetDestNodeID(next)));
	}
	#endif
<<<<<<< HEAD
	for(uint64_t i = 0; i < n; ++i) {
		const Edge *e = elements[i];
		NodeID     src    = Edge_GetSrcNodeID(e);
		NodeID     dest   = Edge_GetDestNodeID(e);
		EdgeID     id     = e->id;
		Tensor_SetElement(T, src, dest, id);
	}
=======

	// a new entry can cause one of the following transitions:
	// 1. the new entry creates a new scalar at T[i,j]
	// 2. the new entry convers an existing scalar at T[i,j] to a vector
	// 3. the new entry is added to an already existing vector

	// array of indexes pairs
	// delayed[i, i+1] points to a range of consecutive elements to be inserted
	// these elements are creating new entries either scalar or vector
	uint64_t *delayed = array_new(uint64_t, 0); 

	GrB_Vector V;
	GrB_Info info;

	// i's is advanced within the loop's body
	for (uint64_t i = 0; i < n;) {
		enum SetMethod method;                    // insert method
		const Edge *e   = elements[i];            // tuple (row, col, x)
		uint64_t    x   = ENTITY_GET_ID(e);       // element value
		GrB_Index   row = Edge_GetSrcNodeID(e);   // element row index
		GrB_Index   col = Edge_GetDestNodeID(e);  // element column index

		//----------------------------------------------------------------------
		// determine insert method
		//----------------------------------------------------------------------

		// check tensor at T[row,col]
		uint64_t _x;
		info = Delta_Matrix_extractElement_UINT64(&_x, T, row, col);

		if(info == GrB_NO_VALUE) {
			// new entry
			method = NEW_SCALAR;
		} else if(SCALAR_ENTRY(_x)) {
			// switch from scalar entry to vector
			method = NEW_VECTOR;
		} else {
			// add to existing vector
			method = EXISTING_VECTOR;
		}

		// consecutive elements sharing the same row, col indexes
		uint64_t j = i;
		while(j < n) {
			const Edge *next = elements[j];
			GrB_Index next_row = Edge_GetSrcNodeID(next);   // next row index
			GrB_Index next_col = Edge_GetDestNodeID(next);  // next column index

			if(row != next_row || col != next_col) {
				break;
			}

			// consecutive elements, advance
			j++;
		}

		// act according to insert method
		switch(method) {
			case NEW_SCALAR:
				// save elements IDs
				// we can't insert at this time as we'll be introducing pendding
				// changes in a READ / WRITE scenario
				array_append(delayed, i);
				array_append(delayed, j);
				break;
			case NEW_VECTOR:
				info = GrB_Vector_new(&V, GrB_BOOL, GrB_INDEX_MAX);
				ASSERT(info == GrB_SUCCESS);

				// update scalar entry to a vector
				// it is OK to write to T->A as we're updating an existing entry
				uint64_t vec_entry = SET_MSB((uint64_t)(uintptr_t) V);
				info = Delta_Matrix_setElement_UINT64(T, vec_entry, row, col);
				ASSERT(info == GrB_SUCCESS);

				// add existing entry to vector
				info = GrB_Vector_setElement_BOOL(V, true, _x);
				ASSERT(info == GrB_SUCCESS);

				// add new entries
				for(; i < j; i++) { 
					e = elements[i];       // tuple (row, col, x)
					x = ENTITY_GET_ID(e);  // element value
					// add entry to vector
					info = GrB_Vector_setElement_BOOL(V, true, x);
					ASSERT(info == GrB_SUCCESS);
				}

				// flush vector
				info = GrB_wait(V, GrB_MATERIALIZE);
				ASSERT(info == GrB_SUCCESS);

				break;
			case EXISTING_VECTOR:
				V = AS_VECTOR(_x);

				// add new entries
				for(; i < j; i++) { 
					e = elements[i];          // tuple (row, col, x)
					x = ENTITY_GET_ID(e);  // element value
					// add entry to vector
					info = GrB_Vector_setElement_BOOL(V, true, x);
					ASSERT(info == GrB_SUCCESS);
				}

				// flush vector
				info = GrB_wait(V, GrB_MATERIALIZE);
				ASSERT(info == GrB_SUCCESS);

				break;
			default:
				ASSERT(false);
		}

		// advance i, skipping all consecutive elements
		i = j;
	}

	// process delayed inserts
	n = array_len(delayed);
	for(uint64_t i = 0; i < n; i+=2) {
		uint64_t a = delayed[i];
		uint64_t z = delayed[i+1];

		const Edge *e   = elements[a];
		uint64_t    x   = ENTITY_GET_ID(e);       // element value
		GrB_Index   row = Edge_GetSrcNodeID(e);   // element row index
		GrB_Index   col = Edge_GetDestNodeID(e);  // element column index

		// determine insert method:
		// single element -> scalar
		// multiple entries -> vector
		enum SetMethod method = (z - a == 1) ? NEW_SCALAR : NEW_VECTOR;

		switch(method) {
			case NEW_SCALAR:
				info = Delta_Matrix_setElement_UINT64(T, x, row, col);
				ASSERT(info == GrB_SUCCESS);
				break;
			case NEW_VECTOR:
				// set vector entry
				info = GrB_Vector_new(&V, GrB_BOOL, GrB_INDEX_MAX);
				ASSERT(info == GrB_SUCCESS);

				uint64_t vec_entry = SET_MSB((uint64_t)(uintptr_t) V);
				info = Delta_Matrix_setElement_UINT64(T, vec_entry, row, col);
				ASSERT(info == GrB_SUCCESS);

				// add elements to vector
				for(uint64_t j = a; j < z; j++) {
					e = elements[j];
					x = ENTITY_GET_ID(e);
					info = GrB_Vector_setElement_BOOL(V, true, x);
					ASSERT(info == GrB_SUCCESS);
				}

				// flush vector
				info = GrB_wait(V, GrB_MATERIALIZE);
				ASSERT(info == GrB_SUCCESS);

				break;
			default:
				break;
		}
	}

	array_free(delayed);
>>>>>>> 3970ef2f
}

// qsort element compare function
// compare elements by their value
static int _value_cmp
(
	const void *a,
	const void *b
) {
	Edge *ea = (Edge *)a;
	Edge *eb = (Edge *)b;
	uint64_t a_id = ENTITY_GET_ID(ea);  // A's value
	uint64_t b_id = ENTITY_GET_ID(eb);  // B's value
	return a_id - b_id;
}

// remove multiple entries
// assuming T's entries are all scalar
void Tensor_RemoveElements_Flat
(
	Tensor T,              // tensor
	const Edge *elements,  // elements to remove
	uint64_t n             // number of elements
) {
	ASSERT(T        != NULL);
	ASSERT(elements != NULL);

	for(uint64_t i = 0; i < n; i++) {
		const Edge *e   = elements + i;           // tuple (row, col, x)
		GrB_Index   row = Edge_GetSrcNodeID(e);   // element row index
		GrB_Index   col = Edge_GetDestNodeID(e);  // element column index

		GrB_Info info = Delta_Matrix_removeElement_UINT64(T, row, col);
		ASSERT(info == GrB_SUCCESS);
	}
}

// remove multiple entries
void Tensor_RemoveElements
(
	Tensor T,                   // tensor
	const Edge *elements,       // elements to remove
	uint64_t n,                 // number of elements
	uint64_t **cleared_entries  // [optional] cleared entries, referes elements
) {
	ASSERT(T        != NULL);
	ASSERT(elements != NULL);

	// removing multiple elements from a tensor is done in two steps
	// 1. for each element determine the modification type
	//    modification types:
	//    1.1. removing an entry from a vector while maintaining the vector
	//    1.2. removing an entry from a vector and transitioning into a scalar
	//    1.3. removing an entry from a vector and transitioning to empty entry
	//    1.4. removing a scalar and transitioning to empty entry
	//    
	// 2. act according to the computed changes
	// assuming edges are sorted by src ID

	GrB_Info info;

	// array of indexes
	// delayed[i] points to elements which need to be deleted
	// these elements are introducing pendding changes to the tensor
	uint64_t *delayed = array_new(uint64_t, 0); 

	// i's is advanced within the loop's body
	for(uint64_t i = 0; i < n;) {
		const Edge *e   = elements + i;           // tuple (row, col, x)
		uint64_t    x   = ENTITY_GET_ID(e);       // element value
		GrB_Index   row = Edge_GetSrcNodeID(e);   // element row index
		GrB_Index   col = Edge_GetDestNodeID(e);  // element column index

		// consecutive elements sharing the same row, col indexes
		uint64_t j = i;
		while(j < n) {
			const Edge *next     = elements + j;
			GrB_Index   next_row = Edge_GetSrcNodeID(next);   // next row index
			GrB_Index   next_col = Edge_GetDestNodeID(next);  // next column index

			if(row != next_row || col != next_col) {
				break;
			}

			// consecutive elements, advance
			j++;
		}

		// check tensor at T[row,col]
		uint64_t _x;
		info = Delta_Matrix_extractElement_UINT64(&_x, T, row, col);
		ASSERT(info != GrB_NO_VALUE);

		uint64_t d = j - i;  // number of consecutive elements

		// expecting entry to exists
		if(SCALAR_ENTRY(_x)) {
			// removing a single entry
			ASSERT(d == 1);
			// postpone clear entry
			array_append(delayed, i);
		} else {
			// entry is a vector
			// determine if vector needs to be removed
			GrB_Vector V = AS_VECTOR(_x);

			GrB_Index nvals;
			info = GrB_Vector_nvals(&nvals, V);
			ASSERT(info == GrB_SUCCESS);

			if(nvals == d) {
				// entire vector needs to be removed
				// postpone entry removal
				GrB_free(&V);
				array_append(delayed, i);
			} else if(d+1 == nvals) {
				// transition from vector to scalar
				// determine which vector element becomes a scalar

				struct GB_Iterator_opaque _it;
				GxB_Iterator it = &_it;

				info = GxB_Vector_Iterator_attach(it, V, NULL);
				ASSERT(info == GrB_SUCCESS);

				// seek to the first entry
				info = GxB_Vector_Iterator_seek(it, 0);

				uint64_t  idx = 0;    // vector element

				// Use bitwise xor to cancel all equal values, leaving only the 
				// odd one out.
				
				for(uint64_t  k = i; k < j; k++){
					e = elements + k;
					idx ^= ENTITY_GET_ID(e); 
				}

				while(info != GxB_EXHAUSTED) {
					// get element index within the vector
					idx ^= GxB_Vector_Iterator_getIndex(it);
					// move to the next entry in V
					info = GxB_Vector_Iterator_next(it);
				}

				ASSERT(GxB_Vector_isStoredElement(V, idx) == GrB_SUCCESS);

				// free vector and set scalar
				GrB_free(&V);
				info = Delta_Matrix_setElement_UINT64(T, idx, row, col);
				ASSERT(info == GrB_SUCCESS);
			} else {
				// remove entries from vector
				for(uint64_t k = i; k < j; k++) {
					e = elements + k;
					GrB_Index col = ENTITY_GET_ID(e);  // element value
					info = GrB_Vector_removeElement(V, col);
					ASSERT(info == GrB_SUCCESS);
				}

				// flush vector
				info = GrB_wait(V, GrB_MATERIALIZE);
				ASSERT(info == GrB_SUCCESS);
			}
		}

		i = j;

	}

	// handel delayed deletions
	n = array_len(delayed);
	for(uint64_t i = 0; i < n; i++) {
		const Edge *e   = elements + delayed[i];  // tuple (row, col, x)
		GrB_Index   row = Edge_GetSrcNodeID(e);   // element row index
		GrB_Index   col = Edge_GetDestNodeID(e);  // element column index

		info = Delta_Matrix_removeElement_UINT64(T, row, col);
		ASSERT(info == GrB_SUCCESS);
	}

	if(cleared_entries != NULL) {
		*cleared_entries = delayed;
	} else {
		array_free(delayed);
	}
}

// computes row degree of T[row:]
uint64_t Tensor_RowDegree
(
	const Tensor T,  // tensor
	GrB_Index row    // row
) {
	ASSERT(T != NULL);

	uint64_t degree = 0;

	GrB_Info              info;
	GrB_Index             nvals;
	Delta_MatrixTupleIter it;

	// iterate over T[row:]
	info = Delta_MatrixTupleIter_attach(&it, T);
	ASSERT(info == GrB_SUCCESS);

	uint64_t x;
	info = Delta_MatrixTupleIter_iterate_row(&it, row);
	ASSERT(info == GrB_SUCCESS);

	// scan T[row:]
	while(Delta_MatrixTupleIter_next_UINT64(&it, NULL, NULL, &x) == GrB_SUCCESS) {
		if(SCALAR_ENTRY(x)) {
			// scalar entry, increase degree by 1
			degree++;
		} else {
			// Vector entry, increase degree by number of entries in vector
			GrB_Vector V = AS_VECTOR(x);
			info = GrB_Vector_nvals(&nvals, V);
			ASSERT(info == GrB_SUCCESS);
			degree += nvals;
		}
	}

	return degree;
}

// computes col degree of T[:col]
uint64_t Tensor_ColDegree
(
	const Tensor T,  // tensor
	GrB_Index col    // col
) {
	ASSERT(T != NULL);

	uint64_t degree = 0;

	uint64_t              x;
	GrB_Info              info;
	GrB_Index             row;
	GrB_Index             nvals;
	Delta_MatrixTupleIter it;

	// scan transpose matrix
	Delta_Matrix TT = Delta_Matrix_getTranspose(T);

	// iterate over T[col:]
	info = Delta_MatrixTupleIter_attach(&it, TT);
	ASSERT(info == GrB_SUCCESS);

	info = Delta_MatrixTupleIter_iterate_row(&it, col);
	ASSERT(info == GrB_SUCCESS);

	// scan TT[col:]
	while(Delta_MatrixTupleIter_next_BOOL(&it, NULL, &row, NULL) == GrB_SUCCESS) {
		// inspect T[row, col]
		info = Delta_Matrix_extractElement_UINT64(&x, T, row, col);
		ASSERT(info == GrB_SUCCESS);

		if(SCALAR_ENTRY(x)) {
			// scalar entry, increase degree by 1
			degree++;
		} else {
			// vector entry, increase degree by number of entries in vector
			GrB_Vector V = AS_VECTOR(x);
			info = GrB_Vector_nvals(&nvals, V);
			ASSERT(info == GrB_SUCCESS);
			degree += nvals;
		}
	}

	return degree;
}

// free tensor
void Tensor_free
(
	Tensor *T  // tensor
) {
	ASSERT(T != NULL && *T != NULL);
	GrB_Info info;
	Tensor t = *T;

	// apply _free_vectors on every entry of the tensor
	GrB_OK (Delta_Matrix_apply(t, Global_GrB_Ops_Get()->free_tensors, t));

	// free tensor internals
	Delta_Matrix_free(T);
}
<|MERGE_RESOLUTION|>--- conflicted
+++ resolved
@@ -58,169 +58,8 @@
 	ASSERT(cols != NULL);
 	ASSERT(vals != NULL);
 
-<<<<<<< HEAD
 	for(uint64_t i = 0; i < n; ++i){
 		Tensor_SetElement(T, rows[i], cols[i], vals[i]);
-=======
-	// a new entry can cause one of the following transitions:
-	// 1. the new entry creates a new scalar at T[i,j]
-	// 2. the new entry convers an existing scalar at T[i,j] to a vector
-	// 3. the new entry is added to an already existing vector
-
-	// array of indexes pairs
-	// delayed[i, i+1] points to a range of consecutive elements to be inserted
-	// these elements are creating a new entries either scalar or vector
-	uint64_t *delayed = array_new(uint64_t, 0);
-
-	GrB_Vector V;
-	GrB_Info info;
-
-	// i's is advanced within the loop's body
-	for(uint64_t i = 0; i < n;) {
-		enum SetMethod method;  // insert method
-
-		uint64_t  x   = vals[i];  // element value
-		GrB_Index row = rows[i];  // element row index
-		GrB_Index col = cols[i];  // element column index
-
-		//----------------------------------------------------------------------
-		// determine insert method
-		//----------------------------------------------------------------------
-
-		// check tensor at T[row,col]
-		uint64_t _x;
-		info = Delta_Matrix_extractElement_UINT64(&_x, T, row, col);
-
-		if(info == GrB_NO_VALUE) {
-			// new entry
-			method = NEW_SCALAR;
-		} else if(SCALAR_ENTRY(_x)) {
-			// switch from scalar entry to vector
-			method = NEW_VECTOR;
-		} else {
-			// add to existing vector
-			method = EXISTING_VECTOR;
-		}
-
-		// consecutive elements sharing the same row, col indexes
-		uint64_t j = i;
-		while(j < n) {
-			GrB_Index next_row = rows[j];  // next row index
-			GrB_Index next_col = cols[j];  // next column index
-
-			if(row != next_row || col != next_col) {
-				break;
-			}
-
-			// consecutive elements, advance
-			j++;
-		}
-
-		// act according to insert method
-		switch(method) {
-			case NEW_SCALAR:
-				// save elements IDs
-				// we can't insert at this time as we'll be introducing pendding
-				// changes in a READ / WRITE scenario
-				array_append(delayed, i);
-				array_append(delayed, j);
-				break;
-			case NEW_VECTOR:
-				info = GrB_Vector_new(&V, GrB_BOOL, GrB_INDEX_MAX);
-				ASSERT(info == GrB_SUCCESS);
-
-				// update scalar entry to a vector
-				// it is OK to write to T->A as we're updating an existing entry
-				uint64_t vec_entry = SET_MSB((uint64_t)(uintptr_t) V);
-				info = Delta_Matrix_setElement_UINT64(T, vec_entry, row, col);
-				ASSERT(info == GrB_SUCCESS);
-
-				// add existing entry to vector
-				info = GrB_Vector_setElement_BOOL(V, true, _x);
-				ASSERT(info == GrB_SUCCESS);
-
-				// add new entries
-				for(; i < j; i++) {
-					x = vals[i];  // element value
-					// add entry to vector
-					info = GrB_Vector_setElement_BOOL(V, true, x);
-					ASSERT(info == GrB_SUCCESS);
-				}
-
-				// flush vector
-				info = GrB_wait(V, GrB_MATERIALIZE);
-				ASSERT(info == GrB_SUCCESS);
-
-				break;
-			case EXISTING_VECTOR:
-				V = AS_VECTOR(_x);
-
-				// add new entries
-				for(; i < j; i++) {
-					x = vals[i];  // element value
-					// add entry to vector
-					info = GrB_Vector_setElement_BOOL(V, true, x);
-					ASSERT(info == GrB_SUCCESS);
-				}
-
-				// flush vector
-				info = GrB_wait(V, GrB_MATERIALIZE);
-				ASSERT(info == GrB_SUCCESS);
-
-				break;
-			default:
-				ASSERT(false);
-		}
-
-		// advance i, skipping all consecutive elements
-		i = j;
-	}
-
-	// process delayed inserts
-	n = array_len(delayed);
-	for(uint64_t i = 0; i < n; i+=2) {
-		uint64_t a = delayed[i];
-		uint64_t z = delayed[i+1];
-
-		uint64_t  x   = vals[a];  // element value
-		GrB_Index row = rows[a];  // element row index
-		GrB_Index col = cols[a];  // element column index
-
-		// determine insert method:
-		// single element -> scalar
-		// multiple entries -> vector
-		enum SetMethod method = (z - a == 1) ? NEW_SCALAR : NEW_VECTOR;
-
-		switch(method) {
-			case NEW_SCALAR:
-				info = Delta_Matrix_setElement_UINT64(T, x, row, col);
-				ASSERT(info == GrB_SUCCESS);
-				break;
-			case NEW_VECTOR:
-				// set vector entry
-				info = GrB_Vector_new(&V, GrB_BOOL, GrB_INDEX_MAX);
-				ASSERT(info == GrB_SUCCESS);
-
-				uint64_t vec_entry = SET_MSB((uint64_t)(uintptr_t) V);
-				info = Delta_Matrix_setElement_UINT64(T, vec_entry, row, col);
-				ASSERT(info == GrB_SUCCESS);
-
-				// add elements to vector
-				for(uint j = a; j < z; j++) {
-					x = vals[j];
-					info = GrB_Vector_setElement_BOOL(V, true, x);
-					ASSERT(info == GrB_SUCCESS);
-				}
-
-				// flush vector
-				info = GrB_wait(V, GrB_MATERIALIZE);
-				ASSERT(info == GrB_SUCCESS);
-
-				break;
-			default:
-				break;
-		}
->>>>>>> 3970ef2f
 	}
 }
 
@@ -247,7 +86,6 @@
 				Edge_GetDestNodeID(e) <= Edge_GetDestNodeID(next)));
 	}
 	#endif
-<<<<<<< HEAD
 	for(uint64_t i = 0; i < n; ++i) {
 		const Edge *e = elements[i];
 		NodeID     src    = Edge_GetSrcNodeID(e);
@@ -255,175 +93,6 @@
 		EdgeID     id     = e->id;
 		Tensor_SetElement(T, src, dest, id);
 	}
-=======
-
-	// a new entry can cause one of the following transitions:
-	// 1. the new entry creates a new scalar at T[i,j]
-	// 2. the new entry convers an existing scalar at T[i,j] to a vector
-	// 3. the new entry is added to an already existing vector
-
-	// array of indexes pairs
-	// delayed[i, i+1] points to a range of consecutive elements to be inserted
-	// these elements are creating new entries either scalar or vector
-	uint64_t *delayed = array_new(uint64_t, 0); 
-
-	GrB_Vector V;
-	GrB_Info info;
-
-	// i's is advanced within the loop's body
-	for (uint64_t i = 0; i < n;) {
-		enum SetMethod method;                    // insert method
-		const Edge *e   = elements[i];            // tuple (row, col, x)
-		uint64_t    x   = ENTITY_GET_ID(e);       // element value
-		GrB_Index   row = Edge_GetSrcNodeID(e);   // element row index
-		GrB_Index   col = Edge_GetDestNodeID(e);  // element column index
-
-		//----------------------------------------------------------------------
-		// determine insert method
-		//----------------------------------------------------------------------
-
-		// check tensor at T[row,col]
-		uint64_t _x;
-		info = Delta_Matrix_extractElement_UINT64(&_x, T, row, col);
-
-		if(info == GrB_NO_VALUE) {
-			// new entry
-			method = NEW_SCALAR;
-		} else if(SCALAR_ENTRY(_x)) {
-			// switch from scalar entry to vector
-			method = NEW_VECTOR;
-		} else {
-			// add to existing vector
-			method = EXISTING_VECTOR;
-		}
-
-		// consecutive elements sharing the same row, col indexes
-		uint64_t j = i;
-		while(j < n) {
-			const Edge *next = elements[j];
-			GrB_Index next_row = Edge_GetSrcNodeID(next);   // next row index
-			GrB_Index next_col = Edge_GetDestNodeID(next);  // next column index
-
-			if(row != next_row || col != next_col) {
-				break;
-			}
-
-			// consecutive elements, advance
-			j++;
-		}
-
-		// act according to insert method
-		switch(method) {
-			case NEW_SCALAR:
-				// save elements IDs
-				// we can't insert at this time as we'll be introducing pendding
-				// changes in a READ / WRITE scenario
-				array_append(delayed, i);
-				array_append(delayed, j);
-				break;
-			case NEW_VECTOR:
-				info = GrB_Vector_new(&V, GrB_BOOL, GrB_INDEX_MAX);
-				ASSERT(info == GrB_SUCCESS);
-
-				// update scalar entry to a vector
-				// it is OK to write to T->A as we're updating an existing entry
-				uint64_t vec_entry = SET_MSB((uint64_t)(uintptr_t) V);
-				info = Delta_Matrix_setElement_UINT64(T, vec_entry, row, col);
-				ASSERT(info == GrB_SUCCESS);
-
-				// add existing entry to vector
-				info = GrB_Vector_setElement_BOOL(V, true, _x);
-				ASSERT(info == GrB_SUCCESS);
-
-				// add new entries
-				for(; i < j; i++) { 
-					e = elements[i];       // tuple (row, col, x)
-					x = ENTITY_GET_ID(e);  // element value
-					// add entry to vector
-					info = GrB_Vector_setElement_BOOL(V, true, x);
-					ASSERT(info == GrB_SUCCESS);
-				}
-
-				// flush vector
-				info = GrB_wait(V, GrB_MATERIALIZE);
-				ASSERT(info == GrB_SUCCESS);
-
-				break;
-			case EXISTING_VECTOR:
-				V = AS_VECTOR(_x);
-
-				// add new entries
-				for(; i < j; i++) { 
-					e = elements[i];          // tuple (row, col, x)
-					x = ENTITY_GET_ID(e);  // element value
-					// add entry to vector
-					info = GrB_Vector_setElement_BOOL(V, true, x);
-					ASSERT(info == GrB_SUCCESS);
-				}
-
-				// flush vector
-				info = GrB_wait(V, GrB_MATERIALIZE);
-				ASSERT(info == GrB_SUCCESS);
-
-				break;
-			default:
-				ASSERT(false);
-		}
-
-		// advance i, skipping all consecutive elements
-		i = j;
-	}
-
-	// process delayed inserts
-	n = array_len(delayed);
-	for(uint64_t i = 0; i < n; i+=2) {
-		uint64_t a = delayed[i];
-		uint64_t z = delayed[i+1];
-
-		const Edge *e   = elements[a];
-		uint64_t    x   = ENTITY_GET_ID(e);       // element value
-		GrB_Index   row = Edge_GetSrcNodeID(e);   // element row index
-		GrB_Index   col = Edge_GetDestNodeID(e);  // element column index
-
-		// determine insert method:
-		// single element -> scalar
-		// multiple entries -> vector
-		enum SetMethod method = (z - a == 1) ? NEW_SCALAR : NEW_VECTOR;
-
-		switch(method) {
-			case NEW_SCALAR:
-				info = Delta_Matrix_setElement_UINT64(T, x, row, col);
-				ASSERT(info == GrB_SUCCESS);
-				break;
-			case NEW_VECTOR:
-				// set vector entry
-				info = GrB_Vector_new(&V, GrB_BOOL, GrB_INDEX_MAX);
-				ASSERT(info == GrB_SUCCESS);
-
-				uint64_t vec_entry = SET_MSB((uint64_t)(uintptr_t) V);
-				info = Delta_Matrix_setElement_UINT64(T, vec_entry, row, col);
-				ASSERT(info == GrB_SUCCESS);
-
-				// add elements to vector
-				for(uint64_t j = a; j < z; j++) {
-					e = elements[j];
-					x = ENTITY_GET_ID(e);
-					info = GrB_Vector_setElement_BOOL(V, true, x);
-					ASSERT(info == GrB_SUCCESS);
-				}
-
-				// flush vector
-				info = GrB_wait(V, GrB_MATERIALIZE);
-				ASSERT(info == GrB_SUCCESS);
-
-				break;
-			default:
-				break;
-		}
-	}
-
-	array_free(delayed);
->>>>>>> 3970ef2f
 }
 
 // qsort element compare function
