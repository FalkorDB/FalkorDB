/*
* Copyright 2018-2021 Redis Labs Ltd. and Contributors
*
* This file is available under the Redis Labs Source Available License Agreement
*/

#pragma once

#include <pthread.h>

#include "rax.h"
#include "entities/node.h"
#include "entities/edge.h"
#include "../redismodule.h"
#include "graph_statistics.h"
#include "rg_matrix/rg_matrix.h"
#include "../util/datablock/datablock.h"
#include "../util/datablock/datablock_iterator.h"
#include "../../deps/GraphBLAS/Include/GraphBLAS.h"

#define GRAPH_DEFAULT_NODE_CAP 16384            // Default number of nodes a graph can hold before resizing.
#define GRAPH_DEFAULT_EDGE_CAP 16384            // Default number of edges a graph can hold before resizing.
#define GRAPH_DEFAULT_RELATION_TYPE_CAP 16      // Default number of different relationship types a graph can hold before resizing.
#define GRAPH_DEFAULT_LABEL_CAP 16              // Default number of different labels a graph can hold before resizing.
#define GRAPH_NO_LABEL -1                       // Labels are numbered [0-N], -1 represents no label.
#define GRAPH_UNKNOWN_LABEL -2                  // Labels are numbered [0-N], -2 represents an unknown relation.
#define GRAPH_NO_RELATION -1                    // Relations are numbered [0-N], -1 represents no relation.
#define GRAPH_UNKNOWN_RELATION -2               // Relations are numbered [0-N], -2 represents an unknown relation.
#define EDGE_BULK_DELETE_THRESHOLD 4            // Max number of deletions to perform without choosing the bulk delete routine.

typedef enum {
	GRAPH_EDGE_DIR_INCOMING,
	GRAPH_EDGE_DIR_OUTGOING,
	GRAPH_EDGE_DIR_BOTH,
} GRAPH_EDGE_DIR;

typedef enum {
	SYNC_POLICY_UNKNOWN,
	SYNC_POLICY_FLUSH_RESIZE,
	SYNC_POLICY_RESIZE,
	SYNC_POLICY_NOP,
} MATRIX_POLICY;

// forward declaration of Graph struct
typedef struct Graph Graph;
// typedef for synchronization function pointer
typedef void (*SyncMatrixFunc)(const Graph *, RG_Matrix);

struct Graph {
	DataBlock *nodes;                   // Graph nodes stored in blocks
	DataBlock *edges;                   // Graph edges stored in blocks
	RG_Matrix adjacency_matrix;         // Adjacency matrix, holds all graph connections
	RG_Matrix *labels;                  // Label matrices
	RG_Matrix node_labels;              // Mapping of all node IDs to all labels possessed by each node
	RG_Matrix *relations;               // Relation matrices
	RG_Matrix _zero_matrix;             // Zero matrix
	pthread_rwlock_t _rwlock;           // Read-write lock scoped to this specific graph
	bool _writelocked;                  // true if the read-write lock was acquired by a writer
	SyncMatrixFunc SynchronizeMatrix;   // Function pointer to matrix synchronization routine
	GraphStatistics stats;              // Graph related statistics
};

// graph synchronization functions
// the graph is initialized with a read-write lock allowing
// concurrent access from one writer or N readers
// acquire a lock that does not restrict access from additional reader threads
void Graph_AcquireReadLock
(
	Graph *g
);

// acquire a lock for exclusive access to this graph's data
void Graph_AcquireWriteLock
(
	Graph *g
);

// release the held lock
void Graph_ReleaseLock
(
	Graph *g
);

// choose the current matrix synchronization policy
void Graph_SetMatrixPolicy
(
	Graph *g,
	MATRIX_POLICY policy
);

// synchronize and resize all matrices in graph
void Graph_ApplyAllPending
(
	Graph *g,           // graph to sync
	bool force_flush    // force sync of delta matrices
);

// Retrieve graph matrix synchronization policy
MATRIX_POLICY Graph_GetMatrixPolicy
(
  const Graph *g
);

// choose the current matrix synchronization policy
void Graph_SetMatrixPolicy
(
  Graph *g,
  MATRIX_POLICY policy
);

// checks to see if graph has pending operations
bool Graph_Pending
(
	const Graph *g
);

// create a new graph
Graph *Graph_New
(
	size_t node_cap,    // Allocation size for node datablocks and matrix dimensions.
	size_t edge_cap     // Allocation size for edge datablocks.
);

// creates a new label matrix, returns id given to label
int Graph_AddLabel
(
	Graph *g
);

<<<<<<< HEAD
// Associate node with labels by setting label matrix L to 1 at position [id,id]
void Graph_LabelNode(
	Graph *g,
	NodeID id,
	int *labels,
	uint label_count
);

// Creates a new relation matrix, returns id given to relation.
int Graph_AddRelationType(
=======
// creates a new relation matrix, returns id given to relation
int Graph_AddRelationType
(
>>>>>>> 2c80051f
	Graph *g
);

// make sure graph can hold an additional N nodes
void Graph_AllocateNodes
(
	Graph *g,               // graph for which nodes will be added
	size_t n                // number of nodes to create
);

// make sure graph can hold an additional N edges
void Graph_AllocateEdges
(
	Graph *g,               // graph for which nodes will be added
	size_t n                // number of edges to create
);

<<<<<<< HEAD
// Create a single node.
void Graph_CreateNode(
=======
// Create a single node and labels it accordingly.
// Return newly created node.
void Graph_CreateNode
(
>>>>>>> 2c80051f
	Graph *g,
	Node *n,
	int *labels,
	uint label_count
);

// connects source node to destination node
// returns 1 if connection is formed, 0 otherwise
void Graph_CreateEdge
(
	Graph *g,           // graph on which to operate
	NodeID src,         // source node ID
	NodeID dest,        // destination node ID
	int r,              // edge type
	Edge *e
);

// removes node and all of its connections within the graph
void Graph_DeleteNode
(
	Graph *g,
	Node *node
);

// removes an edge from Graph and updates graph relevent matrices
int Graph_DeleteEdge
(
	Graph *g,
	Edge *e
);

// returns true if the given entity has been deleted
bool Graph_EntityIsDeleted
(
	Entity *e
);

// removes both nodes and edges from graph
void Graph_BulkDelete
(
	Graph *g,           // graph to delete entities from
	Node *nodes,        // nodes to delete
	uint node_count,    // number of nodes to delete
	Edge *edges,        // edges to delete
	uint edge_count,    // number of edges to delete
	uint *node_deleted, // number of nodes removed
	uint *edge_deleted  // number of edges removed
);

// all graph matrices are required to be squared NXN
// where N is Graph_RequiredMatrixDim
size_t Graph_RequiredMatrixDim
(
	const Graph *g
);

// retrieves a node iterator which can be used to access
// every node in the graph
DataBlockIterator *Graph_ScanNodes
(
	const Graph *g
);

// retrieves an edge iterator which can be used to access
// every edge in the graph
DataBlockIterator *Graph_ScanEdges
(
	const Graph *g
);

// returns number of nodes in the graph
size_t Graph_NodeCount
(
	const Graph *g
);

// returns number of deleted nodes in the graph
uint Graph_DeletedNodeCount
(
	const Graph *g
);

// returns number of existing and deleted nodes in the graph
size_t Graph_UncompactedNodeCount
(
	const Graph *g
);

// returns number of nodes with given label
size_t Graph_LabeledNodeCount
(
	const Graph *g,
	int label
);

// returns number of edges in the graph
size_t Graph_EdgeCount
(
	const Graph *g
);

// returns number of edges of a specific relation type
uint64_t Graph_RelationEdgeCount
(
	const Graph *g,
	int relation_idx
);

// returns number of deleted edges in the graph
uint Graph_DeletedEdgeCount
(
	const Graph *g
);

// returns number of different edge types
int Graph_RelationTypeCount
(
	const Graph *g
);

// returns number of different node types
int Graph_LabelTypeCount
(
	const Graph *g
);

// retrieves node with given id from graph,
// returns NULL if node wasn't found
int Graph_GetNode
(
	const Graph *g,
	NodeID id,
	Node *n
);

<<<<<<< HEAD
// Retrieves edge with given id from graph,
// Returns NULL if edge wasn't found.
int Graph_GetEdge(
=======
// retrieves node label
// returns GRAPH_NO_LABEL if node has no label
int Graph_GetNodeLabel
(
	const Graph *g,
	NodeID nodeID
);

// retrieves edge with given id from graph,
// returns NULL if edge wasn't found
int Graph_GetEdge
(
>>>>>>> 2c80051f
	const Graph *g,
	EdgeID id,
	Edge *e
);

// retrieves edge relation type
// returns GRAPH_NO_RELATION if edge has no relation type
int Graph_GetEdgeRelation
(
	const Graph *g,
	Edge *e
);

// retrieves edges connecting source to destination,
// relation is optional, pass GRAPH_NO_RELATION if you do not care
// about edge type
void Graph_GetEdgesConnectingNodes
(
	const Graph *g,     // Graph to get edges from.
	NodeID srcID,       // Source node of edge
	NodeID destID,      // Destination node of edge
	int r,              // Edge type.
	Edge **edges        // array_t of edges connecting src to dest of type r.
);

// get node edges
void Graph_GetNodeEdges
(
	const Graph *g,         // Graph to get edges from.
	const Node *n,          // Node to extract edges from.
	GRAPH_EDGE_DIR dir,     // Edge direction.
	int edgeType,           // Relation type.
	Edge **edges            // array_t incoming/outgoing edges.
);

<<<<<<< HEAD
// Populate array of node's label IDs, return number of labels on node.
uint Graph_GetNodeLabels(
	const Graph *g,         // Graph the node belongs to.
	const Node *n,          // Node to extract labels from.
	LabelID *labels,        // Array to populate with labels.
	LabelID label_count     // Size of labels array.
);

// Retrieves the adjacency matrix.
// Matrix is resized if its size doesn't match graph's node count.
RG_Matrix Graph_GetAdjacencyMatrix(
=======
// retrieves the adjacency matrix
// matrix is resized if its size doesn't match graph's node count
RG_Matrix Graph_GetAdjacencyMatrix
(
>>>>>>> 2c80051f
	const Graph *g,
	bool transposed
);

// retrieves a label matrix
// matrix is resized if its size doesn't match graph's node count
RG_Matrix Graph_GetLabelMatrix
(
	const Graph *g,     // graph from which to get adjacency matrix
	int label           // label described by matrix
);

// retrieves a typed adjacency matrix
// matrix is resized if its size doesn't match graph's node count
RG_Matrix Graph_GetRelationMatrix
(
	const Graph *g,     // graph from which to get adjacency matrix
	int relation,       // relation described by matrix
	bool transposed
);

// returns true if relationship matrix 'r' contains multi-edge entries
// false otherwise
bool Graph_RelationshipContainsMultiEdge
(
	const Graph *g, // Graph containing matrix to inspect
	int r,          // Relationship ID
	bool transpose  // false for R, true for transpose R
);

<<<<<<< HEAD
// Retrieves the node-label mapping matrix,
// Matrix is resized if its size doesn't match graph's node count.
RG_Matrix Graph_GetNodeLabelMatrix(
	const Graph *g
);

// Retrieves the zero matrix.
// The function will resize it to match all other
// internal matrices, caller mustn't modify it in any way.
=======
// retrieves the zero matrix
// the function will resize it to match all other
// internal matrices, caller mustn't modify it in any way
>>>>>>> 2c80051f
RG_Matrix Graph_GetZeroMatrix
(
	const Graph *g
);

RG_Matrix Graph_GetLabelRGMatrix
(
	const Graph *g,
	int label_idx
);

RG_Matrix Graph_GetRelationRGMatrix
(
	const Graph *g,
	int relation,
	bool transpose
);

// free graph
void Graph_Free
(
	Graph *g
);<|MERGE_RESOLUTION|>--- conflicted
+++ resolved
@@ -98,14 +98,14 @@
 // Retrieve graph matrix synchronization policy
 MATRIX_POLICY Graph_GetMatrixPolicy
 (
-  const Graph *g
+	const Graph *g
 );
 
 // choose the current matrix synchronization policy
 void Graph_SetMatrixPolicy
 (
-  Graph *g,
-  MATRIX_POLICY policy
+	Graph *g,
+	MATRIX_POLICY policy
 );
 
 // checks to see if graph has pending operations
@@ -127,22 +127,18 @@
 	Graph *g
 );
 
-<<<<<<< HEAD
 // Associate node with labels by setting label matrix L to 1 at position [id,id]
-void Graph_LabelNode(
+void Graph_LabelNode
+(
 	Graph *g,
 	NodeID id,
 	int *labels,
 	uint label_count
 );
 
-// Creates a new relation matrix, returns id given to relation.
-int Graph_AddRelationType(
-=======
 // creates a new relation matrix, returns id given to relation
 int Graph_AddRelationType
 (
->>>>>>> 2c80051f
 	Graph *g
 );
 
@@ -160,15 +156,10 @@
 	size_t n                // number of edges to create
 );
 
-<<<<<<< HEAD
-// Create a single node.
-void Graph_CreateNode(
-=======
 // Create a single node and labels it accordingly.
 // Return newly created node.
 void Graph_CreateNode
 (
->>>>>>> 2c80051f
 	Graph *g,
 	Node *n,
 	int *labels,
@@ -304,24 +295,10 @@
 	Node *n
 );
 
-<<<<<<< HEAD
-// Retrieves edge with given id from graph,
-// Returns NULL if edge wasn't found.
-int Graph_GetEdge(
-=======
-// retrieves node label
-// returns GRAPH_NO_LABEL if node has no label
-int Graph_GetNodeLabel
-(
-	const Graph *g,
-	NodeID nodeID
-);
-
 // retrieves edge with given id from graph,
 // returns NULL if edge wasn't found
 int Graph_GetEdge
 (
->>>>>>> 2c80051f
 	const Graph *g,
 	EdgeID id,
 	Edge *e
@@ -357,24 +334,19 @@
 	Edge **edges            // array_t incoming/outgoing edges.
 );
 
-<<<<<<< HEAD
-// Populate array of node's label IDs, return number of labels on node.
-uint Graph_GetNodeLabels(
+// populate array of node's label IDs, return number of labels on node.
+uint Graph_GetNodeLabels
+(
 	const Graph *g,         // Graph the node belongs to.
 	const Node *n,          // Node to extract labels from.
 	LabelID *labels,        // Array to populate with labels.
 	LabelID label_count     // Size of labels array.
 );
 
-// Retrieves the adjacency matrix.
-// Matrix is resized if its size doesn't match graph's node count.
-RG_Matrix Graph_GetAdjacencyMatrix(
-=======
 // retrieves the adjacency matrix
 // matrix is resized if its size doesn't match graph's node count
 RG_Matrix Graph_GetAdjacencyMatrix
 (
->>>>>>> 2c80051f
 	const Graph *g,
 	bool transposed
 );
@@ -405,21 +377,16 @@
 	bool transpose  // false for R, true for transpose R
 );
 
-<<<<<<< HEAD
-// Retrieves the node-label mapping matrix,
-// Matrix is resized if its size doesn't match graph's node count.
-RG_Matrix Graph_GetNodeLabelMatrix(
-	const Graph *g
-);
-
-// Retrieves the zero matrix.
-// The function will resize it to match all other
-// internal matrices, caller mustn't modify it in any way.
-=======
+// retrieves the node-label mapping matrix,
+// matrix is resized if its size doesn't match graph's node count.
+RG_Matrix Graph_GetNodeLabelMatrix
+(
+	const Graph *g
+);
+
 // retrieves the zero matrix
 // the function will resize it to match all other
 // internal matrices, caller mustn't modify it in any way
->>>>>>> 2c80051f
 RG_Matrix Graph_GetZeroMatrix
 (
 	const Graph *g
@@ -442,4 +409,4 @@
 void Graph_Free
 (
 	Graph *g
-);+);
