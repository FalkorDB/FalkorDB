/*
* Copyright 2018-2021 Redis Labs Ltd. and Contributors
*
* This file is available under the Redis Labs Source Available License Agreement
*/

#include "query_graph.h"
#include "RG.h"
#include "../util/arr.h"
#include "../util/strcmp.h"
#include "../query_ctx.h"
#include "../schema/schema.h"
#include "../../deps/rax/rax.h"

// sets node label and label ID
static void _QueryGraphSetNodeLabel
(
	QGNode *n,
	const cypher_astnode_t *ast_entity
) {
<<<<<<< HEAD
	GraphContext *gc = QueryCtx_GetGraphCtx();

	// retrieve node labels from the AST entity
	uint nlabels = cypher_ast_node_pattern_nlabels(ast_entity);

	for(uint i = 0; i < nlabels; i++) {
		const char *l = cypher_ast_label_get_name(
				cypher_ast_node_pattern_get_label(ast_entity, i));

		// if a schema is found, the AST refers to an existing label
		Schema *s = GraphContext_GetSchema(gc, l, SCHEMA_NODE);
		int l_id = (s) ? Schema_GetID(s) : GRAPH_UNKNOWN_LABEL;
		QGNode_AddLabel(n, l, l_id);
=======
	// node label already set
	if(n->labelID != GRAPH_NO_LABEL) return;

	// retrieve node labels from the AST entity
	uint nlabels = cypher_ast_node_pattern_nlabels(ast_entity);
	// we currently only support 0 or 1 labels per node
	// so if any are specified just select the first
	const char *label = NULL;
	if(nlabels > 0) label = cypher_ast_label_get_name(cypher_ast_node_pattern_get_label(ast_entity, 0));

	// set node label ID
	if(label) {
		GraphContext *gc = QueryCtx_GetGraphCtx();
		Schema *s = GraphContext_GetSchema(gc, label, SCHEMA_NODE);
		uint label_id = GRAPH_UNKNOWN_LABEL;
		// if a schema is found, the AST refers to an existing label
		if(s) label_id = s->id;
		n->label = label;
		n->labelID = label_id;
	} else {
		// label isn't known to the graph
		n->labelID = GRAPH_NO_LABEL;
>>>>>>> 9965e9df
	}
}

// adds node to query graph
static void _QueryGraphAddNode
(
	QueryGraph *qg,
	const cypher_astnode_t *ast_entity
) {
	AST *ast = QueryCtx_GetAST();
	const char *alias = AST_GetEntityName(ast, ast_entity);

	// look up this alias in the QueryGraph
	// this node may already exist
	// if it appears multiple times in query patterns
	QGNode *n = QueryGraph_GetNodeByAlias(qg, alias);
	if(n == NULL) {
		// node has not been mapped; create it
		n = QGNode_New(alias);
		QueryGraph_AddNode(qg, n);
	}

	_QueryGraphSetNodeLabel(n, ast_entity);
}

// adds edge to query graph
static void _QueryGraphAddEdge
(
	QueryGraph *qg,
	const cypher_astnode_t *ast_entity,
	QGNode *src,
	QGNode *dest
) {

	AST *ast = QueryCtx_GetAST();
	GraphContext *gc = QueryCtx_GetGraphCtx();
	const char *alias = AST_GetEntityName(ast, ast_entity);
	enum cypher_rel_direction dir = cypher_ast_rel_pattern_get_direction(ast_entity);

	// each edge can only appear once in a QueryGraph
	ASSERT(QueryGraph_GetEdgeByAlias(qg, alias) == NULL);

	QGEdge *edge = QGEdge_New(NULL, alias);
	edge->bidirectional = (dir == CYPHER_REL_BIDIRECTIONAL);

	// add the IDs of all reltype matrixes
	uint nreltypes = cypher_ast_rel_pattern_nreltypes(ast_entity);
	for(uint i = 0; i < nreltypes; i ++) {
		const char *reltype = cypher_ast_reltype_get_name(cypher_ast_rel_pattern_get_reltype(ast_entity,
														  i));
		array_append(edge->reltypes, reltype);
		Schema *s = GraphContext_GetSchema(gc, reltype, SCHEMA_EDGE);
		if(!s) {
			// unknown relationship
			array_append(edge->reltypeIDs, GRAPH_UNKNOWN_RELATION);
			qg->unknown_reltype_ids = true;
			continue;
		}
		array_append(edge->reltypeIDs, s->id);
	}

	// incase of a variable length edge, set edge min/max hops
	const cypher_astnode_t *range = cypher_ast_rel_pattern_get_varlength(ast_entity);
	if(range) {
		const cypher_astnode_t *start = cypher_ast_range_get_start(range);
		const cypher_astnode_t *end = cypher_ast_range_get_end(range);
		if(start) edge->minHops = AST_ParseIntegerNode(start);
		if(end) edge->maxHops = AST_ParseIntegerNode(end);
		else edge->maxHops = EDGE_LENGTH_INF;
	}

	// build and add a QGEdge representing this entity to the QueryGraph
	// swap the source and destination for left-pointing relations
	if(dir != CYPHER_REL_INBOUND) QueryGraph_ConnectNodes(qg, src, dest, edge);
	else QueryGraph_ConnectNodes(qg, dest, src, edge);
}

<<<<<<< HEAD
// Extracts node from 'qg' and places a copy of into 'graph'
=======
// extracts node from 'qg' and places a copy of into 'graph'
>>>>>>> 9965e9df
static void _QueryGraph_ExtractNode
(
	const QueryGraph *qg,
	QueryGraph *graph,
	AST *ast,
	const cypher_astnode_t *ast_node
) {

	// validate inputs
<<<<<<< HEAD
	ASSERT(qg       != NULL);
	ASSERT(ast      != NULL);
	ASSERT(graph    != NULL);
	ASSERT(ast_node != NULL);
=======
	ASSERT(qg        !=  NULL);
	ASSERT(graph     !=  NULL);
	ASSERT(ast       !=  NULL);
	ASSERT(ast_node  !=  NULL);
>>>>>>> 9965e9df

	// see if node is already in 'graph'
	const char *alias = AST_GetEntityName(ast, ast_node);
	QGNode *n = QueryGraph_GetNodeByAlias(graph, alias);

	if(n == NULL) {
		// node is missing from 'graph', try getting it from 'qg'
		n = QueryGraph_GetNodeByAlias(qg, alias);
		if(n == NULL) {
			// node is missing from 'qg', create it
			// it is possible to get into a situation where we try to extract
			// a path which contains entities that are missing from the
			// "holistic" query graph consider:
			// MATCH (a) WITH a WHERE (a)-[]->(:L1) in this case due to
			// clause scoping only node 'a' is in 'qg' the filtered pattern
			// which is being extracted from 'qg' has additional entities:
			// an anonymous edge and node
			_QueryGraphAddNode(graph, ast_node);
		} else {
			// add a clone of the original node
			n = QGNode_Clone(n);

			// clear node label information
<<<<<<< HEAD
			array_clear(n->labels);
			array_clear(n->labelsID);
=======
			n->label = NULL;
			n->labelID = GRAPH_NO_LABEL;
>>>>>>> 9965e9df

			QueryGraph_AddNode(graph, n);
			// set node label information
			_QueryGraphSetNodeLabel(n, ast_node);
		}
	}
}

// extracts edge from 'qg' and places a copy of into 'graph'
static void _QueryGraph_ExtractEdge
(
	const QueryGraph *qg,
	QueryGraph *graph,
	QGNode *left,
	QGNode *right,
	AST *ast,
	const cypher_astnode_t *ast_edge
) {
	const char *alias = AST_GetEntityName(ast, ast_edge);

	// validate input, edge shouldn't be in graph
	ASSERT(left != NULL && right != NULL);
	ASSERT(QueryGraph_GetEdgeByAlias(graph, alias) == NULL);
	// Unlike nodes that can show up multiple times within a pattern
	// e.g. MATCH (a), (a:L)
	// where each occurance might add an additional piece of information
	// an edge can only be mentioned once, as such there's no value in
	// cloning an edge. therefor we simply add it
	_QueryGraphAddEdge(graph, ast_edge, left, right);
}

// clones path from 'qg' into 'graph'
static void _QueryGraph_ExtractPath
(
	const QueryGraph *qg,
	QueryGraph *graph,
	const cypher_astnode_t *path
) {

	// validate input
	ASSERT(qg != NULL && graph != NULL && path != NULL);

	const char *alias;
	AST *ast = QueryCtx_GetAST();
	const cypher_astnode_t *ast_node;
	uint nelems = cypher_ast_pattern_path_nelements(path);

	// introduce nodes to graph
	// nodes are at even indices
	for(uint i = 0; i < nelems; i += 2) {
		ast_node = cypher_ast_pattern_path_get_element(path, i);
		_QueryGraph_ExtractNode(qg, graph, ast, ast_node);
	}

	// introduce edges to graph
	// edges are at odd indices
	for(uint i = 1; i < nelems; i += 2) {
		// retrieve the QGNode corresponding to the node left of this edge
		const cypher_astnode_t *l_node = cypher_ast_pattern_path_get_element(path, i - 1);
		const char *l_alias = AST_GetEntityName(ast, l_node);
		QGNode *left = QueryGraph_GetNodeByAlias(graph, l_alias);

		// retrieve the QGNode corresponding to the node right of this edge
		const cypher_astnode_t *r_node = cypher_ast_pattern_path_get_element(path, i + 1);
		const char *r_alias = AST_GetEntityName(ast, r_node);
		QGNode *right = QueryGraph_GetNodeByAlias(graph, r_alias);

		ast_node = cypher_ast_pattern_path_get_element(path, i);
		_QueryGraph_ExtractEdge(qg, graph, left, right, ast, ast_node);
	}
}

QueryGraph *QueryGraph_New
(
	uint node_cap,
	uint edge_cap
) {
	QueryGraph *qg = rm_malloc(sizeof(QueryGraph));

	qg->nodes = array_new(QGNode *, node_cap);
	qg->edges = array_new(QGEdge *, edge_cap);
	qg->unknown_reltype_ids = false;

	return qg;
}

void QueryGraph_AddNode
(
	QueryGraph *qg,
	QGNode *n
) {
	array_append(qg->nodes, n);
}

void QueryGraph_ConnectNodes
(
	QueryGraph *qg,
	QGNode *src,
	QGNode *dest,
	QGEdge *e
) {
	QGNode_ConnectNode(src, dest, e);
	e->src = src;
	e->dest = dest;
	array_append(qg->edges, e);
}

void QueryGraph_AddPath
(
	QueryGraph *qg,
	const cypher_astnode_t *path
) {
	AST *ast = QueryCtx_GetAST();
	uint nelems = cypher_ast_pattern_path_nelements(path);
	// introduce nodes first. Nodes are positioned at every even offset
	// into the path (0, 2, ...)
	for(uint i = 0; i < nelems; i += 2) {
		const cypher_astnode_t *ast_node = cypher_ast_pattern_path_get_element(path, i);
		_QueryGraphAddNode(qg, ast_node);
	}

	// every odd offset corresponds to an edge in a path
	for(uint i = 1; i < nelems; i += 2) {
		// retrieve the QGNode corresponding to the node left of this edge
		const cypher_astnode_t *l_node = cypher_ast_pattern_path_get_element(path, i - 1);
		const char *l_alias = AST_GetEntityName(ast, l_node);
		QGNode *left = QueryGraph_GetNodeByAlias(qg, l_alias);

		// retrieve the QGNode corresponding to the node right of this edge
		const cypher_astnode_t *r_node = cypher_ast_pattern_path_get_element(path, i + 1);
		const char *r_alias = AST_GetEntityName(ast, r_node);
		QGNode *right = QueryGraph_GetNodeByAlias(qg, r_alias);

		// retrieve the AST reference to this edge
		const cypher_astnode_t *edge = cypher_ast_pattern_path_get_element(path, i);
		_QueryGraphAddEdge(qg, edge, left, right);
	}
}

// clones path from 'qg' into 'graph'
QueryGraph *QueryGraph_ExtractPaths
(
	const QueryGraph *qg,
	const cypher_astnode_t **paths,
	uint n
) {
	// validate input
	ASSERT(qg != NULL && paths != NULL);

	// create an empty query graph
	uint node_count = QueryGraph_NodeCount(qg);
	uint edge_count = QueryGraph_EdgeCount(qg);
	QueryGraph *graph = QueryGraph_New(node_count, edge_count);
	ASSERT(graph != NULL);

	for(int i = 0; i < n; i++) {
		const cypher_astnode_t *path = paths[i];
		_QueryGraph_ExtractPath(qg, graph, path);
	}

	return graph;
}

// clones patterns from 'qg' into 'graph'
QueryGraph *QueryGraph_ExtractPatterns
(
	const QueryGraph *qg,
	const cypher_astnode_t **patterns,
	uint n
) {

	// validate inputs
	ASSERT(qg != NULL && patterns != NULL);

	// create an empty query graph
	uint node_count = QueryGraph_NodeCount(qg);
	uint edge_count = QueryGraph_EdgeCount(qg);
	QueryGraph *graph = QueryGraph_New(node_count, edge_count);
	ASSERT(graph != NULL);

	// extract paths described by each pattern
	for(uint i = 0; i < n; i++) {
		const cypher_astnode_t *pattern = patterns[i];
		uint npaths = cypher_ast_pattern_npaths(pattern);
		for(uint j = 0; j < npaths; j ++) {
			const cypher_astnode_t *path = cypher_ast_pattern_get_path(pattern, j);
			_QueryGraph_ExtractPath(qg, graph, path);
		}
	}

	return graph;
}

// build a query graph from AST
QueryGraph *BuildQueryGraph
(
	const AST *ast
) {
	uint node_count;
	uint edge_count;

	// AST clauses containing path objects
	cypher_astnode_type_t clause_types [2] = {CYPHER_AST_MATCH, CYPHER_AST_MERGE};

	// the initial node and edge arrays will be large enough to accommodate
	// all AST entities (which is overkill, consider reducing)
	node_count = edge_count = raxSize(ast->referenced_entities);
	QueryGraph *qg = QueryGraph_New(node_count, edge_count);

	// for each relevant clause type
	for(int i = 0; i < 2; i ++) {
		const uint8_t clause_type = clause_types[i];
		// collect all path objects
		const cypher_astnode_t **clauses = AST_GetTypedNodes(ast->root,
				clause_type);
		uint clause_count = array_len(clauses);

		// for each clause of the current type
		for(uint j = 0; j < clause_count; j ++) {
			const cypher_astnode_t *clause = clauses[j];
			// collect path objects
			const cypher_astnode_t **paths = AST_GetTypedNodes(clause,
					CYPHER_AST_PATTERN_PATH);

			uint path_count = array_len(paths);
			// introduce each path object to the query graph
			for(uint k = 0; k < path_count; k ++) {
				QueryGraph_AddPath(qg, paths[k]);
			}
			array_free(paths);
		}
		array_free(clauses);
	}

	return qg;
}

void QueryGraph_MergeGraphs
(
	QueryGraph *to,
	QueryGraph *from
) {
	uint node_count = QueryGraph_NodeCount(from);
	uint edge_count = QueryGraph_EdgeCount(from);

	for(uint i = 0; i < node_count; i++) {
		QGNode *n = from->nodes[i];
		// if the entity already exists in the "to" graph, do nothing
		// we could have more complex logic to merge entity data, but this is not
		// currently necessary as this logic only benefits toString calls like EXPLAIN
		if(QueryGraph_GetNodeByAlias(to, n->alias)) continue;
		// new entity, clone and add it
		QueryGraph_AddNode(to, QGNode_Clone(n));
	}

	for(uint i = 0; i < edge_count; i++) {
		QGEdge *e = from->edges[i];
		// if the entity already exists in the "to" graph, do nothing
		// we could have more complex logic to merge entity data, but this is not
		// currently necessary as this logic only benefits toString calls like EXPLAIN
		if(QueryGraph_GetEdgeByAlias(to, e->alias)) continue;

		// retrieve the edge's endpoints in the "to" graph
		QGNode *src = QueryGraph_GetNodeByAlias(to, e->src->alias);
		QGNode *dest = QueryGraph_GetNodeByAlias(to, e->dest->alias);
		// clone and add the unmatched edge
		QGEdge *clone_edge = QGEdge_Clone(e);
		QueryGraph_ConnectNodes(to, src, dest, clone_edge);
	}
}

QGNode *QueryGraph_GetNodeByAlias
(
	const QueryGraph *qg,
	const char *alias
) {
	uint node_count = QueryGraph_NodeCount(qg);
	for(uint i = 0; i < node_count; i ++) {
		if(!RG_STRCMP(qg->nodes[i]->alias, alias)) return qg->nodes[i];
	}
	return NULL;
}

QGEdge *QueryGraph_GetEdgeByAlias
(
	const QueryGraph *qg,
	const char *alias
) {
	uint edge_count = QueryGraph_EdgeCount(qg);
	for(uint i = 0; i < edge_count; i ++) {
		if(!RG_STRCMP(qg->edges[i]->alias, alias)) return qg->edges[i];
	}
	return NULL;
}

EntityType QueryGraph_GetEntityTypeByAlias
(
	const QueryGraph *qg,
	const char *alias
) {
	if(QueryGraph_GetNodeByAlias(qg, alias) != NULL) return ENTITY_NODE;
	if(QueryGraph_GetEdgeByAlias(qg, alias) != NULL) return ENTITY_EDGE;
	return ENTITY_UNKNOWN;
}

void QueryGraph_ResolveUnknownRelIDs
(
	QueryGraph *qg
) {
	// no unknown relationships - no need to updated
	if(!qg->unknown_reltype_ids) return;

	Schema *s = NULL;
	bool unkown_relationships = false;
	GraphContext *gc = QueryCtx_GetGraphCtx();
	uint edge_count = QueryGraph_EdgeCount(qg);

	// update edges
	for(uint i = 0; i < edge_count; i++) {
		QGEdge *edge = qg->edges[i];
		uint rel_types_count = array_len(edge->reltypeIDs);
		for(uint j = 0; j < rel_types_count; j++) {
			if(edge->reltypeIDs[j] == GRAPH_UNKNOWN_RELATION) {
				s = GraphContext_GetSchema(gc, edge->reltypes[j], SCHEMA_EDGE);
				if(s) edge->reltypeIDs[j] = s->id;
				else unkown_relationships = true; // cannot update the unkown relationship
			}
		}
	}

	qg->unknown_reltype_ids = unkown_relationships;
}

QueryGraph *QueryGraph_Clone
(
	const QueryGraph *qg
) {
	uint        node_count  =  QueryGraph_NodeCount(qg);
	uint        edge_count  =  QueryGraph_EdgeCount(qg);
	QueryGraph  *clone      =  QueryGraph_New(node_count, edge_count);

	// clone nodes
	for(uint i = 0; i < node_count; i++) {
		// clones node without its edges
		QGNode *n = QGNode_Clone(qg->nodes[i]);
		QueryGraph_AddNode(clone, n);
	}

	// clone edges
	for(uint i = 0; i < edge_count; i++) {
		QGEdge  *e     =  qg->edges[i];
		QGNode  *src   =  QueryGraph_GetNodeByAlias(clone, e->src->alias);
		QGNode  *dest  =  QueryGraph_GetNodeByAlias(clone, e->dest->alias);
		ASSERT(src != NULL && dest != NULL);

		QGEdge *clone_edge = QGEdge_Clone(e);
		QueryGraph_ConnectNodes(clone, src, dest, clone_edge);
	}

	return clone;
}

QGNode *QueryGraph_RemoveNode
(
	QueryGraph *qg,
	QGNode *n
) {
	ASSERT(qg != NULL && n != NULL);

	// remove node from query graph
	// remove and free all edges associated with node
	uint incoming_edge_count = array_len(n->incoming_edges);
	for(uint i = 0; i < incoming_edge_count; i++) {
		QGEdge *e = n->incoming_edges[i];
		QueryGraph_RemoveEdge(qg, e);
		QGEdge_Free(e);
	}

	uint outgoing_edge_count = array_len(n->outgoing_edges);
	for(uint i = 0; i < outgoing_edge_count; i++) {
		QGEdge *e = n->outgoing_edges[i];
		QueryGraph_RemoveEdge(qg, e);
		QGEdge_Free(e);
	}

	// remove node from graph nodes
	uint node_count = QueryGraph_NodeCount(qg);
	uint i = 0;
	for(; i < node_count; i++) {
		if(n == qg->nodes[i]) {
			array_del_fast(qg->nodes, i);
			break;
		}
	}

	return n;
}

QGEdge *QueryGraph_RemoveEdge
(
	QueryGraph *qg,
	QGEdge *e
) {
	ASSERT(qg != NULL && e != NULL);

	// disconnect nodes connected by edge
	QGNode_RemoveOutgoingEdge(e->src, e);
	QGNode_RemoveIncomingEdge(e->dest, e);

	// remove edge from query graph
	uint edge_count = QueryGraph_EdgeCount(qg);
	uint i = 0;
	for(; i < edge_count; i++) {
		if(e == qg->edges[i]) {
			array_del_fast(qg->edges, i);
			break;
		}
	}
	return e;
}

QueryGraph **QueryGraph_ConnectedComponents
(
	const QueryGraph *qg
) {
	QGNode *n;                              // current node
	QGNode **q = array_new(QGNode *, 1);    // node frontier
	void *seen;                             // has node been visited?
	QueryGraph *g = QueryGraph_Clone(qg);   // clone query graph
	rax *visited;                           // dictionary of visited nodes
	QueryGraph **connected_components;      // list of connected components

	// at least one connected component (the original graph)
	connected_components = array_new(QueryGraph *, 1);

	// as long as there are nodes to process
	while(true) {
		visited = raxNew();

		// get a random node and add it to the frontier
		QGNode *s = g->nodes[0];
		array_append(q, s);

		// as long as there are nodes in the frontier
		while(array_len(q) > 0) {
			n = array_pop(q);

			// mark n as visited
			if(!raxInsert(visited, (unsigned char *)n->alias, strlen(n->alias),
						NULL, NULL)) {
				// we've already processed n
				continue;
			}

			// expand node N by visiting all of its neighbors
			for(int i = 0; i < array_len(n->outgoing_edges); i++) {
				QGEdge *e = n->outgoing_edges[i];
				seen = raxFind(visited, (unsigned char *)e->dest->alias,
						strlen(e->dest->alias));
				if(seen == raxNotFound) array_append(q, e->dest);
			}

			for(int i = 0; i < array_len(n->incoming_edges); i++) {
				QGEdge *e = n->incoming_edges[i];
				seen = raxFind(visited, (unsigned char *)e->src->alias,
						strlen(e->src->alias));
				if(seen == raxNotFound) array_append(q, e->src);
			}
		}

		// visited comprise the connected component defined by S
		// remove all non-reachable nodes from current connected component.
		// remove connected component from graph
		QueryGraph *cc = QueryGraph_Clone(g);
		uint node_count = QueryGraph_NodeCount(g);
		for(uint i = 0; i < node_count; i++) {
			void *reachable;
			n = g->nodes[i];
			reachable = raxFind(visited, (unsigned char *)n->alias,
					strlen(n->alias));

			// if node is reachable, which means it is part of the
			// connected component, then remove it from the graph,
			// otherwise, node isn't reachable, not part of the
			// connected component
			if(reachable != raxNotFound) {
				n = QueryGraph_RemoveNode(g, n);
				QGNode_Free(n);
			} else {
				n = QueryGraph_GetNodeByAlias(cc, n->alias);
				QueryGraph_RemoveNode(cc, n);
				QGNode_Free(n);
			}
		}

		array_append(connected_components, cc);

		// clear visited dict for next iteration
		raxFree(visited);

		// exit when graph is empty
		if(QueryGraph_NodeCount(g) == 0) break;
	}

	array_free(q);
	QueryGraph_Free(g);

	return connected_components;
}

uint QueryGraph_NodeCount
(
	const QueryGraph *qg
) {
	return array_len(qg->nodes);
}

// retrieve the number of edges in a QueryGraph
uint QueryGraph_EdgeCount
(
	const QueryGraph *qg
) {
	return array_len(qg->edges);
}

GrB_Matrix QueryGraph_MatrixRepresentation
(
	const QueryGraph *qg
) {
	ASSERT(qg != NULL);

	// make a clone of the given graph as we're about to modify it
	QueryGraph *qg_clone = QueryGraph_Clone(qg);

	// give an ID for each node, abuse of `labelID`
	uint node_count = QueryGraph_NodeCount(qg_clone);
	for(uint i = 0; i < node_count; i++) {
		QGNode *n = qg_clone->nodes[i];
		if(QGNode_LabelCount(n) == 0) QGNode_AddLabel(n, "", i);
		else n->labelsID[0] = i;
	}

	GrB_Matrix m;   // matrix representation of QueryGraph
	GrB_Info res = GrB_Matrix_new(&m, GrB_BOOL, node_count, node_count);
	UNUSED(res);
	ASSERT(res == GrB_SUCCESS);

	// build matrix representation of query graph
	for(uint i = 0; i < node_count; i++) {
		const QGNode *n = qg_clone->nodes[i];
		GrB_Index src = QGNode_GetLabelID(n, 0);
		uint outgoing_degree = QGNode_OutgoingDegree(n);

		for(uint j = 0; j < outgoing_degree; j++) {
			const QGEdge *e = n->outgoing_edges[j];
<<<<<<< HEAD
			GrB_Index dest = QGNode_GetLabelID(e->dest, 0);

=======
			GrB_Index dest = e->dest->labelID;
>>>>>>> 9965e9df
			// populate `m`
			res = GrB_Matrix_setElement_BOOL(m, true, src, dest);
			ASSERT(res == GrB_SUCCESS);
		}
	}

	QueryGraph_Free(qg_clone);
	return m;
}

void QueryGraph_Print
(
	const QueryGraph *qg
) {
	char *buff = calloc(1024, sizeof(char));

	uint node_count = QueryGraph_NodeCount(qg);
	uint edge_count = QueryGraph_EdgeCount(qg);

	for(int i = 0; i < node_count; i++) {
		QGNode *n = qg->nodes[i];
		if(QGNode_IncomeDegree(n) + QGNode_OutgoingDegree(n) == 0) {
			// floating node
			asprintf(&buff, "%s%s;\n", buff, n->alias);
		}
	}

	for(int i = 0; i < edge_count; i++) {
		QGEdge *e = qg->edges[i];
		asprintf(&buff, "%s%s -> %s;\n", buff, e->src->alias, e->dest->alias);
	}

	printf("%s\n", buff);
	free(buff);
}

// frees entire graph
void QueryGraph_Free
(
	QueryGraph *qg
) {
	if(qg == NULL) return;

	// free QueryGraph nodes
	uint nodeCount = QueryGraph_NodeCount(qg);
	for(uint i = 0; i < nodeCount; i++) {
		QGNode_Free(qg->nodes[i]);
	}

	// free QueryGraph edges
	uint edgeCount = QueryGraph_EdgeCount(qg);
	for(uint i = 0; i < edgeCount; i++) {
		QGEdge_Free(qg->edges[i]);
	}

	array_free(qg->nodes);
	array_free(qg->edges);
	rm_free(qg);
}
<|MERGE_RESOLUTION|>--- conflicted
+++ resolved
@@ -18,7 +18,6 @@
 	QGNode *n,
 	const cypher_astnode_t *ast_entity
 ) {
-<<<<<<< HEAD
 	GraphContext *gc = QueryCtx_GetGraphCtx();
 
 	// retrieve node labels from the AST entity
@@ -32,30 +31,6 @@
 		Schema *s = GraphContext_GetSchema(gc, l, SCHEMA_NODE);
 		int l_id = (s) ? Schema_GetID(s) : GRAPH_UNKNOWN_LABEL;
 		QGNode_AddLabel(n, l, l_id);
-=======
-	// node label already set
-	if(n->labelID != GRAPH_NO_LABEL) return;
-
-	// retrieve node labels from the AST entity
-	uint nlabels = cypher_ast_node_pattern_nlabels(ast_entity);
-	// we currently only support 0 or 1 labels per node
-	// so if any are specified just select the first
-	const char *label = NULL;
-	if(nlabels > 0) label = cypher_ast_label_get_name(cypher_ast_node_pattern_get_label(ast_entity, 0));
-
-	// set node label ID
-	if(label) {
-		GraphContext *gc = QueryCtx_GetGraphCtx();
-		Schema *s = GraphContext_GetSchema(gc, label, SCHEMA_NODE);
-		uint label_id = GRAPH_UNKNOWN_LABEL;
-		// if a schema is found, the AST refers to an existing label
-		if(s) label_id = s->id;
-		n->label = label;
-		n->labelID = label_id;
-	} else {
-		// label isn't known to the graph
-		n->labelID = GRAPH_NO_LABEL;
->>>>>>> 9965e9df
 	}
 }
 
@@ -133,11 +108,7 @@
 	else QueryGraph_ConnectNodes(qg, dest, src, edge);
 }
 
-<<<<<<< HEAD
-// Extracts node from 'qg' and places a copy of into 'graph'
-=======
 // extracts node from 'qg' and places a copy of into 'graph'
->>>>>>> 9965e9df
 static void _QueryGraph_ExtractNode
 (
 	const QueryGraph *qg,
@@ -147,17 +118,10 @@
 ) {
 
 	// validate inputs
-<<<<<<< HEAD
-	ASSERT(qg       != NULL);
-	ASSERT(ast      != NULL);
-	ASSERT(graph    != NULL);
-	ASSERT(ast_node != NULL);
-=======
 	ASSERT(qg        !=  NULL);
 	ASSERT(graph     !=  NULL);
 	ASSERT(ast       !=  NULL);
 	ASSERT(ast_node  !=  NULL);
->>>>>>> 9965e9df
 
 	// see if node is already in 'graph'
 	const char *alias = AST_GetEntityName(ast, ast_node);
@@ -181,13 +145,8 @@
 			n = QGNode_Clone(n);
 
 			// clear node label information
-<<<<<<< HEAD
 			array_clear(n->labels);
 			array_clear(n->labelsID);
-=======
-			n->label = NULL;
-			n->labelID = GRAPH_NO_LABEL;
->>>>>>> 9965e9df
 
 			QueryGraph_AddNode(graph, n);
 			// set node label information
@@ -743,12 +702,8 @@
 
 		for(uint j = 0; j < outgoing_degree; j++) {
 			const QGEdge *e = n->outgoing_edges[j];
-<<<<<<< HEAD
 			GrB_Index dest = QGNode_GetLabelID(e->dest, 0);
 
-=======
-			GrB_Index dest = e->dest->labelID;
->>>>>>> 9965e9df
 			// populate `m`
 			res = GrB_Matrix_setElement_BOOL(m, true, src, dest);
 			ASSERT(res == GrB_SUCCESS);
