/*
 * Copyright FalkorDB Ltd. 2023 - present
 * Licensed under the Server Side Public License v1 (SSPLv1).
 */

#pragma once

#include <stdint.h>
#include "./delta_matrix.h"
#include "GraphBLAS.h"

#define DELTA_ITER_MIN_ROW 0
<<<<<<< HEAD
#define DELTA_ITER_MAX_ROW UINT64_MAX
=======
#define DELTA_ITER_MAX_ROW ULLONG_MAX
>>>>>>> 92546e26

// TuplesIter maintains information required
// to iterate over a Delta_Matrix
typedef struct
{
	Delta_Matrix A;                   // matrix iterated
	struct GB_Iterator_opaque m_it;   // internal m iterator
	struct GB_Iterator_opaque dp_it;  // internal delta plus iterator
<<<<<<< HEAD
	bool m_depleted;                  // is m iterator depleted
	bool dp_depleted;                 // is dp iterator depleted
=======
	struct GB_Iterator_opaque dm_it;  // internal delta minus iterator
	bool m_depleted;                  // is m iterator depleted
	bool dp_depleted;                 // is dp iterator depleted
	bool dm_depleted;                 // is dp iterator depleted
>>>>>>> 92546e26
	GrB_Index min_row;                // minimum row for iteration
	GrB_Index max_row;                // maximum row for iteration
} Delta_MatrixTupleIter ;

// attach iterator to matrix
GrB_Info Delta_MatrixTupleIter_attach
(
	Delta_MatrixTupleIter *iter,  // iterator to update
	const Delta_Matrix A          // matrix to scan
);

// attach iterator to matrix governing the specified range
GrB_Info Delta_MatrixTupleIter_AttachRange
(
	Delta_MatrixTupleIter *iter,  // iterator to update
	const Delta_Matrix A,         // matrix to scan
	GrB_Index min_row,            // minimum row for iteration
	GrB_Index max_row             // maximum row for iteration
);

// free iterator internals, keeping the iterator intact
GrB_Info Delta_MatrixTupleIter_detach
(
	Delta_MatrixTupleIter *iter  // iterator to free
);

// returns true if iterator is attached to given matrix false otherwise
bool Delta_MatrixTupleIter_is_attached
(
	const Delta_MatrixTupleIter *iter,  // iterator to check
	const Delta_Matrix M                // matrix attached to
);

// iterate over a single row
GrB_Info Delta_MatrixTupleIter_iterate_row
(
	Delta_MatrixTupleIter *iter,   // iterator to use
	GrB_Index rowIdx               // row to iterate
);

// iterate over a range of rows
GrB_Info Delta_MatrixTupleIter_iterate_range
(
	Delta_MatrixTupleIter *iter,  // iterator to use
	GrB_Index startRowIdx,        // row index to start with
	GrB_Index endRowIdx           // row index to finish with
);

// advance iterator
GrB_Info Delta_MatrixTupleIter_next_BOOL
(
	Delta_MatrixTupleIter *iter,  // iterator to consume
	GrB_Index *row,               // optional output row index
	GrB_Index *col,               // optional output column index
	bool *val                     // optional value at A[row, col]
);

GrB_Info Delta_MatrixTupleIter_next_UINT64
(
	Delta_MatrixTupleIter *iter,  // iterator to consume
	GrB_Index *row,               // optional output row index
	GrB_Index *col,               // optional output column index
	uint64_t *val                 // optional value at A[row, col]
);

// reset iterator
GrB_Info Delta_MatrixTupleIter_reset
(
	Delta_MatrixTupleIter *iter  // iterator to reset
);
<|MERGE_RESOLUTION|>--- conflicted
+++ resolved
@@ -10,11 +10,7 @@
 #include "GraphBLAS.h"
 
 #define DELTA_ITER_MIN_ROW 0
-<<<<<<< HEAD
-#define DELTA_ITER_MAX_ROW UINT64_MAX
-=======
 #define DELTA_ITER_MAX_ROW ULLONG_MAX
->>>>>>> 92546e26
 
 // TuplesIter maintains information required
 // to iterate over a Delta_Matrix
@@ -23,15 +19,10 @@
 	Delta_Matrix A;                   // matrix iterated
 	struct GB_Iterator_opaque m_it;   // internal m iterator
 	struct GB_Iterator_opaque dp_it;  // internal delta plus iterator
-<<<<<<< HEAD
-	bool m_depleted;                  // is m iterator depleted
-	bool dp_depleted;                 // is dp iterator depleted
-=======
 	struct GB_Iterator_opaque dm_it;  // internal delta minus iterator
 	bool m_depleted;                  // is m iterator depleted
 	bool dp_depleted;                 // is dp iterator depleted
 	bool dm_depleted;                 // is dp iterator depleted
->>>>>>> 92546e26
 	GrB_Index min_row;                // minimum row for iteration
 	GrB_Index max_row;                // maximum row for iteration
 } Delta_MatrixTupleIter ;
