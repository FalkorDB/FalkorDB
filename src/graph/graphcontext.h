--- conflicted
+++ resolved
@@ -6,15 +6,12 @@
 
 #pragma once
 
+#include "info.h"
+#include "graph.h"
 #include "../redismodule.h"
 #include "../index/index.h"
 #include "../schema/schema.h"
-#include "graph.h"
-<<<<<<< HEAD
-#include "info.h"
-=======
 #include "../slow_log/slow_log.h"
->>>>>>> 4cff7892
 #include "../serializers/encode_context.h"
 #include "../serializers/decode_context.h"
 #include "../util/cache/cache.h"
@@ -107,7 +104,6 @@
 	const GraphContext *gc
 );
 
-<<<<<<< HEAD
 uint64_t GraphContext_AllNodePropertyNamesCount
 (
 	const GraphContext *gc
@@ -130,13 +126,11 @@
 	const uint64_t count,
 	const GraphEntityType entity_type
 );
-=======
 // get graph from graph context
 Graph *GraphContext_GetGraph
 (
 	const GraphContext *gc
 );
->>>>>>> 4cff7892
 
 //------------------------------------------------------------------------------
 // Schema API
@@ -248,19 +242,13 @@
 	GraphContext *gc
 );
 
-<<<<<<< HEAD
-=======
 // returns the number of node indices within the passed graph context.
->>>>>>> 4cff7892
 uint64_t GraphContext_NodeIndexCount
 (
 	const GraphContext *gc
 );
 
-<<<<<<< HEAD
-=======
 // returns the number of edge indices within the passed graph context.
->>>>>>> 4cff7892
 uint64_t GraphContext_EdgeIndexCount
 (
 	const GraphContext *gc
