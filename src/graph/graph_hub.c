--- conflicted
+++ resolved
@@ -407,13 +407,8 @@
 
 Attribute_ID FindOrAddAttribute
 (
-<<<<<<< HEAD
-	GraphContext *gc,                  // graph context to add the attribute
-	const char *attribute              // attribute name
-=======
 	GraphContext *gc,     // graph context to add the attribute
 	const char *attribute // attribute name
->>>>>>> 4cff7892
 ) {
 	ASSERT(gc != NULL);
 	ASSERT(attribute != NULL);
