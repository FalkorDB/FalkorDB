/*
 * Copyright Redis Ltd. 2018 - present
 * Licensed under your choice of the Redis Source Available License 2.0 (RSALv2) or
 * the Server Side Public License v1 (SSPLv1).
 */

#include "graph_hub.h"
#include "../query_ctx.h"
#include "../undo_log/undo_log.h"

// delete all references to a node from any relevant index
static void _DeleteNodeFromIndices
(
	GraphContext *gc,
	Node *n
) {
	ASSERT(n  != NULL);
	ASSERT(gc != NULL);

	Schema    *s       =  NULL;
	Graph     *g       =  gc->g;
	EntityID  node_id  =  ENTITY_GET_ID(n);

	// retrieve node labels
	uint label_count;
	NODE_GET_LABELS(g, n, label_count);

	for(uint i = 0; i < label_count; i++) {
		int label_id = labels[i];
		s = GraphContext_GetSchemaByID(gc, label_id, SCHEMA_NODE);
		ASSERT(s != NULL);

		// update any indices this entity is represented in
		Index idx = Schema_GetIndex(s, NULL, 0, IDX_FULLTEXT);
		if(idx) Index_RemoveNode(idx, n);

		idx = Schema_GetIndex(s, NULL, 0, IDX_EXACT_MATCH);
		if(idx) Index_RemoveNode(idx, n);
	}
}

static void _DeleteEdgeFromIndices
(
	GraphContext *gc,
	Edge *e
) {
	Schema  *s  =  NULL;
	Graph   *g  =  gc->g;

	int relation_id = EDGE_GET_RELATION_ID(e, g);

	s = GraphContext_GetSchemaByID(gc, relation_id, SCHEMA_EDGE);

	// update any indices this entity is represented in
	Index idx = Schema_GetIndex(s, NULL, 0, IDX_FULLTEXT);
	if(idx) Index_RemoveEdge(idx, e);

	idx = Schema_GetIndex(s, NULL, 0, IDX_EXACT_MATCH);
	if(idx) Index_RemoveEdge(idx, e);
}

// add node to any relevant index
static void _AddNodeToIndices
(
	GraphContext *gc,
	Node *n
) {
	ASSERT(n  != NULL);
	ASSERT(gc != NULL);

	Schema    *s       =  NULL;
	Graph     *g       =  gc->g;
	EntityID  node_id  =  ENTITY_GET_ID(n);

	// retrieve node labels
	uint label_count;
	NODE_GET_LABELS(g, n, label_count);

	for(uint i = 0; i < label_count; i++) {
		int label_id = labels[i];
		s = GraphContext_GetSchemaByID(gc, label_id, SCHEMA_NODE);
		ASSERT(s != NULL);
		Schema_AddNodeToIndices(s, n);
	}
}

// add edge to any relevant index
static void _AddEdgeToIndices(GraphContext *gc, Edge *e) {
	Schema  *s  =  NULL;
	Graph   *g  =  gc->g;

	int relation_id = EDGE_GET_RELATION_ID(e, g);

	s = GraphContext_GetSchemaByID(gc, relation_id, SCHEMA_EDGE);
	Schema_AddEdgeToIndices(s, e);
}

uint CreateNode
(
	GraphContext *gc,
	Node *n,
	LabelID *labels,
	uint label_count,
	AttributeSet set
) {
	ASSERT(gc != NULL);
	ASSERT(n != NULL);

	Graph_CreateNode(gc->g, n, labels, label_count);
	*n->attributes = set;

	// add node labels
	for(uint i = 0; i < label_count; i++) {
		Schema *s = GraphContext_GetSchemaByID(gc, labels[i], SCHEMA_NODE);
		ASSERT(s);
		Schema_AddNodeToIndices(s, n);
	}

	// add node creation operation to undo log
	QueryCtx *query_ctx = QueryCtx_GetQueryCtx();
	UndoLog_CreateNode(&query_ctx->undo_log, n);

	return ATTRIBUTE_SET_COUNT(set);
}

uint CreateEdge
(
	GraphContext *gc,
	Edge *e,
	NodeID src,
	NodeID dst,
	int r,
	AttributeSet set
) {
	ASSERT(gc != NULL);
	ASSERT(e != NULL);

	Graph_CreateEdge(gc->g, src, dst, r, e);
	*e->attributes = set;

	Schema *s = GraphContext_GetSchema(gc, e->relationship, SCHEMA_EDGE);
	// all schemas have been created in the edge blueprint loop or earlier
	ASSERT(s != NULL);
	Schema_AddEdgeToIndices(s, e);

	// add edge creation operation to undo log
	QueryCtx *query_ctx = QueryCtx_GetQueryCtx();
	UndoLog_CreateEdge(&query_ctx->undo_log, e);

	return ATTRIBUTE_SET_COUNT(set);
}

void DeleteNodes
(
	GraphContext *gc,
	Node *nodes,
	uint count
) {
	ASSERT(gc != NULL);
	ASSERT(nodes != NULL);

<<<<<<< HEAD
	for(uint i = 0; i < count; i++) {
		Node *n = nodes + i;
		// add node deletion operation to undo log
		QueryCtx *query_ctx = QueryCtx_GetQueryCtx();
		UndoLog_DeleteNode(&query_ctx->undo_log, n);
=======
	// add node deletion operation to undo log
	QueryCtx *query_ctx = QueryCtx_GetQueryCtx();
	UndoLog_DeleteNode(&query_ctx->undo_log, n);
>>>>>>> d0f4a370

		if(GraphContext_HasIndices(gc)) {
			_DeleteNodeFromIndices(gc, n);
		}
	}

	Graph_DeleteNodes(gc->g, nodes, count);
}

int DeleteEdges
(
	GraphContext *gc,
	Edge *edges
) {
	ASSERT(gc    != NULL);
	ASSERT(edges != NULL);

	// add edge deletion operation to undo log
	bool      has_indecise = GraphContext_HasIndices(gc);
	uint      count        = array_len(edges);
	QueryCtx *query_ctx    = QueryCtx_GetQueryCtx();

	for (uint i = 0; i < count; i++) {
		UndoLog_DeleteEdge(&query_ctx->undo_log, edges + i);

		if(has_indecise) {
			_DeleteEdgeFromIndices(gc, edges + i);
		}
	}

	return Graph_DeleteEdges(gc->g, edges);
}

// update entity attributes and update undo log
// in case attr_id is ATTRIBUTE_ID_ALL clear all attributes values
static void _Update_Entity_Property
(
	GraphContext *gc,
	GraphEntity *ge,
	Attribute_ID attr_id,
	SIValue new_value,
	GraphEntityType entity_type,
	uint *props_set_count,
	uint *props_removed_count
) {
	QueryCtx *query_ctx = QueryCtx_GetQueryCtx();
	if(attr_id == ATTRIBUTE_ID_ALL) {
		// we're requested to clear entitiy's attribute-set
		// backup entity's attributes in case we'll need to roolback
		const AttributeSet set = GraphEntity_GetAttributes(ge);
		for(int i = 0; i < ATTRIBUTE_SET_COUNT(set); i++) {
			Attribute_ID id;
			// add entity update operation to undo log
			SIValue value = AttributeSet_GetIdx(set, i, &id);
			UndoLog_UpdateEntity(&query_ctx->undo_log, ge, id, value,
					entity_type);
		}
	} else {
		SIValue *orig_value = GraphEntity_GetProperty(ge, attr_id);
		// add entity update operation to undo log
		UndoLog_UpdateEntity(&query_ctx->undo_log, ge, attr_id, *orig_value,
				entity_type);
	}

	// update the property and set the appropriate counter.
	SIValue *old_value = GraphEntity_GetProperty(ge, attr_id);
	int updates = Graph_UpdateEntity(ge, attr_id, new_value, entity_type);

	if(SIValue_IsNull(new_value)) {
		// removal of an attribute. In case the attribute is not present,
		// the update will not be counted (Graph_UpdateEntity logic).
		*props_removed_count = updates;
	} else {
		// addition of an attribte
		*props_set_count = updates;
		// overwrite exiting attribute is considered a removal
		if(old_value != ATTRIBUTE_NOTFOUND) {
			*props_removed_count = updates;
		}
	}
}

// updates a graph entity attribute set. Returns as out params the number
// of properties set and removed.
void UpdateEntityProperties
(
	GraphContext *gc,             // graph context
	GraphEntity *ge,              // updated entity
	const AttributeSet set,       // new attributes
	GraphEntityType entity_type,  // entity type
	uint *props_set_count,        // number of attributes set
	uint *props_removed_count     // number of attributes removed
) {
	ASSERT(gc != NULL);
	ASSERT(ge != NULL);
	ASSERT(props_set_count     != NULL);
	ASSERT(props_removed_count != NULL);

	int set_props     = 0;
	int removed_props = 0;

	for (uint i = 0; i < ATTRIBUTE_SET_COUNT(set); i++) {
		Attribute *prop = set->attributes + i;
		uint _set_props     = 0;
		uint _removed_props = 0;

		_Update_Entity_Property(gc, ge, prop->id, prop->value, entity_type,
				&_set_props, &_removed_props);

		set_props     += _set_props;
		removed_props += _removed_props;
	}

	if(entity_type == GETYPE_NODE) {
		_AddNodeToIndices(gc, (Node *)ge);
	} else {
		_AddEdgeToIndices(gc, (Edge *)ge);
	}

	*props_set_count = set_props;
	*props_removed_count = removed_props;
}

void UpdateNodeLabels
(
	GraphContext *gc,            // graph context to update the entity
	Node *node,                  // the node to be updated
	const char **add_labels,     // labels to add to the node
	const char **remove_labels,  // labels to add to the node
	uint *labels_added_count,    // number of labels added (out param)
	uint *labels_removed_count   // number of labels removed (out param)
) {
	ASSERT(gc   != NULL);
	ASSERT(node != NULL);

	// quick return if there are no labels
	if(add_labels == NULL && remove_labels == NULL) {
		return;
	}

	QueryCtx *query_ctx = QueryCtx_GetQueryCtx();

	if(add_labels != NULL) {
		uint label_count = array_len(add_labels);
		int add_labels_ids[label_count];
		uint add_labels_index = 0;

		for (uint i = 0; i < label_count; i++) {
			const char *label = add_labels[i];
			// get or create label matrix
			const Schema *s = GraphContext_GetSchema(gc, label, SCHEMA_NODE);
			bool schema_created = false;
			if(s == NULL) {
				s = AddSchema(gc, label, SCHEMA_NODE);
				schema_created = true;
			}

			int  schema_id = Schema_GetID(s);
			bool node_labeled = Graph_IsNodeLabeled(gc->g, node->id, schema_id);

			if(!node_labeled) {
				// sync matrix, make sure label matrix is of the right dimensions
				if(schema_created) {
					RG_Matrix m = Graph_GetLabelMatrix(gc->g, schema_id);
				}
				// append label id
				add_labels_ids[add_labels_index++] = schema_id;
				// add to index
				Schema_AddNodeToIndices(s, node);
			}
		}

		if(add_labels_index > 0) {
			*labels_added_count = add_labels_index;

			// update node's labels
			Graph_LabelNode(gc->g, node->id ,add_labels_ids, add_labels_index);
			UndoLog_AddLabels(&query_ctx->undo_log, node, add_labels_ids, add_labels_index);
		}
	}

	if(remove_labels != NULL) {
		uint label_count = array_len(remove_labels);
		int remove_labels_ids[label_count];
		uint remove_labels_index = 0;

		for (uint i = 0; i < label_count; i++) {
			const char *label = remove_labels[i];

			// label removal
			// get or create label matrix
			const Schema *s = GraphContext_GetSchema(gc, label, SCHEMA_NODE);
			if(s == NULL) {
				// skip removal of none existing label
				continue;
			}

			// append label id
			remove_labels_ids[remove_labels_index++] = Schema_GetID(s);
			// remove node from index
			Schema_RemoveNodeFromIndices(s, node);
		}

		if(remove_labels_index > 0) {
			*labels_removed_count = remove_labels_index;

			// update node's labels
			Graph_RemoveNodeLabels(gc->g, ENTITY_GET_ID(node), remove_labels_ids,
					remove_labels_index);
			UndoLog_RemoveLabels(&query_ctx->undo_log, node, remove_labels_ids, remove_labels_index);
		}
	}
}


Schema *AddSchema
(
	GraphContext *gc,             // graph context to add the schema
	const char *label,            // schema label
	SchemaType t                  // schema type (node/edge)
) {
	ASSERT(gc != NULL);
	ASSERT(label != NULL);
	QueryCtx *query_ctx = QueryCtx_GetQueryCtx();
	Schema *s = GraphContext_AddSchema(gc, label, t);
	UndoLog_AddSchema(&query_ctx->undo_log, s->id, s->type);
	return s;
}

Attribute_ID FindOrAddAttribute
(
	GraphContext *gc,     // graph context to add the attribute
	const char *attribute // attribute name
) {
	ASSERT(gc != NULL);
	ASSERT(attribute != NULL);

	bool created;
	Attribute_ID attr_id = GraphContext_FindOrAddAttribute(gc, attribute, &created);
	// In case there was an append, the latest id should be tracked
	if(created) {
		QueryCtx *query_ctx = QueryCtx_GetQueryCtx();
		UndoLog_AddAttribute(&query_ctx->undo_log, attr_id);
	}
	return attr_id;
}
<|MERGE_RESOLUTION|>--- conflicted
+++ resolved
@@ -159,17 +159,11 @@
 	ASSERT(gc != NULL);
 	ASSERT(nodes != NULL);
 
-<<<<<<< HEAD
 	for(uint i = 0; i < count; i++) {
 		Node *n = nodes + i;
 		// add node deletion operation to undo log
 		QueryCtx *query_ctx = QueryCtx_GetQueryCtx();
 		UndoLog_DeleteNode(&query_ctx->undo_log, n);
-=======
-	// add node deletion operation to undo log
-	QueryCtx *query_ctx = QueryCtx_GetQueryCtx();
-	UndoLog_DeleteNode(&query_ctx->undo_log, n);
->>>>>>> d0f4a370
 
 		if(GraphContext_HasIndices(gc)) {
 			_DeleteNodeFromIndices(gc, n);
