--- conflicted
+++ resolved
@@ -14,20 +14,12 @@
 
 #define EDGE_LENGTH_INF UINT_MAX - 2
 
-<<<<<<< HEAD
-// instantiate a new edge with relation data
-#define GE_NEW_LABELED_EDGE(r_str, r_id)    \
-(Edge) {                                    \
-	.attributes = &NULL_ATTRIBUTE_SET,      \
-	.id = INVALID_ENTITY_ID,                \
-=======
 
 // instantiate a new edge with relation data
 #define GE_NEW_LABELED_EDGE(r_str, r_id)    \
 (Edge) {                                    \
-	.attributes   = NULL,                   \
+	.attributes   = &NULL_ATTRIBUTE_SET,    \
 	.id           = INVALID_ENTITY_ID,      \
->>>>>>> c1fb97d0
 	.relationship = (r_str),                \
 	.relationID   = (r_id),                 \
 	.src_id       = INVALID_ENTITY_ID,      \
