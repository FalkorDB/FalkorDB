--- conflicted
+++ resolved
@@ -32,7 +32,6 @@
 	return n;
 }
 
-<<<<<<< HEAD
 bool QGNode_Labeled(const QGNode *n) {
 	ASSERT(n != NULL);
 
@@ -79,11 +78,6 @@
 
 	n->labels = array_append(n->labels, l);
 	n->labelsID = array_append(n->labelsID, l_id);
-=======
-uint QGNode_LabelCount(const QGNode *n) {
-	ASSERT(n != NULL);
-	return (n->label != NULL) ? 1 : 0;
->>>>>>> ba462e64
 }
 
 bool QGNode_HighlyConnected(const QGNode *n) {
