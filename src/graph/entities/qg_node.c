/*
 * Copyright 2018-2020 Redis Labs Ltd. and Contributors
 *
 * This file is available under the Redis Labs Source Available License Agreement
 */

#include "RG.h"
#include "qg_node.h"
#include "qg_edge.h"
#include "RG.h"
#include "../../util/arr.h"

static void _QGNode_RemoveEdge(QGEdge **edges, QGEdge *e) {
	uint edge_count = array_len(edges);
	for(uint i = 0; i < edge_count; i++) {
		QGEdge *ie = edges[i];
		if(e == ie) {
			array_del_fast(edges, i);
			return;
		}
	}
}

QGNode *QGNode_New(const char *alias) {
	QGNode *n = rm_malloc(sizeof(QGNode));
	n->alias             =  alias;
	n->labels            =  array_new(const char *, 0);
	n->labelsID          =  array_new(int, 0);
	n->incoming_edges    =  array_new(QGEdge *, 0);
	n->outgoing_edges    =  array_new(QGEdge *, 0);
	n->highly_connected  =  false;
	return n;
}

bool QGNode_Labeled(const QGNode *n) {
	ASSERT(n != NULL);

	return array_len(n->labels) > 0;
}

uint QGNode_LabelCount(const QGNode *n) {
	ASSERT(n != NULL);

	return array_len(n->labels);
}

int QGNode_GetLabelID(const QGNode *n, uint idx) {
	ASSERT(n != NULL);
	ASSERT(idx < QGNode_LabelCount(n));

	return n->labelsID[idx];
}

const char *QGNode_GetLabel(const QGNode *n, uint idx) {
	ASSERT(n != NULL);
	ASSERT(idx < QGNode_LabelCount(n));

	return n->labels[idx];
}

bool QGNode_HasLabel(const QGNode *n, const char *l) {
	ASSERT(n != NULL);

	uint label_count = QGNode_LabelCount(n);
	for(uint i = 0; i < label_count; i++) {
		if(strcmp(n->labels[i], l) == 0) return true;
	}

	return false;
}

void QGNode_AddLabel(QGNode *n, const char *l, int l_id) {
	ASSERT(n != NULL);
	ASSERT(l != NULL);

	// node already labeled as l, no work to be done.
	if(QGNode_HasLabel(n, l)) return;

	array_append(n->labels, l);
	array_append(n->labelsID, l_id);
}

bool QGNode_HighlyConnected(const QGNode *n) {
	ASSERT(n != NULL);

	return n->highly_connected;
}

int QGNode_Degree(const QGNode *n) {
	ASSERT(n != NULL);

	return QGNode_IncomeDegree(n) + QGNode_OutgoingDegree(n);
}

int QGNode_IncomeDegree(const QGNode *n) {
	ASSERT(n != NULL);

	return array_len(n->incoming_edges);
}

int QGNode_OutgoingDegree(const QGNode *n) {
	ASSERT(n != NULL);

	return array_len(n->outgoing_edges);
}

int QGNode_EdgeCount(const QGNode *n) {
	ASSERT(n != NULL);

	return QGNode_IncomeDegree(n) + QGNode_OutgoingDegree(n);
}

void QGNode_ConnectNode(QGNode *src, QGNode *dest, QGEdge *e) {
	ASSERT(e != NULL);
	ASSERT(src != NULL);
	ASSERT(dest != NULL);

	array_append(src->outgoing_edges, e);
	array_append(dest->incoming_edges, e);

	// set src node as highly connected if in-degree + out-degree > 2
	if(src->highly_connected == false && QGNode_Degree(src) > 2) {
		src->highly_connected = true;
	}

	// set dest node as highly connected if in-degree + out-degree > 2
	if(dest->highly_connected == false && QGNode_Degree(dest) > 2) {
		dest->highly_connected = true;
	}
}

void QGNode_RemoveIncomingEdge(QGNode *n, QGEdge *e) {
	ASSERT(n != NULL);
	ASSERT(e != NULL);

	_QGNode_RemoveEdge(n->incoming_edges, e);
}

void QGNode_RemoveOutgoingEdge(QGNode *n, QGEdge *e) {
	ASSERT(n != NULL);
	ASSERT(e != NULL);

	_QGNode_RemoveEdge(n->outgoing_edges, e);
}

QGNode *QGNode_Clone(const QGNode *orig) {
	ASSERT(orig != NULL);

	QGNode *clone = rm_malloc(sizeof(QGNode));
	memcpy(clone, orig, sizeof(QGNode));

	array_clone(clone->labels, orig->labels);
	array_clone(clone->labelsID, orig->labelsID);

	// don't clone edges when duplicating a node
	clone->incoming_edges = array_new(QGEdge *, 0);
	clone->outgoing_edges = array_new(QGEdge *, 0);

	return clone;
}

void QGNode_ToString(const QGNode *n, sds *buff) {
	ASSERT(n && buff);

<<<<<<< HEAD
	int offset = 0;
	offset += snprintf(buff + offset, buff_len - offset, "(");
	if(n->alias) {
		offset += snprintf(buff + offset, buff_len - offset, "%s", n->alias);
	}
	for(uint i = 0; i < QGNode_LabelCount(n); i++) {
		offset += snprintf(buff + offset, buff_len - offset, ":%s", n->labels[i]);
	}
	offset += snprintf(buff + offset, buff_len - offset, ")");
	return offset;
=======
	*buff = sdscatprintf(*buff, "(");
	if(n->alias) *buff = sdscatprintf(*buff, "%s", n->alias);
	if(n->label) *buff = sdscatprintf(*buff, ":%s", n->label);
	*buff = sdscatprintf(*buff, ")");
>>>>>>> d78c20f3
}

void QGNode_Free(QGNode *node) {
	if(!node) return;

	array_free(node->labels);
	array_free(node->labelsID);
	array_free(node->outgoing_edges);
	array_free(node->incoming_edges);

	rm_free(node);
}
<|MERGE_RESOLUTION|>--- conflicted
+++ resolved
@@ -162,23 +162,12 @@
 void QGNode_ToString(const QGNode *n, sds *buff) {
 	ASSERT(n && buff);
 
-<<<<<<< HEAD
-	int offset = 0;
-	offset += snprintf(buff + offset, buff_len - offset, "(");
-	if(n->alias) {
-		offset += snprintf(buff + offset, buff_len - offset, "%s", n->alias);
-	}
-	for(uint i = 0; i < QGNode_LabelCount(n); i++) {
-		offset += snprintf(buff + offset, buff_len - offset, ":%s", n->labels[i]);
-	}
-	offset += snprintf(buff + offset, buff_len - offset, ")");
-	return offset;
-=======
 	*buff = sdscatprintf(*buff, "(");
 	if(n->alias) *buff = sdscatprintf(*buff, "%s", n->alias);
-	if(n->label) *buff = sdscatprintf(*buff, ":%s", n->label);
+  for(uint i = 0; i < QGNode_LabelCount(n); i++) {
+		*buff = sdscatprintf(*buff, ":%s", n->labels[i]);
+	}
 	*buff = sdscatprintf(*buff, ")");
->>>>>>> d78c20f3
 }
 
 void QGNode_Free(QGNode *node) {
