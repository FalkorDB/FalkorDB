/*
 * Copyright 2018-2020 Redis Labs Ltd. and Contributors
 *
 * This file is available under the Redis Labs Source Available License Agreement
 */

#pragma once

#include <stdlib.h>
#include <stdint.h>
#include <stdbool.h>
#include <sys/types.h>

// forward declaration of edge
struct QGEdge;

typedef struct {
	int *labelsID;             // labels ID array
	const char *alias;         // user-provided alias associated with this node
	const char **labels;       // labels string array
	bool highly_connected;     // node degree > 2
	struct QGEdge **outgoing_edges;   // array of incoming edges (ME)<-(SRC)
	struct QGEdge **incoming_edges;   // array of outgoing edges (ME)->(DEST)
} QGNode;

// creates a new node
QGNode *QGNode_New(const char *alias);

<<<<<<< HEAD
// returns true if the node is labeled
bool QGNode_Labeled(const QGNode *n);

// returns number of labels attached to node
uint QGNode_LabelCount(const QGNode *n);

// returns the 'idx' label ID of 'n'
int QGNode_GetLabelID(const QGNode *n, uint idx);

// returns the 'idx' label of 'n'
const char *QGNode_GetLabel(const QGNode *n, uint idx);

// returns true if 'n' has label 'l'
bool QGNode_HasLabel(const QGNode *n, const char *l);

// label 'n' as 'l'
void QGNode_AddLabel(QGNode *n, const char *l, int l_id);

// returns true if node is highly connected, false otherwise
=======
// returns number of labels attached to node
uint QGNode_LabelCount(const QGNode *n);

/* Returns true if node is highly connected, false otherwise */
>>>>>>> ba462e64
bool QGNode_HighlyConnected(const QGNode *n);

// returns the number of both incoming and outgoing edges
int QGNode_Degree(const QGNode *n);

// returns number of edges pointing into node
int QGNode_IncomeDegree(const QGNode *n);

// returns number of edges pointing out of node
int QGNode_OutgoingDegree(const QGNode *n);

// returns to total number of edges (incoming & outgoing)
int QGNode_EdgeCount(const QGNode *n);

// connects source node to destination node by edge
void QGNode_ConnectNode(QGNode *src, QGNode *dest, struct QGEdge *e);

// removes given incoming edge from node
void QGNode_RemoveIncomingEdge(QGNode *n, struct QGEdge *e);

// removes given outgoing edge from node
void QGNode_RemoveOutgoingEdge(QGNode *n, struct QGEdge *e);

// clones given node
QGNode *QGNode_Clone(const QGNode *n);

// gets a string representation of given node
int QGNode_ToString(const QGNode *n, char *buff, int buff_len);

// frees allocated space by given node
void QGNode_Free(QGNode *node);
<|MERGE_RESOLUTION|>--- conflicted
+++ resolved
@@ -26,7 +26,6 @@
 // creates a new node
 QGNode *QGNode_New(const char *alias);
 
-<<<<<<< HEAD
 // returns true if the node is labeled
 bool QGNode_Labeled(const QGNode *n);
 
@@ -46,12 +45,6 @@
 void QGNode_AddLabel(QGNode *n, const char *l, int l_id);
 
 // returns true if node is highly connected, false otherwise
-=======
-// returns number of labels attached to node
-uint QGNode_LabelCount(const QGNode *n);
-
-/* Returns true if node is highly connected, false otherwise */
->>>>>>> ba462e64
 bool QGNode_HighlyConnected(const QGNode *n);
 
 // returns the number of both incoming and outgoing edges
