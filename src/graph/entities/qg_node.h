--- conflicted
+++ resolved
@@ -72,13 +72,8 @@
 // clones given node
 QGNode *QGNode_Clone(const QGNode *n);
 
-<<<<<<< HEAD
-// gets a string representation of given node
-int QGNode_ToString(const QGNode *n, char *buff, int buff_len);
-=======
 /* Gets a string representation of given node. */
 void QGNode_ToString(const QGNode *n, sds *buff);
->>>>>>> d78c20f3
 
 // frees allocated space by given node
 void QGNode_Free(QGNode *node);
