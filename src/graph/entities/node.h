/*
 * Copyright Redis Ltd. 2018 - present
 * Licensed under your choice of the Redis Source Available License 2.0 (RSALv2) or
 * the Server Side Public License v1 (SSPLv1).
 */

#pragma once

#include "../../value.h"
#include "graph_entity.h"

typedef int LabelID;

// helper macro that instantiates 'labels' as a stack array
// and updates 'label_count'
#define NODE_GET_LABELS(g, n, label_count)                              \
	LabelID labels[(label_count) = Graph_LabelTypeCount((g))];          \
	label_count = Graph_GetNodeLabels((g), (n), labels, (label_count))

// instantiate a new unpopulated node
#define GE_NEW_NODE()           \
(Node) {                        \
	.attributes = NULL,         \
	.id = INVALID_ENTITY_ID,    \
}

// struct representing a node in the graph
typedef struct {
	AttributeSet *attributes;  // MUST be the first member of Node
	EntityID id;               // unique id, MUST be the second member
} Node;

// prints a string representation of the node to buffer
// return the string length
void Node_ToString
(
	const Node *n,
	char **buffer,
	size_t *bufferLen,
	size_t *bytesWritten,
<<<<<<< HEAD
	GraphEntityStringFromat format
=======
	GraphEntityStringFormat format
>>>>>>> d0f4a370
);
<|MERGE_RESOLUTION|>--- conflicted
+++ resolved
@@ -38,9 +38,5 @@
 	char **buffer,
 	size_t *bufferLen,
 	size_t *bytesWritten,
-<<<<<<< HEAD
-	GraphEntityStringFromat format
-=======
 	GraphEntityStringFormat format
->>>>>>> d0f4a370
 );
