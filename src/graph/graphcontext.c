--- conflicted
+++ resolved
@@ -471,17 +471,10 @@
 	bool      index_created = false;
 	ResultSet *result_set   = QueryCtx_GetResultSet();
 
-<<<<<<< HEAD
 	if(s == NULL) {
 		// schema doesn't exists, create it
 		s = GraphContext_AddSchema(gc, label, schema_type);
 	}
-=======
-	IndexField idx_field;
-	Attribute_ID field_id = GraphContext_FindOrAddAttribute(gc, field, NULL);
-	IndexField_New(&idx_field, field_id, field, INDEX_FIELD_DEFAULT_WEIGHT,
-				   INDEX_FIELD_DEFAULT_NOSTEM, INDEX_FIELD_DEFAULT_PHONETIC);
->>>>>>> 0f092405
 
 	for(uint i = 0; i < fields_count; i++) {
 		// create index field
@@ -528,22 +521,10 @@
 	ASSERT(fields != NULL);
 	ASSERT(fields_count > 0);
 
-<<<<<<< HEAD
 	// retrieve the schema for this label
 	ResultSet *result_set   = QueryCtx_GetResultSet();
 	bool      index_created = false;
 	Schema    *s            = GraphContext_GetSchema(gc, label, schema_type);
-=======
-	// Retrieve the schema for this label
-	Schema *s = GraphContext_GetSchema(gc, label, schema_type);
-	if(s == NULL) s = GraphContext_AddSchema(gc, label, schema_type);
-	IndexField index_field;
-	Attribute_ID field_id = GraphContext_FindOrAddAttribute(gc, field, NULL);
-	IndexField_New(&index_field, field_id, field, weight, nostem, phonetic);
-	int res = Schema_AddIndex(idx, s, &index_field, IDX_FULLTEXT);
-	ResultSet *result_set = QueryCtx_GetResultSet();
-	ResultSet_IndexCreated(result_set, res);
->>>>>>> 0f092405
 
 	if(s == NULL) {
 		s = GraphContext_AddSchema(gc, label, schema_type);
