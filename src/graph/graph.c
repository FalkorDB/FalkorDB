--- conflicted
+++ resolved
@@ -223,9 +223,9 @@
 	MATRIX_POLICY policy = SYNC_POLICY_UNKNOWN;
 	SyncMatrixFunc f = g->SynchronizeMatrix;
 
-	if      (f == _MatrixSynchronize)      policy = SYNC_POLICY_FLUSH_RESIZE;
-	else if (f == _MatrixResizeToCapacity) policy = SYNC_POLICY_RESIZE;
-	else if (f == _MatrixNOP)              policy = SYNC_POLICY_NOP;
+	if(f == _MatrixSynchronize)      policy = SYNC_POLICY_FLUSH_RESIZE;
+	else if(f == _MatrixResizeToCapacity) policy = SYNC_POLICY_RESIZE;
+	else if(f == _MatrixNOP)              policy = SYNC_POLICY_NOP;
 	else ASSERT(false);
 
 	return policy;
@@ -288,11 +288,6 @@
 (
 	const Graph *g
 ) {
-<<<<<<< HEAD
-	uint n = 0;
-	Graph_GetAdjacencyMatrix(g, false);
-	Graph_GetNodeLabelMatrix(g);
-=======
 	ASSERT(g != NULL);
 
 	GrB_Info   info;
@@ -314,7 +309,6 @@
 	//--------------------------------------------------------------------------
 	// see if any label matrix contains pending changes
 	//--------------------------------------------------------------------------
->>>>>>> 2c80051f
 
 	n = array_len(g->labels);
 	for(int i = 0; i < n; i ++) {
@@ -732,9 +726,9 @@
 
 uint Graph_GetNodeLabels
 (
-	const Graph *g, 
-	const Node *n, 
-	LabelID *labels, 
+	const Graph *g,
+	const Node *n,
+	LabelID *labels,
 	LabelID label_count
 ) {
 	if(label_count == 0) return 0;
@@ -759,14 +753,13 @@
 	label_count = 0;
 	res = RG_MatrixTupleIter_next(&iter, NULL, &col, NULL, &depleted);
 	ASSERT(res == GrB_SUCCESS);
-	while (!depleted)
-	{
+	while(!depleted) {
 		labels[label_count] = col;
 		label_count++;
 		res = RG_MatrixTupleIter_next(&iter, NULL, &col, NULL, &depleted);
 		ASSERT(res == GrB_SUCCESS);
 	}
-		
+
 	return label_count;
 }
 
@@ -956,9 +949,9 @@
 		Node *n = distinct_nodes + i;
 		NodeID entity_id = ENTITY_GET_ID(n);
 		uint label_count;
- 		NODE_GET_LABELS(g, n, labels, label_count);
-
-		for (int i = 0; i < label_count; i++) {
+		NODE_GET_LABELS(g, n, labels, label_count);
+
+		for(int i = 0; i < label_count; i++) {
 			RG_Matrix L = Graph_GetLabelMatrix(g, labels[i]);
 			RG_Matrix_removeElement_BOOL(L, entity_id, entity_id);
 		}
@@ -1179,10 +1172,10 @@
 	ASSERT(g != NULL);
 
 	RG_Matrix m = g->node_labels;
-	
+
 	// event thet the values are set on values
- 	g->SynchronizeMatrix(g, m);
-	
+	g->SynchronizeMatrix(g, m);
+
 	return m;
 }
 
