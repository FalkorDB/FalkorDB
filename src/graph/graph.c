--- conflicted
+++ resolved
@@ -12,9 +12,9 @@
 #include "../configuration/config.h"
 #include "../util/datablock/oo_datablock.h"
 
-GrB_BinaryOp _graph_edge_accum = NULL;
+static GrB_BinaryOp _graph_edge_accum = NULL;
 // GraphBLAS binary operator for freeing edges
-GrB_BinaryOp _binary_op_delete_edges = NULL;
+static GrB_BinaryOp _binary_op_delete_edges = NULL;
 
 //------------------------------------------------------------------------------
 // Forward declarations
@@ -61,78 +61,9 @@
 	}
 }
 
-<<<<<<< HEAD
 //------------------------------------------------------------------------------
 // Synchronization functions 
 //------------------------------------------------------------------------------
-=======
-/* ========================= RG_Matrix functions =============================== */
-
-// Creates a new matrix
-static RG_Matrix RG_Matrix_New(const Graph *g, GrB_Type data_type) {
-	GrB_Info info;
-	UNUSED(info);
-
-	RG_Matrix matrix = rm_calloc(1, sizeof(_RG_Matrix));
-	matrix->dirty             =  true;
-	matrix->allow_multi_edge  =  true;
-
-	GrB_Index n = Graph_RequiredMatrixDim(g);
-	info = GrB_Matrix_new(&matrix->grb_matrix, data_type, n, n);
-	ASSERT(info == GrB_SUCCESS);
-
-	// matrix iterator requires matrix format to be sparse
-	// to avoid future conversion from HYPER-SPARSE, BITMAP, FULL to SPARSE
-	// we set matrix format at creation time
-	info = GxB_set(matrix->grb_matrix, GxB_SPARSITY_CONTROL, GxB_SPARSE);
-	ASSERT(info == GrB_SUCCESS);
-
-	int mutex_res = pthread_mutex_init(&matrix->mutex, NULL);
-	ASSERT(mutex_res == 0);
-
-	return matrix;
-}
-
-// Returns underlying GraphBLAS matrix.
-static inline GrB_Matrix RG_Matrix_Get_GrB_Matrix(RG_Matrix matrix) {
-	return matrix->grb_matrix;
-}
-
-static inline bool RG_Matrix_IsDirty(RG_Matrix matrix) {
-	return matrix->dirty;
-}
-
-static inline void RG_Matrix_SetDirty(RG_Matrix matrix) {
-	matrix->dirty = true;
-}
-
-static inline void RG_Matrix_SetUnDirty(RG_Matrix matrix) {
-	matrix->dirty = false;
-}
-
-// Locks the matrix.
-static inline void RG_Matrix_Lock(RG_Matrix matrix) {
-	pthread_mutex_lock(&matrix->mutex);
-}
-
-// Unlocks the matrix.
-static inline void _RG_Matrix_Unlock(RG_Matrix matrix) {
-	pthread_mutex_unlock(&matrix->mutex);
-}
-
-static inline bool _RG_Matrix_MultiEdgeEnabled(const RG_Matrix matrix) {
-	return matrix->allow_multi_edge;
-}
-
-// Free RG_Matrix.
-static void RG_Matrix_Free(RG_Matrix matrix) {
-	GrB_Matrix_free(&matrix->grb_matrix);
-	pthread_mutex_destroy(&matrix->mutex);
-	rm_free(matrix);
-}
-
-/* ========================= Synchronization functions ========================= */
->>>>>>> 129548c5
 
 // acquire a lock that does not restrict access from additional reader threads
 void Graph_AcquireReadLock(Graph *g) {
@@ -175,70 +106,30 @@
 	return g->edges->itemCap;
 }
 
-<<<<<<< HEAD
-// locates edges connecting src to destination
-static void _Graph_GetEdgesConnectingNodes
-=======
 static void _CollectEdgesFromEntry
->>>>>>> 129548c5
 (
 	const Graph *g,
 	NodeID src,
 	NodeID dest,
-<<<<<<< HEAD
-	int r, 
-	Edge **edges
-) {
-	ASSERT(g); 
-	ASSERT(edges);
-	ASSERT(r != GRAPH_NO_RELATION);
-	ASSERT(r < Graph_RelationTypeCount(g));
-	ASSERT(src < Graph_RequiredMatrixDim(g));
-	ASSERT(dest < Graph_RequiredMatrixDim(g));
-
-	Edge e;
-	EdgeID edgeId;
-=======
 	int r,
 	EdgeID edgeId,
 	Edge **edges
 ) {
 	Edge e = {0};
->>>>>>> 129548c5
 
 	e.relationID  =  r;
 	e.srcNodeID   =  src;
 	e.destNodeID  =  dest;
-<<<<<<< HEAD
-
-	// relationship matrix, maps (src, dest, r) to edge IDs
-	RG_Matrix relation = Graph_GetRelationMatrix(g, r, false);
-	GrB_Info res = RG_Matrix_extractElement_UINT64(&edgeId, relation, src, dest);
-
-	// no entry at [dest, src], src is not connected to dest with relation R
-	if(res == GrB_NO_VALUE) return;
 
 	if(SINGLE_EDGE(edgeId)) {
-		e.entity = DataBlock_GetItem(g->edges, edgeId);
-		e.id = edgeId;
-=======
-
-	if(SINGLE_EDGE(edgeId)) {
-		// discard most significate bit
-		edgeId    =  SINGLE_EDGE_ID(edgeId);
 		e.id      =  edgeId;
 		e.entity  =  DataBlock_GetItem(g->edges,  edgeId);
->>>>>>> 129548c5
 		ASSERT(e.entity);
 		array_append(*edges, e);
 	} else {
 		// multiple edges connecting src to dest,
 		// entry is a pointer to an array of edge IDs
-<<<<<<< HEAD
 		EdgeID *edgeIds = (intptr_t)CLEAR_MSB(edgeId);
-=======
-		EdgeID *edgeIds = (EdgeID *)edgeId;
->>>>>>> 129548c5
 		int edgeCount = array_len(edgeIds);
 
 		for(int i = 0; i < edgeCount; i++) {
@@ -251,13 +142,6 @@
 	}
 }
 
-<<<<<<< HEAD
-static inline Entity *_Graph_GetEntity
-(
-	const DataBlock *entities,
-	EntityID id
-) {
-=======
 // Locates edges connecting src to destination.
 void _Graph_GetEdgesConnectingNodes
 (
@@ -275,7 +159,7 @@
 
 	// relation map, maps (src, dest, r) to edge IDs.
 	EdgeID      id    =  INVALID_ENTITY_ID;
-	GrB_Matrix  M     =  Graph_GetRelationMatrix(g, r);
+	GrB_Matrix  M     =  Graph_GetRelationMatrix(g, r, false);
 	GrB_Info    res   =  GrB_Matrix_extractElement_UINT64(&id, M, src, dest);
 
 	// no entry at [dest, src], src is not connected to dest with relation R
@@ -285,7 +169,6 @@
 }
 
 static inline Entity *_Graph_GetEntity(const DataBlock *entities, EntityID id) {
->>>>>>> 129548c5
 	return DataBlock_GetItem(entities, id);
 }
 
@@ -494,35 +377,23 @@
 	return g;
 }
 
-// all graph matrices are required to be squared NXN
-// where N = Graph_RequiredMatrixDim
-inline size_t Graph_RequiredMatrixDim
-(
-	const Graph *g
-) {
+// All graph matrices are required to be squared NXN
+// where N = Graph_RequiredMatrixDim.
+inline size_t Graph_RequiredMatrixDim(const Graph *g) {
 	return _Graph_NodeCap(g);
 }
 
-size_t Graph_NodeCount
-(
-	const Graph *g
-) {
+size_t Graph_NodeCount(const Graph *g) {
 	ASSERT(g);
 	return g->nodes->itemCount;
 }
 
-uint Graph_DeletedNodeCount
-(
-	const Graph *g
-) {
+uint Graph_DeletedNodeCount(const Graph *g) {
 	ASSERT(g);
 	return DataBlock_DeletedItemsCount(g->nodes);
 }
 
-size_t Graph_UncompactedNodeCount
-(
-	const Graph *g
-) {
+size_t Graph_UncompactedNodeCount(const Graph *g) {
 	return Graph_NodeCount(g) + Graph_DeletedNodeCount(g);
 }
 
@@ -538,59 +409,34 @@
 	return nvals;
 }
 
-size_t Graph_EdgeCount
-(
-	const Graph *g
-) {
+size_t Graph_EdgeCount(const Graph *g) {
 	ASSERT(g);
 	return g->edges->itemCount;
 }
 
-uint64_t Graph_RelationEdgeCount
-(
-	const Graph *g,
-	int relation_idx
-) {
-	ASSERT(g);
+uint64_t Graph_RelationEdgeCount(const Graph *g, int relation_idx) {
 	return GraphStatistics_EdgeCount(&g->stats, relation_idx);
 }
 
-uint Graph_DeletedEdgeCount
-(
-	const Graph *g
-) {
+uint Graph_DeletedEdgeCount(const Graph *g) {
 	ASSERT(g);
 	return DataBlock_DeletedItemsCount(g->edges);
 }
 
-int Graph_RelationTypeCount
-(
-	const Graph *g
-) {
+int Graph_RelationTypeCount(const Graph *g) {
 	return array_len(g->relations);
 }
 
-int Graph_LabelTypeCount
-(
-	const Graph *g
-) {
+int Graph_LabelTypeCount(const Graph *g) {
 	return array_len(g->labels);
 }
 
-void Graph_AllocateNodes
-(
-	Graph *g,
-	size_t n
-) {
+void Graph_AllocateNodes(Graph *g, size_t n) {
 	ASSERT(g);
 	DataBlock_Accommodate(g->nodes, n);
 }
 
-void Graph_AllocateEdges
-(
-	Graph *g,
-	size_t n
-) {
+void Graph_AllocateEdges(Graph *g, size_t n) {
 	ASSERT(g);
 	DataBlock_Accommodate(g->edges, n);
 }
@@ -702,30 +548,18 @@
 	NodeID srcID,
 	NodeID destID,
 	int r,
-<<<<<<< HEAD
-	Edge **edges
-) {
-	ASSERT(g);
-	ASSERT(edges);
-	ASSERT(r < Graph_RelationTypeCount(g));
-=======
 	Edge **edges)
 {
 	ASSERT(g);
 	ASSERT(edges);
 	ASSERT(r < Graph_RelationTypeCount(g)); 
->>>>>>> 129548c5
 
 	// invalid relation type specified;
 	// this can occur on multi-type traversals like:
 	// MATCH ()-[:real_type|fake_type]->()
 	if(r == GRAPH_UNKNOWN_RELATION) return;
 
-<<<<<<< HEAD
 #ifdef RG_DEBUG
-=======
-#if RG_DEBUG
->>>>>>> 129548c5
 	Node  srcNode   =  GE_NEW_NODE();
 	Node  destNode  =  GE_NEW_NODE();
 	ASSERT(Graph_GetNode(g, srcID, &srcNode));
@@ -735,11 +569,7 @@
 	if(r != GRAPH_NO_RELATION) {
 		_Graph_GetEdgesConnectingNodes(g, srcID, destID, r, edges);
 	} else {
-<<<<<<< HEAD
-		// relation type missing, scan through each edge type.
-=======
 		// relation type missing, scan through each edge type
->>>>>>> 129548c5
 		int relationCount = Graph_RelationTypeCount(g);
 		for(int i = 0; i < relationCount; i++) {
 			_Graph_GetEdgesConnectingNodes(g, srcID, destID, i, edges);
@@ -758,19 +588,12 @@
 
 	NodeID id;
 	Entity *en = DataBlock_AllocateItem(g->nodes, &id);
-<<<<<<< HEAD
 
 	n->id           =  id;
 	n->entity       =  en;
+	n->labelID      =  label;
 	en->prop_count  =  0;
 	en->properties  =  NULL;
-=======
-	n->id = id;
-	n->entity = en;
-	n->labelID = label;
-	en->prop_count = 0;
-	en->properties = NULL;
->>>>>>> 129548c5
 
 	if(label != GRAPH_NO_LABEL) {
 		// set matrix at position [id, id]
@@ -817,7 +640,7 @@
 	ASSERT(g);
 	ASSERT(r < Graph_RelationTypeCount(g));
 
-#if RG_DEBUG
+#ifdef RG_DEBUG
 	// make sure both src and destination nodes exists
 	Node node = GE_NEW_NODE();
 	ASSERT(Graph_GetNode(g, src, &node) == 1);
@@ -837,55 +660,28 @@
 
 	Graph_FormConnection(g, src, dest, id, r);
 }
-
 // retrieves all either incoming or outgoing edges
-<<<<<<< HEAD
-// to/from given node 'n', depending on given direction (incoming/outgoing)
-void Graph_GetNodeEdges
-(
-	const Graph *g,
-	const Node *n,
-	GRAPH_EDGE_DIR dir,
-	int edgeType,
-	Edge **edges
-) {
-	ASSERT(g);
-	ASSERT(n);
-	ASSERT(edges);
-
-	// to find out which incoming/outgoing edges are associated with
-	// a given node, we inspect the relevent matrix, M for outgoing edges
-	// MT for incoming edges, at M[n:]
-	// this translates into row extracting from either M or MT
-
-	RG_Matrix   M;         //  matrix inspected
-	GrB_Type    t;         //  matrix type
-	GrB_Vector  w;         //  extracted row
-	GrB_Info    info;      //  return value from GraphBLAS
-	GrB_Index   ncols;
-	NodeID      srcID;
-	NodeID      destID;
-	bool        depleted;
-=======
 // to/from given node N, depending on given direction
 void Graph_GetNodeEdges
 (
 	const Graph *g,      // graph to collect edges from
 	const Node *n,       // either source or destination node
 	GRAPH_EDGE_DIR dir,  // edge direction ->, <-, <->
-	int r,               // relationship type
+	int edgeType,        // relationship type
 	Edge **edges         // [output] array of edges
 ) {
 	ASSERT(g);
    	ASSERT(n);
 	ASSERT(edges);
->>>>>>> 129548c5
-
-	if(r == GRAPH_UNKNOWN_RELATION) return;
-
-<<<<<<< HEAD
-	ncols      =  Graph_RequiredMatrixDim(g);
-	srcID  =  ENTITY_GET_ID(n);
+
+	RG_Matrix            M        =  NULL;
+	GxB_MatrixTupleIter  *it      =  NULL;
+	NodeID               srcID    =  ENTITY_GET_ID(n);
+	NodeID               destID   =  INVALID_ENTITY_ID;
+	EdgeID               edgeID   =  INVALID_ENTITY_ID;
+	bool                 depleted =  false;
+
+	if(edgeType == GRAPH_UNKNOWN_RELATION) return;
 
 	bool outgoing = (dir == GRAPH_EDGE_DIR_OUTGOING ||
 			         dir == GRAPH_EDGE_DIR_BOTH);
@@ -894,120 +690,51 @@
 		             dir == GRAPH_EDGE_DIR_BOTH);
 
 	if(outgoing) {
-		// if a relationship type is specified,
-		// retrieve the appropriate relation matrix;
-		// otherwise use the adjacency matrix
-		M = Graph_GetRelationMatrix(g, edgeType, false);
-
-		// extract row from M representing outgoing edges from input node
-		info = GrB_Vector_new(&w, GrB_UINT64, ncols); 
-		ASSERT(info == GrB_SUCCESS);
-
-		info = GrB_Col_extract(w, NULL, NULL, M, GrB_ALL, 0, srcID,
-				GrB_DESC_T0);
-		ASSERT(info == GrB_SUCCESS);
-
-		GxB_MatrixTupleIter *it = NULL;
-		info = GxB_MatrixTupleIter_new(&it, (GrB_Matrix)w);
-		// inspect row entries
-		while(GxB_MatrixTupleIter_next(it, NULL, &destID, &depleted)
-				== GrB_SUCCESS) {
-			if(depleted) break;
-			// collect all edges connecting source to destination
-			Graph_GetEdgesConnectingNodes(g, srcID, destID, edgeType, edges);
-		}
-
-		GxB_MatrixTupleIter_free(it);
-		GrB_free(&w);
-	}
-
-	// incoming
-	if(incoming) {
-		// if a relationship type is specified,
-		// retrieve the appropriate transposed relation matrix;
-		// otherwise use the transposed adjacency matrix
-		M = Graph_GetRelationMatrix(g, edgeType, true);
-
-		// extract row from M representing incoming edges into input node
-		info = GrB_Vector_new(&w, GrB_UINT64, ncols); 
-		ASSERT(info == GrB_SUCCESS);
-
-		info = GrB_Col_extract(w, NULL, NULL, M, GrB_ALL, 0, srcID,
-				GrB_DESC_T0);
-		ASSERT(info == GrB_SUCCESS);
-
-		GxB_MatrixTupleIter *it = NULL;
-		info = GxB_MatrixTupleIter_new(&it, (GrB_Matrix)w);
-		// inspect row entries
-		while(GxB_MatrixTupleIter_next(it, NULL, &destID, &depleted)
-				== GrB_SUCCESS) {
-			if(depleted) break;
-			// collect all edges connecting destination to source 
-			Graph_GetEdgesConnectingNodes(g, destID, srcID, edgeType, edges);
-		}
-
-		GxB_MatrixTupleIter_free(it);
-		GrB_free(&w);
-=======
-	GrB_Matrix           M       =  NULL;
-	GxB_MatrixTupleIter  *it     =  NULL;
-	NodeID               srcID   =  ENTITY_GET_ID(n);
-	NodeID               destID  =  INVALID_ENTITY_ID;
-	EdgeID               edgeID  =  INVALID_ENTITY_ID;
-
-	// outgoing
-	if(dir == GRAPH_EDGE_DIR_OUTGOING || dir == GRAPH_EDGE_DIR_BOTH) {
 		// if a relationship type is specified,
 		// retrieve the appropriate relation matrix
 		// otherwise use the overall adjacency matrix
-		M = Graph_GetRelationMatrix(g, r);
+		M = Graph_GetRelationMatrix(g, edgeType, false);
 
 		// construct an iterator to traverse over the source node row,
 		// containing all outgoing edges
 		GxB_MatrixTupleIter_new(&it, M);
 		GxB_MatrixTupleIter_iterate_row(it, srcID);
-		while(true) {
-			bool depleted = false;
-			GxB_MatrixTupleIter_next(it, NULL, &destID, &edgeID, &depleted);
+		while(GxB_MatrixTupleIter_next(it, NULL, &destID, &edgeID, &depleted) == GrB_SUCCESS) {
 			if(depleted) break;
 
 			// collect all edges (src)->(dest)
-			if(r != GRAPH_NO_RELATION) {
-				_CollectEdgesFromEntry(g, srcID, destID, r, edgeID, edges);
+			if(edgeType != GRAPH_NO_RELATION) {
+				_CollectEdgesFromEntry(g, srcID, destID, edgeType, edgeID, edges);
 			} else {
-				Graph_GetEdgesConnectingNodes(g, srcID, destID, r, edges);
+				Graph_GetEdgesConnectingNodes(g, srcID, destID, edgeType, edges);
 			}
 		}
 		GxB_MatrixTupleIter_free(it);
 	}
 
-	// incoming
-	if(dir == GRAPH_EDGE_DIR_INCOMING || dir == GRAPH_EDGE_DIR_BOTH) {
+	if(incoming) {
 		// if a relationship type is specified, retrieve the appropriate
 		// transposed relation matrix,
 		// otherwise use the transposed adjacency matrix
-		M = Graph_GetTransposedRelationMatrix(g, r);
+		M = Graph_GetTransposedRelationMatrix(g, edgeType);
 
 		// construct an iterator to traverse over the source node row,
 		// containing all incoming edges
 		GxB_MatrixTupleIter_new(&it, M);
 		GxB_MatrixTupleIter_iterate_row(it, srcID);
 
-		while(true) {
-			bool depleted = false;
-			GxB_MatrixTupleIter_next(it, NULL, &destID, &edgeID, &depleted);
+		while(GxB_MatrixTupleIter_next(it, NULL, &destID, &edgeID, &depleted) == GrB_SUCCESS) {
 			if(depleted) break;
 			// collect all edges connecting destId to srcId
-			if(r != GRAPH_NO_RELATION) {
-				_CollectEdgesFromEntry(g, destID, srcID, r, edgeID, edges);
+			if(edgeType != GRAPH_NO_RELATION) {
+				_CollectEdgesFromEntry(g, destID, srcID, edgeType, edgeID, edges);
 			} else {
-				Graph_GetEdgesConnectingNodes(g, destID, srcID, r, edges);
+				Graph_GetEdgesConnectingNodes(g, destID, srcID, edgeType, edges);
 			}
 		}
 
 		// Clean up
 		GxB_MatrixTupleIter_free(it);
->>>>>>> 129548c5
 	}
 }
 
@@ -1098,10 +825,7 @@
 	return 1;
 }
 
-inline bool Graph_EntityIsDeleted
-(
-	Entity *e
-) {
+inline bool Graph_EntityIsDeleted(Entity *e) {
 	return DataBlock_ItemIsDeleted(e);
 }
 
@@ -1133,7 +857,6 @@
 	for(uint i = 0; i < relationCount; i++) RG_Matrix_free(&g->relations[i]);
 }
 
-<<<<<<< HEAD
 static void _BulkDeleteNodes
 (
 	Graph *g,
@@ -1179,7 +902,7 @@
 
 		GxB_MatrixTupleIter_iterate_row(adj_iter, ID);
 		while(true) {
-			GxB_MatrixTupleIter_next(adj_iter, NULL,  &dest, &depleted);
+			GxB_MatrixTupleIter_next(adj_iter, NULL,  &dest, NULL, &depleted);
 			if(depleted) break;
 
 			// append src followed by dest
@@ -1195,7 +918,7 @@
 
 		GxB_MatrixTupleIter_iterate_row(tadj_iter, ID);
 		while(true) {
-			GxB_MatrixTupleIter_next(tadj_iter, NULL, &src, &depleted);
+			GxB_MatrixTupleIter_next(tadj_iter, NULL, &src, NULL, &depleted);
 			if(depleted) break;
 
 			// append src followed by dest
@@ -1215,42 +938,11 @@
 	//--------------------------------------------------------------------------
 	// remove edges from relationship matrices
 	//--------------------------------------------------------------------------
-=======
-static void _BulkDeleteImplicitEdges(Graph *g, GrB_Matrix Mask) {
-	GrB_Matrix          adj;        // adjacency matrix
-	GrB_Matrix          tadj;       // transposed adjacency matrix
-	GrB_Index           nrows;
-	GrB_Index           ncols;
-	GrB_Matrix          A;          // a = R(M) masked relation matrix
-	GrB_Descriptor      desc;       // GraphBLAS descriptor
-
-	nrows = Graph_RequiredMatrixDim(g);
-	ncols = nrows;
-	GrB_Descriptor_new(&desc);
-	adj = Graph_GetAdjacencyMatrix(g);
-	tadj = Graph_GetTransposedAdjacencyMatrix(g);
-	GrB_Matrix_new(&A, GrB_UINT64, nrows, ncols);
-
-	/* For user-defined select operators,
-	 * If Thunk is not NULL, it must be a valid GxB_Scalar. If it has no entry,
-	 * it is treated as if it had a single entry equal to zero, for built-in types (not
-	 * user-defined types).
-	 * For user-defined select operators, the entry is passed to the user-defined
-	 * select operator, with no typecasting. Its type must be identical to 'ttype' of
-	 * the select operator. */
-	GxB_Scalar thunk;
-	GxB_Scalar_new(&thunk, GrB_UINT64);
-	GxB_Scalar_setElement_UINT64(thunk, (uint64_t)g);
-
-	// clear updated output matrix before assignment
-	GrB_Descriptor_set(desc, GrB_OUTP, GrB_REPLACE);
->>>>>>> 129548c5
 
 	int relation_count = Graph_RelationTypeCount(g);
 	for(int i = 0; i < relation_count; i++) {
 		RG_Matrix R = Graph_GetRelationMatrix(g, i, false);
 		uint64_t edges_before_deletion = Graph_EdgeCount(g);
-<<<<<<< HEAD
 
 		for(int j = 0; j < implicit_edge_count; j+=2) {
 			GrB_Index src = implicit_edges[j];
@@ -1261,20 +953,6 @@
 		// the number of deleted edges is equals to the diff in the number of
 		// items in the DataBlock
 		uint64_t n_deleted_edges = edges_before_deletion - Graph_EdgeCount(g);
-=======
-		// The number of deleted edges is equals the diff in the number of items in the DataBlock
-		uint64_t n_deleted_edges = edges_before_deletion - Graph_EdgeCount(g);
-
-		// free each multi edge array entry in A
-		GxB_Matrix_apply_BinaryOp1st(A, GrB_NULL, GrB_NULL,
-									 _binary_op_delete_edges, thunk, A, GrB_NULL);
-
-		// Multiple edges of type r has just been deleted, update statistics
-		GraphStatistics_DecEdgeCount(&g->stats, i, n_deleted_edges);
-		// clear the relation matrix
-		GrB_Descriptor_set(desc, GrB_MASK, GrB_COMP);
-		GrB_Descriptor_set(desc, GrB_MASK, GrB_STRUCTURE);
->>>>>>> 129548c5
 
 		// multiple edges of type r has just been deleted, update statistics
 		GraphStatistics_DecEdgeCount(&g->stats, i, n_deleted_edges);
@@ -1289,88 +967,7 @@
 		GrB_Index dest = implicit_edges[j+1];
 		RG_Matrix_removeElement(adj, src, dest);
 	}
-	// Clean up.
-	GrB_free(&A);
-	GrB_free(&thunk);
-	GrB_Descriptor_free(&desc);
-}
-
-static void _BulkDeleteNodes(Graph *g, Node *nodes, uint node_count,
-							 uint *node_deleted, uint *edge_deleted) {
-	ASSERT(g && g->_writelocked && nodes && node_count > 0);
-
-	if(!_binary_op_delete_edges) {
-		// The binary operator has not yet been constructed; build it now.
-		GrB_Info res;
-		UNUSED(res);
-		res = GrB_BinaryOp_new(&_binary_op_delete_edges, _binary_op_free_edge,
-							   GrB_UINT64, GrB_UINT64, GrB_UINT64);
-		ASSERT(res == GrB_SUCCESS);
-	}
-
-	/* Create a matrix M where M[j,i] = 1 if:
-	 * Node i is connected to node j. */
-
-	GrB_Matrix          adj;        // adjacency matrix
-	GrB_Matrix          tadj;       // transposed adjacency matrix
-	GrB_Index           nrows;
-	GrB_Index           ncols;
-	GrB_Index           nvals;      // number of elements in mask
-	GrB_Matrix          Mask;       // mask noteing all implicitly deleted edges
-	GrB_Matrix          Nodes;      // mask noteing each node marked for deletion
-	GrB_Descriptor      desc;       // GraphBLAS descriptor
-	GxB_MatrixTupleIter *adj_iter;  // iterator over the adjacency matrix
-	GxB_MatrixTupleIter *tadj_iter; // iterator over the transposed adjacency matrix
-
-	adj                         =  Graph_GetAdjacencyMatrix(g);
-	tadj                        =  Graph_GetTransposedAdjacencyMatrix(g);
-	nrows                       =  Graph_RequiredMatrixDim(g);
-	ncols                       =  nrows;
-	GrB_Descriptor_new(&desc);
-	GxB_MatrixTupleIter_new(&adj_iter, adj);
-	GxB_MatrixTupleIter_new(&tadj_iter, tadj);
-
-	// implicit deleted edge, set format to hypersparse
-	// expecting a small number of implicit deleted edges
-	GrB_Matrix_new(&Mask, GrB_BOOL, nrows, ncols);
-	GxB_Matrix_Option_set(Mask, GxB_SPARSITY_CONTROL, GxB_HYPERSPARSE);
-
-	GrB_Matrix_new(&Nodes, GrB_BOOL, nrows, ncols);
-
-	// mark matrices as dirty
-	_Graph_SetAdjacencyMatrixDirty(g);
-
-	// populate mask with implicit edges, take note of deleted nodes
-	for(uint i = 0; i < node_count; i++) {
-		GrB_Index src;
-		GrB_Index dest;
-		Node *n = nodes + i;
-		bool depleted = false;
-		NodeID ID = ENTITY_GET_ID(n);
-
-		// outgoing edges
-		GxB_MatrixTupleIter_iterate_row(adj_iter, ID);
-		while(true) {
-			GxB_MatrixTupleIter_next(adj_iter, NULL, &dest, NULL, &depleted);
-			if(depleted) break;
-			GrB_Matrix_setElement_BOOL(Mask, true, ID, dest);
-		}
-
-		depleted = false;
-
-		// incoming edges
-		GxB_MatrixTupleIter_iterate_row(tadj_iter, ID);
-		while(true) {
-			GxB_MatrixTupleIter_next(tadj_iter, NULL, &src, NULL, &depleted);
-			if(depleted) break;
-			GrB_Matrix_setElement_BOOL(Mask, true, src, ID);
-		}
-
-		// node to remove
-		GrB_Matrix_setElement_BOOL(Nodes, true, ID, ID);
-	}
-
-<<<<<<< HEAD
+
 	//--------------------------------------------------------------------------
 	// remove nodes from label matrices
 	//--------------------------------------------------------------------------
@@ -1389,110 +986,6 @@
 
 	// clean up
 	array_free(implicit_edges);
-=======
-	// update deleted node count
-	GrB_Matrix_nvals(&nvals, Nodes);
-	*node_deleted += nvals;
-
-	// update deleted edge count
-	GrB_Matrix_nvals(&nvals, Mask);
-	*edge_deleted += nvals;
-
-	if(nvals <= EDGE_BULK_DELETE_THRESHOLD) {
-		// small number of implicit edges to delete
-		GrB_Index  src_id;
-		GrB_Index  dest_id;
-		GrB_Type   type;
-		GrB_Index  *Ap;
-		GrB_Index  *Ah;
-		GrB_Index  *Aj;
-		void       *Ax;
-		GrB_Index  Ap_size;
-		GrB_Index  Ah_size;
-		GrB_Index  Aj_size;
-		GrB_Index  Ax_size;
-		GrB_Index  nvec;
-		bool jumbled = true;
-		Edge *edges = array_new(Edge, 1);
-
-		// export and free a hypersparse CSR matrix
-		GxB_Matrix_export_HyperCSR(
-			&Mask,        // handle of matrix to export and free
-			&type,        // type of matrix exported
-			&nrows,       // number of rows of the matrix
-			&ncols,       // number of columns of the matrix
-			&Ap,          // row "pointers", Ap_size >= nvec+1
-			&Ah,          // row indices, Ah_size >= nvec
-			&Aj,          // column indices, Aj_size >= nvals(A)
-			&Ax,          // values, Ax_size >= nvals(A)
-			&Ap_size,     // size of Ap
-			&Ah_size,     // size of Ah
-			&Aj_size,     // size of Aj
-			&Ax_size,     // size of Ax
-			&nvec,        // number of rows that appear in Ah
-			&jumbled,     // if true, indices in each row may be unsorted
-			GrB_NULL
-		);
-
-		for(GrB_Index k = 0 ; k < nvec ; k++) {
-			src_id = Ah [k] ;
-			for(GrB_Index p = Ap [k] ; p < Ap [k + 1] ; p++) {
-				dest_id = Aj[p];
-				// retrieve all edges connecting this source and destination
-				Graph_GetEdgesConnectingNodes(g, src_id, dest_id,
-											  GRAPH_NO_RELATION, &edges);
-				uint edge_count = array_len(edges);
-				for(uint i = 0; i < edge_count; i ++) {
-					Graph_DeleteEdge(g, &edges[i]);
-				}
-				array_clear(edges);
-			}
-		}
-		// clean up
-		rm_free(Ap);
-		rm_free(Ah);
-		rm_free(Aj);
-		rm_free(Ax);
-		array_free(edges);
-	} else {
-		// use bulk deletion logic to remove implicit edges
-		_BulkDeleteImplicitEdges(g, Mask);
-	}
-
-	/* delete nodes
-	 * all nodes marked for deletion are detected, no incoming / outgoing edges. */
-	GrB_Descriptor_set(desc, GrB_OUTP, GrB_REPLACE);
-	GrB_Descriptor_set(desc, GrB_MASK, GrB_COMP);
-	GrB_Descriptor_set(desc, GrB_MASK, GrB_STRUCTURE);
-	int label_count = Graph_LabelTypeCount(g);
-
-	// track all labels that contain deleted nodes
-	bool deleted_labels[label_count];
-	memset(deleted_labels, 0, label_count * sizeof(bool));
-
-	// TODO: use the apply operator to delete datablock entries
-	for(uint i = 0; i < node_count; i++) {
-		Node *n = nodes + i;
-		// mark label as containing deletions
-		int label_id = NODE_GET_LABEL_ID(n, g);
-		if(label_id != GRAPH_NO_LABEL) deleted_labels[label_id] = true;
-
-		DataBlock_DeleteItem(g->nodes, ENTITY_GET_ID(n));
-	}
-
-	// clear deleted nodes from label matrices
-	for(int i = 0; i < label_count; i++) {
-		if(deleted_labels[i] == 0) continue; // label did not change
-		GrB_Matrix L = Graph_GetLabelMatrix(g, i);
-		GrB_Matrix_apply(L, Nodes, GrB_NULL, GrB_IDENTITY_BOOL, L, desc);
-		_Graph_SetLabelMatrixDirty(g, i);
-	}
-
-	// Clean up.
-	GrB_free(&desc);
-	if(Mask) GrB_free(&Mask);
-	GrB_free(&Nodes);
->>>>>>> 129548c5
 	GxB_MatrixTupleIter_free(adj_iter);
 	GxB_MatrixTupleIter_free(tadj_iter);
 }
@@ -1534,9 +1027,9 @@
 	}
 }
 
-// Removes both nodes and edges from graph
-void Graph_BulkDelete(Graph *g, Node *nodes, uint node_count, Edge *edges,
-		uint edge_count, uint *node_deleted, uint *edge_deleted) {
+/* Removes both nodes and edges from graph. */
+void Graph_BulkDelete(Graph *g, Node *nodes, uint node_count, Edge *edges, uint edge_count,
+					  uint *node_deleted, uint *edge_deleted) {
 	ASSERT(g);
 
 	uint _edge_deleted = 0;
@@ -1547,7 +1040,7 @@
 	}
 
 	if(edge_count) {
-		// filter out explicit edges which were removed by _BulkDeleteNodes
+		// Filter out explicit edges which were removed by _BulkDeleteNodes.
 		if(node_count) {
 			for(int i = 0; i < edge_count; i++) {
 				Edge *e = edges + i;
@@ -1559,7 +1052,7 @@
 					// replace current edge with last edge
 					edges[i] = edges[edge_count - 1];
 
-					// update indices
+					// Update indices.
 					i--;
 					edge_count--;
 				}
@@ -1572,11 +1065,8 @@
 
 		size_t uniqueIdx = 0;
 		for(int i = 0; i < edge_count; i++) {
-			// as long as current is the same as follows
-			while(i < edge_count - 1 &&
-					ENTITY_GET_ID(edges + i) == ENTITY_GET_ID(edges + i + 1)) {
-				i++;
-			}
+			// As long as current is the same as follows.
+			while(i < edge_count - 1 && ENTITY_GET_ID(edges + i) == ENTITY_GET_ID(edges + i + 1)) i++;
 
 			if(uniqueIdx < i) edges[uniqueIdx] = edges[i];
 			uniqueIdx++;
@@ -1591,18 +1081,12 @@
 	if(edge_deleted != NULL) *edge_deleted = _edge_deleted;
 }
 
-DataBlockIterator *Graph_ScanNodes
-(
-	const Graph *g
-) {
+DataBlockIterator *Graph_ScanNodes(const Graph *g) {
 	ASSERT(g);
 	return DataBlock_Scan(g->nodes);
 }
 
-DataBlockIterator *Graph_ScanEdges
-(
-	const Graph *g
-) {
+DataBlockIterator *Graph_ScanEdges(const Graph *g) {
 	ASSERT(g);
 	return DataBlock_Scan(g->edges);
 }
@@ -1615,12 +1099,8 @@
 
 	RG_Matrix m;
 	GrB_Info info;
-<<<<<<< HEAD
 	size_t n = Graph_RequiredMatrixDim(g);
 	RG_Matrix_new(&m, GrB_BOOL, n, n, false, false);
-=======
-	RG_Matrix m = RG_Matrix_New(g, GrB_BOOL);
->>>>>>> 129548c5
 
 	array_append(g->labels, m);
 	return array_len(g->labels) - 1;
@@ -1691,38 +1171,19 @@
 	return Graph_GetRelationMatrix(g, GRAPH_NO_RELATION, transposed);
 }
 
-<<<<<<< HEAD
 // returns true if relationship matrix 'r' contains multi-edge entries,
 // false otherwise
 bool Graph_RelationshipContainsMultiEdge
 (
 	const Graph *g,
-	int r
+	int r,
+	bool transpose
 ) {
 	ASSERT(Graph_RelationTypeCount(g) > r);
 	GrB_Index nvals;
 	// A relationship matrix contains multi-edge if nvals < number of edges with type r.
-	RG_Matrix R = Graph_GetRelationMatrix(g, r, false);
+	RG_Matrix R = Graph_GetRelationMatrix(g, r, transpose);
 	RG_Matrix_nvals(&nvals, R);
-=======
-// Returns true if relationship matrix 'r' contains multi-edge entries, false otherwise
-bool Graph_RelationshipContainsMultiEdge
-(
-	const Graph *g,
-	int r,
-	bool transpose
-) {
-	ASSERT(Graph_RelationTypeCount(g) > r);
-
-	GrB_Matrix  R;
-	GrB_Index   nvals;
-	// a relationship matrix contains multi-edge
-	// if nvals < number of edges with type r
-	if(transpose) R = Graph_GetTransposedRelationMatrix(g, r);
-	else R = Graph_GetRelationMatrix(g, r);
-
-	GrB_Matrix_nvals(&nvals, R);
->>>>>>> 129548c5
 
 	return (Graph_RelationEdgeCount(g, r) > nvals);
 }
@@ -1785,4 +1246,4 @@
 	ASSERT(res == 0);
 
 	rm_free(g);
-}
+}