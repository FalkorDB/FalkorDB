--- conflicted
+++ resolved
@@ -516,13 +516,8 @@
 
 void UndoLog_AddAttribute
 (
-<<<<<<< HEAD
-	UndoLog *log,                      // undo log
-	Attribute_ID attribute_id          // id of the attribute
-=======
 	UndoLog *log,             // undo log
 	Attribute_ID attribute_id // id of the attribute
->>>>>>> 4cff7892
 ) {
 	ASSERT(log != NULL);
 	UndoOp op;
