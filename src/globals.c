/*
 * Copyright Redis Ltd. 2018 - present
 * Licensed under your choice of the Redis Source Available License 2.0 (RSALv2) or
 * the Server Side Public License v1 (SSPLv1).
 */

#include "globals.h"
#include "util/arr.h"
#include "util/thpool/pools.h"
#include "configuration/config.h"
#include "string_pool/string_pool.h"

struct Globals {
	pthread_rwlock_t lock;              // READ/WRITE lock
	bool process_is_child;              // running process is a child process
	CommandCtx **command_ctxs;          // list of CommandCtxs
	GraphContext **graphs_in_keyspace;  // list of graphs in keyspace
	StringPool string_pool;             // pool of reusable strings
};

struct Globals _globals = {0};

// initialize global variables
void Globals_Init(void) {
	// expecting Global_Init to be called only once
	ASSERT(_globals.graphs_in_keyspace == NULL);

	// initialize
	_globals.string_pool        = NULL;
	_globals.process_is_child   = false;
	_globals.graphs_in_keyspace = array_new(GraphContext*, 1);
	_globals.command_ctxs       = rm_calloc(ThreadPools_ThreadCount() + 1,
			sizeof(CommandCtx *));

	int res = pthread_rwlock_init(&_globals.lock, NULL);
	ASSERT(res == 0);

	// create string pool if enabled via configuration
	bool string_pool_enabled = false;
	Config_Option_get(Config_DEDUPLICATE_STRINGS, &string_pool_enabled);
	if(string_pool_enabled) {
		_globals.string_pool = StringPool_create();
<<<<<<< HEAD
=======

		// set main thread TLS granting access to the string pool
		StringPool_grantAccessViaTLS(NULL);

		// set writer thread TLS granting access to the string pool
		ThreadPools_AddWorkWriter(StringPool_grantAccessViaTLS,
				NULL, true);
>>>>>>> 24b5afb7
	}
}

StringPool Globals_Get_StringPool(void) {
	return _globals.string_pool;
}

// read global variable 'process_is_child'
bool Globals_Get_ProcessIsChild(void) {
	bool process_is_child = false;

	pthread_rwlock_rdlock(&_globals.lock);

	process_is_child = _globals.process_is_child;

	pthread_rwlock_unlock(&_globals.lock);

	return process_is_child;
}

// set global variable 'process_is_child'
void Globals_Set_ProcessIsChild
(
	bool process_is_child
) {
	pthread_rwlock_wrlock(&_globals.lock);

	_globals.process_is_child =	process_is_child;

	pthread_rwlock_unlock(&_globals.lock);
}

// get direct access to 'graphs_in_keyspace'
GraphContext **Globals_Get_GraphsInKeyspace(void) {
	return _globals.graphs_in_keyspace;
}

// add graph to global tracker
void Globals_AddGraph
(
	GraphContext *gc  // graph to add
) {
	ASSERT(gc != NULL);

	// increase ref count regardless if 'gc' is already tracked
	GraphContext_IncreaseRefCount(gc);

	// acuire write lock
	pthread_rwlock_wrlock(&_globals.lock);

	bool registered = false;
	uint n = array_len(_globals.graphs_in_keyspace);
	for(uint i = 0; i < n; i++) {
		if(_globals.graphs_in_keyspace[i] == gc) {
			registered = true;
			break;
		}
	}

	if(registered == false) {
		// append graph
		array_append(_globals.graphs_in_keyspace, gc);
	}

	// release lock
	pthread_rwlock_unlock(&_globals.lock);
}

// remove graph from global tracker
void Globals_RemoveGraph
(
	GraphContext *gc  // graph to remove
) {
	ASSERT(gc != NULL);

	uint64_t i = 0;
	uint64_t n = array_len(_globals.graphs_in_keyspace);
	if(n == 0) return;

	// acuire write lock
	pthread_rwlock_wrlock(&_globals.lock);

	// search for graph
	for(; i < n; i++) {
		if(_globals.graphs_in_keyspace[i] == gc) {
			break;
		}
	}

	// graph must be found
	ASSERT(i != n);

	// graph located, remove it
	array_del_fast(_globals.graphs_in_keyspace, i);

	// release lock
	pthread_rwlock_unlock(&_globals.lock);
}

// remove a graph by its name
void Globals_RemoveGraphByName
(
	const char *name  // graph name to remove
) {
	ASSERT(name != NULL);

	// acuire write lock
	pthread_rwlock_wrlock(&_globals.lock);

	// search for graph
	uint64_t i = 0;
	uint64_t n = array_len(_globals.graphs_in_keyspace);
	for(; i < n; i++) {
		GraphContext *gc = _globals.graphs_in_keyspace[i];
		if(strcmp(name, GraphContext_GetName(gc)) == 0) {
			break;
		}
	}

	if(i != n) {
		// graph located, remove it
		array_del_fast(_globals.graphs_in_keyspace, i);
	}

	// release lock
	pthread_rwlock_unlock(&_globals.lock);
}

// clear all tracked graphs
void Globals_ClearGraphs
(
	RedisModuleCtx *ctx
) {
	// acquire write lock
	pthread_rwlock_wrlock(&_globals.lock);
	
	for(uint i = 0; i < array_len(_globals.graphs_in_keyspace); i++) {
		GraphContext *gc = _globals.graphs_in_keyspace[i];
		if(gc->telemetry_stream != NULL) {
			RedisModule_FreeString(ctx, gc->telemetry_stream);
			gc->telemetry_stream = NULL;
		}
	}

	// clear graph tracking
	array_clear(_globals.graphs_in_keyspace);

	// release lock
	pthread_rwlock_unlock(&_globals.lock);
}

//------------------------------------------------------------------------------
// Command context tracking
//------------------------------------------------------------------------------

// track CommandCtx
void Globals_TrackCommandCtx
(
	CommandCtx *ctx  // CommandCtx to track
) {
	ASSERT(ctx != NULL);
	ASSERT(_globals.command_ctxs != NULL);

	int tid = ThreadPools_GetThreadID();

	// acuire read lock
	pthread_rwlock_rdlock(&_globals.lock);

	// expecting slot to be empty
	ASSERT(_globals.command_ctxs[tid] == NULL);

	// set ctx at the current thread entry
	_globals.command_ctxs[tid] = ctx;

	// release lock
	pthread_rwlock_unlock(&_globals.lock);

	// reset thread memory consumption to 0 (no memory consumed)
	rm_reset_n_alloced();
}

// untrack CommandCtx
void Globals_UntrackCommandCtx
(
	const CommandCtx *ctx  // CommandCtx to untrack
) {
	ASSERT(ctx != NULL);
	ASSERT(_globals.command_ctxs != NULL);

	int tid = ThreadPools_GetThreadID();

	// acuire read lock
	pthread_rwlock_rdlock(&_globals.lock);

	ASSERT(_globals.command_ctxs[tid] == ctx);

	// clear ctx at the current thread entry
	// CommandCtx_Free will free it eventually
	_globals.command_ctxs[tid] = NULL;

	// release lock
	pthread_rwlock_unlock(&_globals.lock);
}

// get all currently tracked CommandCtxs
void Globals_GetCommandCtxs
(
	CommandCtx **commands,  // array to populate
	uint32_t *count         // [input/output] number of entries in 'commands'
) {
	ASSERT(count != NULL);
	ASSERT(commands != NULL);
	ASSERT(_globals.command_ctxs != NULL);

	// make a copy of the command contexts
	uint32_t nthreads = ThreadPools_ThreadCount() + 1;
	uint32_t cap = *count;  // capacity of 'commands'
	uint32_t found = 0;     // number of command contexts found

	// acquire write lock
	pthread_rwlock_wrlock(&_globals.lock);

	// increase ref count of each CommandCtx
	for(uint32_t i = 0; i < nthreads && found < cap; i++) {
		CommandCtx *cmd = _globals.command_ctxs[i];
		if(cmd != NULL) {
			 CommandCtx_Incref(cmd);
			 commands[found++] = cmd;
		}
	}

	// release lock
	pthread_rwlock_unlock(&_globals.lock);

	// update number of command contexts found
	*count = found;
}

//------------------------------------------------------------------------------
// graphs in keyspace iterator
//------------------------------------------------------------------------------

// initialize iterator over graphs in keyspace
void Globals_ScanGraphs
(
	KeySpaceGraphIterator *it
) {
	ASSERT(it != NULL);
	it->idx = 0;
}

// seek iterator to index
void GraphIterator_Seek
(
	KeySpaceGraphIterator *it,  // iterator
	uint64_t idx                // index to seek to
) {
	ASSERT(it != NULL);
	it->idx = idx;
}

// advance iterator
// returns graph object in case iterator isn't depleted, otherwise returns NULL
GraphContext *GraphIterator_Next
(
	KeySpaceGraphIterator *it  // iterator to advance
) {
	ASSERT(it != NULL);

	GraphContext *gc = NULL;

	pthread_rwlock_rdlock(&_globals.lock);

	if(it->idx < array_len(_globals.graphs_in_keyspace)) {
		// prepare next call
		gc = _globals.graphs_in_keyspace[it->idx++];
		GraphContext_IncreaseRefCount(gc);
	}

	pthread_rwlock_unlock(&_globals.lock);

	return gc;
}

// free globals
void Globals_Free(void) {
	rm_free(_globals.command_ctxs);
	array_free(_globals.graphs_in_keyspace);
	pthread_rwlock_destroy(&_globals.lock);

	if(_globals.string_pool != NULL) {
		StringPool_free(&_globals.string_pool);
	}
}
<|MERGE_RESOLUTION|>--- conflicted
+++ resolved
@@ -40,8 +40,6 @@
 	Config_Option_get(Config_DEDUPLICATE_STRINGS, &string_pool_enabled);
 	if(string_pool_enabled) {
 		_globals.string_pool = StringPool_create();
-<<<<<<< HEAD
-=======
 
 		// set main thread TLS granting access to the string pool
 		StringPool_grantAccessViaTLS(NULL);
@@ -49,7 +47,6 @@
 		// set writer thread TLS granting access to the string pool
 		ThreadPools_AddWorkWriter(StringPool_grantAccessViaTLS,
 				NULL, true);
->>>>>>> 24b5afb7
 	}
 }
 
